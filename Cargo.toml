[package]
name = "ki"
version = "0.1.0"
edition = "2021"
build = "build.rs"
rust-version = "1.83"

[workspace]
members = [
  'event',
  'my_proc_macros',
  'grammar',
  'shared',
  'tree_sitter_quickfix',
  'zed_theme',
  'ki-protocol-types',
]
exclude = ['tests/mock_repos/rust1']

[workspace.dependencies]
# `use-dev-tty` is needed so that the app doesn't hang if STDIN is present
# See:
# - https://github.com/crossterm-rs/crossterm/pull/956
# - https://github.com/crossterm-rs/crossterm/issues/828
crossterm = { version = "0.28.1", features = ["use-dev-tty"] }
convert_case = "0.6.0"
regex = "1.8.1"
fancy-regex = "0.14.0"
tree-sitter = "0.25.6"
serde_json = "1.0.96"
anyhow = "1.0.70"
once_cell = "1.18.0"
serde = { version = "1.0.163", features = ["derive"] }
lsp-types = "0.95.0"
tempfile = "3.6.0"
log = { version = "0.4.17", features = ["std"] }
quickcheck = "1.0.3"
quickcheck_macros = "1.0.0"
itertools = "~0.13.0"

# See more keys and their definitions at https://doc.rust-lang.org/cargo/reference/manifest.html

[features]
wayland = ["arboard/wayland-data-control"]

[build-dependencies]
chrono = "0.4.39"
grammar = { path = "grammar" }
shared = { path = "shared" }
typeshare = { git = "https://github.com/tomjw64/typeshare", branch = "allow-override-for-disallowed-types" }
ki-protocol-types = { path = "ki-protocol-types" }

[dependencies.typeshare]
git = "https://github.com/tomjw64/typeshare"
branch = "allow-override-for-disallowed-types"

[dependencies]
anyhow.workspace = true
crossterm.workspace = true
regex.workspace = true
fancy-regex.workspace = true
lsp-types.workspace = true
tempfile.workspace = true
log.workspace = true
ropey = "1.6.0"
simple-logging = "2.0.2"
once_cell.workspace = true
serde_json.workspace = true
serde.workspace = true
tree-sitter.workspace = true
itertools.workspace = true
thiserror = { version = "1.0.56" }
tree-sitter-md = "~0.3.2"
portable-pty = "0.8.1"
vt100 = "0.15.2"
diffy = "~0.4.0"
ast-grep-core = "0.37.0"
dyn-clone = "1.0.11"
git2 = {version = "~0.19.0", default-features = false,  features = ["vendored-libgit2"] }
grep-searcher = "0.1.11"
grep-regex = "0.1.11"
json-rpc-types = "1.3.0"
arboard = { version = "3.2", features = ["wayland-data-control"] }
event = { path = "event" }
grammar = { path = "grammar" }
shared = { path = "shared" }
tree-sitter-quickfix = { path = "tree_sitter_quickfix" }
zed-theme = { path = "zed_theme" }
my_proc_macros = { path = "my_proc_macros" }
pretty_assertions = "1.3.0"
tree-sitter-highlight = "0.25.6"
rand = "0.8.5"
convert_case.workspace = true
ignore = "0.4.20"
crossbeam = "0.8.2"
diff = "0.1.13"
clap = { version = "~4.5.23", features = ["derive"] }
undo = "0.51.0"
rayon = "1.8.0"
similar = {version = "2.4.0", features = ["unicode", "inline"]}
tree-sitter-traversal2 = { version = "0.1.4", package = "baz-tree-sitter-traversal" }
indexmap = "2.2.2"
globset = "0.4.14"
unicode-width = "~0.2.0"
lazy-regex = "~3.4.1"
debounce = "0.2.2"
nucleo-matcher = "0.3.1"
nary_tree = "0.4.3"
name-variant = "0.1.0"
strum = "0.26.2"
strum_macros = "0.26.2"
nonempty = "~0.11.0"
base64 = "0.22.1"
num = "0.4.3"
serde_json5 = "0.1.0"
comfy-table = "7.1.3"
chrono = "0.4.39"
ki-protocol-types = { path = "ki-protocol-types" }
uuid = { version = "1.4.1", features = ["v4", "serde"] }
url = { version = "2.5.2" }

# Add tungstenite for WebSocket support
tungstenite = { version = "0.21", features = [
  "rustls-tls-webpki-roots",
] }
cross = "0.2.5"
libc = "0.2.174"
crc32fast = "1.4.2"
<<<<<<< HEAD
scraper = "0.24.0"
=======
imara-diff = "0.2.0"
>>>>>>> 76d9e4e3

[dev-dependencies]
serial_test = "~3.2.0"
pretty_assertions = "1.3.0"
fs_extra = "1.3.0"
rand = "0.8.5"
quickcheck.workspace = true
quickcheck_macros.workspace = true
tree-sitter-rust = "0.24.0"
indoc = "2.0.4"
is_ci = "1.2.0"


[profile.release]
debug = false # Set this to true when using `sudo cargo flamegraph`<|MERGE_RESOLUTION|>--- conflicted
+++ resolved
@@ -126,11 +126,8 @@
 cross = "0.2.5"
 libc = "0.2.174"
 crc32fast = "1.4.2"
-<<<<<<< HEAD
 scraper = "0.24.0"
-=======
 imara-diff = "0.2.0"
->>>>>>> 76d9e4e3
 
 [dev-dependencies]
 serial_test = "~3.2.0"
