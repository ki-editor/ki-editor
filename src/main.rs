--- conflicted
+++ resolved
@@ -104,7 +104,6 @@
 
     let sender = app.sender();
 
-<<<<<<< HEAD
     let crossterm_join_handle = std::thread::spawn(move || loop {
         let message = match crossterm::event::read() {
             Ok(event) => {
@@ -129,16 +128,6 @@
         let _ = sender
             .send(message)
             .map_err(|err| log::info!("main::run::crossterm {err:#?}"));
-=======
-    std::thread::spawn(move || loop {
-        if crossterm::event::read()
-            .map_err(|error| anyhow::anyhow!("{:?}", error))
-            .and_then(|event| Ok(sender.send(AppMessage::Event(event.into()))?))
-            .is_err()
-        {
-            break;
-        }
->>>>>>> 3032d204
     });
 
     app.run(config.entry_path)
