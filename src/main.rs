--- conflicted
+++ resolved
@@ -50,17 +50,13 @@
 mod embed;
 
 mod alternator;
-<<<<<<< HEAD
+pub(crate) mod config;
 pub(crate) mod custom_config;
-pub(crate) mod handle_custom_action;
-
-=======
-pub(crate) mod config;
->>>>>>> d58157d9
 mod divide_viewport;
 mod env;
 pub(crate) mod file_watcher;
 mod format_path_list;
+pub(crate) mod handle_custom_action;
 pub(crate) mod persistence;
 #[cfg(test)]
 mod test_lsp;
