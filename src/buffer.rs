use crate::{
    char_index_range::{CharIndexRange, ToCharIndexRange},
    components::{editor::Movement, suggestive_editor::Decoration},
    edit::{Action, ActionGroup, Edit, EditTransaction},
    git::hunk::Hunk,
    position::Position,
    selection::{CharIndex, Selection, SelectionSet},
    selection_mode::ByteRange,
    syntax_highlight::{HighlighedSpan, HighlighedSpans},
    themes::Theme,
    undo_tree::{Applicable, OldNew, UndoTree},
    utils::find_previous,
};
use itertools::Itertools;
use regex::Regex;
use ropey::Rope;
use shared::{
    canonicalized_path::CanonicalizedPath,
    language::{self, Language},
};
use std::{collections::HashSet, ops::Range};
use tree_sitter::{Node, Parser, Tree};
use tree_sitter_traversal::{traverse, Order};

#[derive(Clone)]
pub struct Buffer {
    rope: Rope,
    tree: Tree,
    treesitter_language: tree_sitter::Language,
    undo_tree: UndoTree<Patch>,
    language: Option<Language>,
    path: Option<CanonicalizedPath>,
    highlighted_spans: HighlighedSpans,
    theme: Theme,
    bookmarks: Vec<CharIndexRange>,
    decorations: Vec<Decoration>,
}

#[derive(Clone, PartialEq, Eq, Hash, Debug)]
pub struct Line {
    origin_position: Position,
    /// 0-based
    pub line: usize,
    pub content: String,
}

impl Buffer {
    pub fn new(language: tree_sitter::Language, text: &str) -> Self {
        Self {
            rope: Rope::from_str(text),
            treesitter_language: language,
            language: None,
            tree: {
                let mut parser = Parser::new();
                parser.set_language(language).unwrap();
                parser.parse(text, None).unwrap()
            },
            path: None,
            highlighted_spans: HighlighedSpans::default(),
            theme: Theme::default(),
            bookmarks: Vec::new(),
            decorations: Vec::new(),
            undo_tree: UndoTree::new(),
        }
    }
    pub fn content(&self) -> String {
        self.rope.to_string()
    }

    pub fn decorations(&self) -> &Vec<Decoration> {
        &self.decorations
    }
    pub fn set_decorations(&mut self, decorations: &Vec<Decoration>) {
        self.decorations = decorations.clone();
    }

    pub fn save_bookmarks(&mut self, new_ranges: Vec<CharIndexRange>) {
        let old_ranges = std::mem::take(&mut self.bookmarks)
            .into_iter()
            .collect::<HashSet<_>>();
        let new_ranges = new_ranges.into_iter().collect::<HashSet<_>>();
        // We take the symmetric difference between the old ranges and the new ranges
        // so that user can unmark existing bookmark
        self.bookmarks = new_ranges
            .symmetric_difference(&old_ranges)
            .cloned()
            .collect_vec();
    }

    pub fn path(&self) -> Option<CanonicalizedPath> {
        self.path.clone()
    }

    pub fn set_path(&mut self, path: CanonicalizedPath) {
        self.path = Some(path);
    }

    pub fn words(&self) -> Vec<String> {
        let regex = regex::Regex::new(r"\b\w+").unwrap();
        let str = self.rope.to_string();
        regex
            .find_iter(&str)
            .map(|m| m.as_str().to_string())
            .unique()
            .collect()
    }

    pub fn find_words(&self, substring: &str) -> Vec<String> {
        let word = regex::Regex::new(r"\b\w+").unwrap();
        let str = self.rope.to_string();
        word.find_iter(&str)
            .map(|m| m.as_str().to_string())
            .filter(|m| m.to_lowercase().contains(&substring.to_lowercase()))
            .unique()
            .collect()
    }

    pub fn get_parent_lines(&self, line_number: usize) -> anyhow::Result<Vec<Line>> {
        let char_index = self.line_to_char(line_number)?;
        let node = self.get_nearest_node_after_char(char_index);
        fn get_parent_lines(
            buffer: &Buffer,
            node: Option<tree_sitter::Node>,
            lines: Vec<Line>,
        ) -> anyhow::Result<Vec<Line>> {
            let Some(node) = node else { return Ok(lines) };
            let start_position = buffer.byte_to_position(node.start_byte())?;

            let Some(line) = buffer.get_line_by_line_index(start_position.line) else {
                return Ok(lines);
            };
            let lines = lines
                .into_iter()
                .chain([Line {
                    origin_position: start_position,
                    line: start_position.line,
                    content: line.to_string(),
                }])
                .collect_vec();
            get_parent_lines(buffer, node.parent(), lines)
        }
        let parent_lines = get_parent_lines(self, node, Vec::new())?;
        Ok(parent_lines
            .into_iter()
            // Remove lines that contains no alphabet
            .filter(|line| line.content.chars().any(|c| c.is_alphanumeric()))
            .map(|line| Line {
                origin_position: line.origin_position,
                line: line.line,
                content: line.content.trim_end().to_owned(),
            })
            .unique()
            // Unique by their indentation, this assumes parent of different hieararchies has different indentations
            .unique_by(|line| line.origin_position.column)
            .unique_by(|line| line.content.trim_end().to_string())
            .collect_vec()
            .into_iter()
            .rev()
            // Remove line that is not above `line`
            .filter(|line| line.line < line_number)
            .collect_vec())
    }

    fn get_rope_and_tree(language: tree_sitter::Language, text: &str) -> (Rope, Tree) {
        let mut parser = Parser::new();
        parser.set_language(language).unwrap();
        let tree = parser.parse(text, None).unwrap();
        // let start_char_index = edit.start;
        // let old_end_char_index = edit.end();
        // let new_end_char_index = edit.start + edit.new.len_chars();

        // let start_byte = self.char_to_byte(start_char_index);
        // let old_end_byte = self.char_to_byte(old_end_char_index);
        // let start_position = self.char_to_point(start_char_index);
        // let old_end_position = self.char_to_point(old_end_char_index);

        // self.rope.remove(edit.start.0..edit.end().0);
        // self.rope
        //     .insert(edit.start.0, edit.new.to_string().as_str());

        // let new_end_byte = self.char_to_byte(new_end_char_index);
        // let new_end_position = self.char_to_point(new_end_char_index);

        // let mut parser = tree_sitter::Parser::new();
        // parser.set_language(self.tree.language()).unwrap();
        // self.tree.edit(&InputEdit {
        //     start_byte,
        //     old_end_byte,
        //     new_end_byte,
        //     start_position,
        //     old_end_position,
        //     new_end_position,
        // });

        // self.tree = parser
        //     .parse(&self.rope.to_string(), Some(&self.tree))
        //     .unwrap();

        (Rope::from_str(text), tree)
    }

    pub fn given_range_is_node(&self, range: &CharIndexRange) -> bool {
        let Some(start) = self.char_to_byte(range.start).ok() else {
            return false;
        };
        let Some(end) = self.char_to_byte(range.end).ok() else {
            return false;
        };
        let byte_range = start..end;
        self.tree
            .root_node()
            .descendant_for_byte_range(byte_range.start, byte_range.end)
            .map(|node| node.byte_range() == byte_range)
            .unwrap_or(false)
    }

    pub fn update_highlighted_spans(&mut self, spans: HighlighedSpans) {
        self.highlighted_spans = spans;
    }

    pub fn update(&mut self, text: &str) {
        (self.rope, self.tree) = Self::get_rope_and_tree(self.treesitter_language, text);
    }

    pub fn get_line_by_char_index(&self, char_index: CharIndex) -> anyhow::Result<Rope> {
        Ok(self
            .rope
            .get_line(self.char_to_line(char_index)?)
            .map(Ok)
            .unwrap_or_else(|| {
                Err(anyhow::anyhow!(
                    "get_line: char_index {:?} is out of bound",
                    char_index
                ))
            })?
            .into())
    }

    pub fn get_word_before_char_index(&self, char_index: CharIndex) -> anyhow::Result<String> {
        let cursor_byte = self.char_to_byte(char_index)?;
        let regex = Regex::new(r"\b\w+").unwrap();
        let string = self.rope.to_string();
        let mut iter = regex.find_iter(&string);

        Ok(find_previous(
            &mut iter,
            |_, _| true,
            |match_| match_.start() >= cursor_byte,
        )
        .map(|match_| match_.as_str().to_string())
        .unwrap_or_default())
    }

    pub fn len_lines(&self) -> usize {
        self.rope.len_lines()
    }

    pub fn char_to_line(&self, char_index: CharIndex) -> anyhow::Result<usize> {
        Ok(self.rope.try_char_to_line(char_index.0)?)
    }

    pub fn char_to_line_start(&self, char_index: CharIndex) -> anyhow::Result<CharIndex> {
        let line = self.char_to_line(char_index)?;
        self.line_to_char(line)
    }

    pub fn char_to_line_end(&self, char_index: CharIndex) -> anyhow::Result<CharIndex> {
        let line = self.char_to_line(char_index)?;
        self.line_to_char(line + 1).map(|char_index| char_index - 1)
    }

    pub fn line_to_char(&self, line_index: usize) -> anyhow::Result<CharIndex> {
        Ok(CharIndex(self.rope.try_line_to_char(line_index)?))
    }

    pub fn char_to_byte(&self, char_index: CharIndex) -> anyhow::Result<usize> {
        Ok(self.rope.try_char_to_byte(char_index.0)?)
    }

    pub fn char_to_position(&self, char_index: CharIndex) -> anyhow::Result<Position> {
        let line = self.char_to_line(char_index)?;
        Ok(Position {
            line,
            column: self
                .rope
                .try_line_to_char(line)
                .map(|line_start_char_index| char_index.0.saturating_sub(line_start_char_index))
                .unwrap_or(0),
        })
    }

    pub fn position_to_char(&self, position: Position) -> anyhow::Result<CharIndex> {
        let line = position.line.clamp(0, self.len_lines());
        let column = position.column.clamp(
            0,
            self.get_line_by_line_index(line)
                .map(|slice| slice.len_chars())
                .unwrap_or_default(),
        );
        Ok(CharIndex(self.rope.try_line_to_char(line)? + column))
    }

    pub fn byte_to_char(&self, byte_index: usize) -> anyhow::Result<CharIndex> {
        Ok(CharIndex(self.rope.try_byte_to_char(byte_index)?))
    }

    pub fn rope(&self) -> &Rope {
        &self.rope
    }

    pub fn len_chars(&self) -> usize {
        self.rope.len_chars()
    }

    pub fn slice(&self, range: &CharIndexRange) -> anyhow::Result<Rope> {
        let slice = self.rope.get_slice(range.start.0..range.end.0);
        match slice {
            Some(slice) => Ok(slice.into()),
            None => Err(anyhow::anyhow!(
                "Unable to obtain slice for range: {:#?}",
                range
            )),
        }
    }

    pub fn get_nearest_node_after_char(&self, char_index: CharIndex) -> Option<Node> {
        let byte = self.char_to_byte(char_index).ok()?;
        // Preorder is the main key here,
        // because preorder traversal walks the parent first
        traverse(self.tree.root_node().walk(), Order::Pre).find(|&node| node.start_byte() >= byte)
    }

    pub fn get_current_node<'a>(
        &'a self,
        selection: &Selection,
        get_largest_end: bool,
    ) -> anyhow::Result<Node<'a>> {
        let range = selection.range();
        let start = self.char_to_byte(range.start)?;
        let (start, end) = if get_largest_end {
            (start, start + 1)
        } else {
            (start, self.char_to_byte(range.end)?)
        };
        let node = self
            .tree
            .root_node()
            .descendant_for_byte_range(start, end)
            .unwrap_or_else(|| self.tree.root_node());

        // Get the most ancestral node of this range
        //
        // This is because sometimes the parent of a node can have the same range as the node
        // itself.
        //
        // If we don't get the most ancestral node, then movements like "go to next sibling" will
        // not work as expected.
        let mut result = node;
        let root_node_id = self.tree.root_node().id();
        while let Some(parent) = result.parent() {
            if parent.start_byte() == node.start_byte()
                && root_node_id != parent.id()
                && (get_largest_end || node.end_byte() == parent.end_byte())
            {
                result = parent;
            } else {
                return Ok(result);
            }
        }

        Ok(node)
    }

    pub fn get_next_token(&self, char_index: CharIndex, is_named: bool) -> Option<Node> {
        let byte = self.char_to_byte(char_index).ok()?;
        self.traverse(Order::Post).find(|&node| {
            node.child_count() == 0 && (!is_named || node.is_named()) && node.end_byte() > byte
        })
    }

    pub fn get_prev_token(&self, char_index: CharIndex, is_named: bool) -> Option<Node> {
        let byte = self.char_to_byte(char_index).ok()?;
        find_previous(
            self.traverse(Order::Pre),
            |node, _| node.child_count() == 0 && (!is_named || node.is_named()),
            |node| node.start_byte() >= byte,
        )
    }

    pub fn traverse(&self, order: Order) -> impl Iterator<Item = Node> {
        traverse(self.tree.walk(), order)
    }

    /// Returns the new selection set
    pub fn apply_edit_transaction(
        &mut self,
        edit_transaction: &EditTransaction,
        current_selection_set: SelectionSet,
    ) -> Result<SelectionSet, anyhow::Error> {
        let before = self.rope.to_string();
        let new_selection_set = edit_transaction
            .selection_set(current_selection_set.mode.clone())
            .unwrap_or_else(|| current_selection_set.clone());
        let current_buffer_state = BufferState {
            selection_set: current_selection_set,
            bookmarks: self.bookmarks.clone(),
        };

        edit_transaction
            .edits()
            .into_iter()
            .fold(Ok(()), |result, edit| match result {
                Err(err) => Err(err),
                Ok(()) => self.apply_edit(edit),
            })?;

        let new_buffer_state = BufferState {
            selection_set: new_selection_set.clone(),
            bookmarks: self.bookmarks.clone(),
        };

        self.add_undo_patch(current_buffer_state, new_buffer_state.clone(), &before);
        self.reparse_tree()?;

        Ok(new_selection_set)
    }

    fn apply_edit(&mut self, edit: &Edit) -> Result<(), anyhow::Error> {
        // Update all the bookmarks
        let bookmarks = std::mem::take(&mut self.bookmarks);
        self.bookmarks = bookmarks
            .into_iter()
            .filter_map(|bookmark| bookmark.apply_edit(edit))
            .collect();
        self.rope.try_remove(edit.range.start.0..edit.end().0)?;
        self.rope
            .try_insert(edit.range.start.0, edit.new.to_string().as_str())?;
        Ok(())
    }

    /// This method assumes `self.rope` is already updated
    fn add_undo_patch(
        &mut self,
        old_buffer_state: BufferState,
        new_buffer_state: BufferState,
        before: &str,
    ) {
        let after = &self.rope.to_string();
        if before == after {
            return;
        }
        let old_new = OldNew {
            old_to_new: Patch {
                patch: diffy::create_patch(before, after).to_string(),
                state: new_buffer_state,
            },
            new_to_old: Patch {
                patch: diffy::create_patch(after, before).to_string(),
                state: old_buffer_state,
            },
        };
        self.undo_tree
            .edit(&mut before.to_owned(), old_new)
            .unwrap();
    }

    pub fn undo(&mut self) -> anyhow::Result<Option<SelectionSet>> {
        self.undo_tree_apply_movement(Movement::Previous)
    }

    pub fn display_history(&self) -> String {
        self.undo_tree.display()
    }

    pub fn undo_tree_apply_movement(
        &mut self,
        movement: Movement,
    ) -> anyhow::Result<Option<SelectionSet>> {
        let mut content = self.rope.to_string();
        let state = self.undo_tree.apply_movement(&mut content, movement)?;

        self.update(&content);
        if let Some(BufferState {
            selection_set,
            bookmarks,
        }) = state
        {
            self.bookmarks = bookmarks;

            Ok(Some(selection_set))
        } else {
            Ok(None)
        }
    }

    pub fn redo(&mut self) -> anyhow::Result<Option<SelectionSet>> {
        self.undo_tree_apply_movement(Movement::Next)
    }

    pub fn has_syntax_error_at(&self, range: CharIndexRange) -> bool {
        let rope = &self.rope;
        if let Some(node) = self.tree.root_node().descendant_for_byte_range(
            rope.try_char_to_byte(range.start.0).unwrap_or(0),
            rope.try_char_to_byte(range.end.0).unwrap_or(0),
        ) {
            node.has_error()
        } else {
            false
        }
    }

    pub fn from_path(path: &CanonicalizedPath) -> anyhow::Result<Buffer> {
        let content = path.read()?;
        let language = language::from_path(path);

        let mut buffer = Buffer::new(
            language
                .as_ref()
                .and_then(|language| language.tree_sitter_language())
                .unwrap_or_else(tree_sitter_md::language),
            &content,
        );

        buffer.path = Some(path.clone());
        buffer.language = language;

        Ok(buffer)
    }

    fn reparse_tree(&mut self) -> anyhow::Result<()> {
        let mut parser = tree_sitter::Parser::new();
        parser.set_language(self.tree.language())?;
        if let Some(tree) = parser.parse(&self.rope.to_string(), None) {
            self.tree = tree
        }

        Ok(())
    }

    pub fn get_formatted_content(&self) -> Option<String> {
        if !self.tree.root_node().has_error() {
            if let Some(content) = self.language.as_ref().and_then(|language| {
                language
                    .formatter()
                    .map(|formatter| formatter.format(&self.rope.to_string()))
            }) {
                match content {
                    Ok(content) => {
                        return Some(content);
                    }
                    Err(error) => {
                        log::info!("Error formatting: {}", error);
                    }
                }
            }
        }
        log::info!("Unable to get formatted content because of syntax error");
        None
    }

    pub fn save(
        &mut self,
        current_selection_set: SelectionSet,
    ) -> anyhow::Result<Option<CanonicalizedPath>> {
        let before = self.rope.to_string();

        let content = if let Some(formatted_content) = self.get_formatted_content() {
            if let Ok(edit_transaction) = self.get_edit_transaction(&formatted_content) {
                self.apply_edit_transaction(&edit_transaction, current_selection_set)?;
                formatted_content
            } else {
                before
            }
        } else {
            before
        };

        if let Some(path) = &self.path.clone() {
            path.write(&content)?;

            Ok(Some(path.clone()))
        } else {
            log::info!("Buffer has no path");
            Ok(None)
        }
    }

    pub fn highlighted_spans(&self) -> Vec<HighlighedSpan> {
        self.highlighted_spans.0.clone()
    }

    pub fn language(&self) -> Option<Language> {
        self.language.clone()
    }

    pub fn set_language(&mut self, language: Language) -> Result<(), anyhow::Error> {
        self.language = Some(language);
        self.reparse_tree()
    }

    pub fn treesitter_language(&self) -> tree_sitter::Language {
        self.treesitter_language
    }

    pub fn get_char_at_position(&self, position: Position) -> Option<char> {
        let char_index = position.to_char_index(self).ok()?.0;
        self.rope.get_char(char_index)
    }

    pub fn contains_position_range(&self, range: &Range<Position>) -> bool {
        self.try_position_to_char_index(range.end)
            .map(|end| end.0 < self.rope.len_chars())
            .unwrap_or(false)
    }

    pub fn try_position_to_char_index(&self, position: Position) -> Option<CharIndex> {
        let index = self.rope.try_line_to_char(position.line).ok()?;
        Some(CharIndex(index + position.column))
    }

    pub fn tree(&self) -> &Tree {
        &self.tree
    }

    pub fn line_to_byte(&self, line_index: usize) -> anyhow::Result<usize> {
        Ok(self.rope.try_line_to_byte(line_index)?)
    }

    pub fn position_to_byte(&self, start: Position) -> anyhow::Result<usize> {
        let start = self.position_to_char(start)?;
        self.char_to_byte(start)
    }

    pub fn line_to_char_range(&self, line: usize) -> anyhow::Result<CharIndexRange> {
        let start = self.line_to_char(line)?;
        let end = self.line_to_char(line + 1)? - 1;
        Ok((start..end).into())
    }

    pub fn line_to_byte_range(&self, line: usize) -> anyhow::Result<ByteRange> {
        let start = self.line_to_byte(line)?;
        let end = self.line_to_byte(line + 1)?.saturating_sub(1);
        Ok(ByteRange::new(start..end))
    }

    pub fn bookmarks(&self) -> Vec<CharIndexRange> {
        self.bookmarks.clone()
    }

    pub fn byte_to_position(&self, byte_index: usize) -> anyhow::Result<Position> {
        let char_index = self.byte_to_char(byte_index)?;
        self.char_to_position(char_index)
    }

    /// Line is 0-indexed
    pub fn line_to_position_range(&self, line: usize) -> anyhow::Result<Range<Position>> {
        let start = self.line_to_char(line)?;
        let end = self.line_to_char(line + 1)?;
        Ok(self.char_to_position(start)?..self.char_to_position(end - 1)?)
    }

    pub fn byte_to_line(&self, byte: usize) -> anyhow::Result<usize> {
        Ok(self.rope.try_byte_to_line(byte)?)
    }

    pub fn get_line_by_line_index(&self, line_index: usize) -> Option<ropey::RopeSlice<'_>> {
        self.rope.get_line(line_index)
    }

    pub fn position_range_to_byte_range(
        &self,
        range: &Range<Position>,
    ) -> anyhow::Result<Range<usize>> {
        Ok(self.position_to_byte(range.start)?..self.position_to_byte(range.end)?)
    }

    pub fn byte_range_to_char_index_range(
        &self,
        range: &Range<usize>,
    ) -> anyhow::Result<CharIndexRange> {
        Ok((self.byte_to_char(range.start)?..self.byte_to_char(range.end)?).into())
    }
    pub fn position_range_to_char_index_range(
        &self,
        range: &Range<Position>,
    ) -> anyhow::Result<CharIndexRange> {
        Ok((self.position_to_char(range.start)?..self.position_to_char(range.end)?).into())
    }
<<<<<<< HEAD

    pub(crate) fn find_nearest_string_before(
        &self,
        index: CharIndex,
        substr: &str,
    ) -> Option<CharIndexRange> {
        let slice = self.rope.get_slice(0..index.0)?;
        let start = slice.to_string().rfind(&substr)?;
        let end = start.saturating_add(substr.len());
        (start..end).to_char_index_range(self).ok()
    }

    pub(crate) fn find_nearest_string_after(
        &self,
        index: CharIndex,
        substr: &str,
    ) -> Option<CharIndexRange> {
        let slice = self.rope.get_slice(index.0..self.len_chars())?;

        let start = slice.to_string().find(&substr)? + self.char_to_byte(index).ok()?;
        let end = start.saturating_add(substr.len());

        (start..end).to_char_index_range(self).ok()
    }

    /// `index` is exclusive
    pub(crate) fn find_nearest_opening_before(
        &self,
        index: CharIndex,
        open: &str,
        close: &str,
    ) -> Option<CharIndexRange> {
        let slice = self.rope.get_slice(0..index.0)?.to_string();
        let mut closings = slice.rmatch_indices(close);
        let openings = slice.rmatch_indices(open);
        for opening in openings {
            match closings.next() {
                Some(closing) if closing.0 > opening.0 => {}
                _ => {
                    let byte_range = opening.0..opening.0 + opening.1.len();
                    return byte_range.to_char_index_range(self).ok();
                }
            }
        }
        None
    }

    ///`index` is inclusive
    pub(crate) fn find_nearest_closing_after(
        &self,
        index: CharIndex,
        open: &str,
        close: &str,
    ) -> Option<CharIndexRange> {
        let slice = self.rope.get_slice(index.0..self.len_chars())?.to_string();
        let closings = slice.match_indices(close);
        let mut openings = slice.match_indices(open);
        for closing in closings {
            match openings.next() {
                Some(opening) if opening.0 < closing.0 => {}
                _ => {
                    let start = closing.0 + self.char_to_byte(index).ok()?;
                    let byte_range = start..start + closing.1.len();
                    return byte_range.to_char_index_range(self).ok();
                }
            }
        }
        None
=======
    pub fn char_index_range_to_position_range(
        &self,
        range: CharIndexRange,
    ) -> anyhow::Result<Range<Position>> {
        Ok(self.char_to_position(range.start)?..self.char_to_position(range.end)?)
    }

    fn get_edit_transaction(&self, new: &str) -> anyhow::Result<EditTransaction> {
        let edits: Vec<Edit> = Hunk::get(&self.rope.to_string(), new)
            .into_iter()
            .map(|hunk| -> anyhow::Result<_> {
                let old_line_range = hunk.old_line_range();
                Ok(Edit {
                    range: self.position_range_to_char_index_range(
                        &(Position::new(old_line_range.start, 0)
                            ..Position::new(old_line_range.end, 0)),
                    )?,
                    new: Rope::from_str(&hunk.new_content()),
                })
            })
            .try_collect()?;
        Ok(EditTransaction::from_action_groups(
            edits
                .into_iter()
                .map(|edit| ActionGroup {
                    actions: [Action::Edit(edit)].to_vec(),
                })
                .collect_vec(),
        ))
>>>>>>> a6ea07d2
    }
}

#[cfg(test)]
mod test_buffer {
    use itertools::Itertools;

<<<<<<< HEAD
    use crate::selection::CharIndex;
=======
    use crate::selection::SelectionSet;
>>>>>>> a6ea07d2

    use super::Buffer;

    #[test]
    fn find_nearest_opening_before() {
        let test_cases = &[
            ("( () a)", 5, 0..1),
            ("( () a)", 3, 2..3),
            ("() ( () a)", 7, 3..4),
        ];
        for (content, index, expected) in test_cases {
            let buffer = Buffer::new(tree_sitter_md::language(), content);
            let range = buffer.find_nearest_opening_before(CharIndex(*index), "(", ")");
            assert_eq!(
                range,
                Some((CharIndex(expected.start)..CharIndex(expected.end)).into())
            );
        }
    }

    #[test]
    fn find_nearest_closing_after() {
        let test_cases = &[
            ("( () a)", 1, 6..7),
            ("( () a)", 3, 3..4),
            ("() ( () a)", 1, 1..2),
        ];
        for (content, index, expected) in test_cases {
            let buffer = Buffer::new(tree_sitter_md::language(), content);
            let range = buffer.find_nearest_closing_after(CharIndex(*index), "(", ")");
            assert_eq!(
                range,
                Some((CharIndex(expected.start)..CharIndex(expected.end)).into())
            );
        }
    }

    #[test]
    fn get_parent_lines_1() {
        let buffer = Buffer::new(
            shared::language::from_extension("yaml")
                .unwrap()
                .tree_sitter_language()
                .unwrap(),
            "
- spongebob
- who:
  - lives
  - in:
    - a
    - pineapple
  - under
",
        );
        let actual = buffer
            .get_parent_lines(6)
            .unwrap()
            .into_iter()
            .map(|line| line.content)
            .collect_vec()
            .join("\n");
        let expected = "
- who:
  - in:
"
        .trim()
        .to_string();
        pretty_assertions::assert_eq!(actual, expected)
    }

    #[test]
    fn get_parent_lines_2() {
        let buffer = Buffer::new(
            shared::language::from_extension("rs")
                .unwrap()
                .tree_sitter_language()
                .unwrap(),
            "
fn f(
  x: X
) -> Result<
  A,
  B
> { 
  hello
}",
        );
        let actual = buffer
            .get_parent_lines(5)
            .unwrap()
            .into_iter()
            .map(|line| line.content)
            .collect_vec()
            .join("\n");
        let expected = "
fn f(
) -> Result<"
            .trim()
            .to_string();
        pretty_assertions::assert_eq!(actual, expected)
    }

    #[test]
    fn find_words() {
        let buffer = Buffer::new(tree_sitter_md::language(), "foo bar baz baz");
        let words = buffer.find_words("Ba");

        // Should return unique words
        assert_eq!(words, vec!["bar", "baz"]);
    }

    mod auto_format {
        use std::fs::File;

        use tempfile::tempdir;

        use crate::{
            buffer::Buffer,
            selection::{CharIndex, SelectionSet},
        };
        use shared::canonicalized_path::CanonicalizedPath;
        /// The TempDir is returned so that the directory is not deleted
        /// when the TempDir object is dropped
        fn run_test(f: impl Fn(CanonicalizedPath, Buffer)) {
            let dir = tempdir().unwrap();

            let file_path = dir.path().join("main.rs");
            File::create(&file_path).unwrap();
            let path = CanonicalizedPath::try_from(file_path).unwrap();
            path.write("").unwrap();

            let buffer = Buffer::from_path(&path).unwrap();

            f(path, buffer)
        }

        #[test]
        fn should_format_code() {
            run_test(|path, mut buffer| {
                // Update the buffer with unformatted code
                buffer.update(" fn main\n() {}");

                // Save the buffer
                buffer.save(SelectionSet::default()).unwrap();

                // Expect the output is formatted
                let saved_content = path.read().unwrap();
                let buffer_content = buffer.rope.to_string();

                assert_eq!(saved_content, "fn main() {}\n");
                assert_eq!(buffer_content, "fn main() {}\n");

                // Expect the syntax tree is also updated
                assert_eq!(
                    buffer
                        .get_next_token(CharIndex::default(), false)
                        .unwrap()
                        .byte_range(),
                    0..2
                );
            })
        }

        #[test]
        /// The formatted output should be undoable,
        /// in case the formatter messed up the code.
        fn should_be_undoable() {
            run_test(|_, mut buffer| {
                let original = " fn main\n() {}";
                buffer.update(original);

                buffer.save(SelectionSet::default()).unwrap();

                // Expect the buffer is formatted
                assert_ne!(buffer.rope.to_string(), original);

                // Undo the buffer
                buffer.undo().unwrap();

                let content = buffer.rope.to_string();

                // Expect the content is reverted to the original
                assert_eq!(content, " fn main\n() {}");
            })
        }

        #[test]
        fn should_not_run_when_syntax_tree_is_malformed() {
            run_test(|_, mut buffer| {
                // Update the buffer to be invalid Rust code
                buffer.update("fn main() {");

                // Save the buffer
                buffer.save(SelectionSet::default()).unwrap();

                // Expect the buffer remain unchanged,
                // because the syntax tree is invalid
                assert_eq!(buffer.rope.to_string(), "fn main() {");
            })
        }

        #[test]
        fn should_not_update_buffer_if_formatter_returns_error() {
            let code = r#"
            let x = "1";
                "#;

            run_test(|_, mut buffer| {
                // Update the buffer to be valid Rust code
                // but unformatable
                buffer.update(code);

                // The code should be deemed as valid by Tree-sitter,
                // but not to the formatter
                assert!(!buffer.tree.root_node().has_error());

                buffer.save(SelectionSet::default()).unwrap();

                // Expect the buffer remain unchanged
                assert_eq!(buffer.rope.to_string(), code);
            })
        }
    }

    #[test]
    fn patch_edits() -> anyhow::Result<()> {
        let old = r#"
            let x = "1";
            let y = "2";
            let z = 3;
            let a = 4;
            let b = 4;
            // This line will be removed
                "#
        .trim();

        // Suppose the new content has all kinds of changes:
        // 1. Replacement (line 1)
        // 2. Insertion (line 3)
        // 3. Deletion (last line)
        let new = r#"
            let x = "this line is replaced
                     with multiline content"
            let y = "2";
            let z = 3;
            // This is a newly inserted line
            let a = 4;
            let b = 4;
                            "#
        .trim();

        let mut buffer = Buffer::new(tree_sitter_md::language(), old);

        let edit_transaction = buffer.get_edit_transaction(new)?;

        // Expect there are 3 edits
        assert_eq!(edit_transaction.edits().len(), 3);

        // Apply the edit transaction
        buffer.apply_edit_transaction(&edit_transaction, SelectionSet::default())?;

        // Expect the content to be the same as the 2nd files
        pretty_assertions::assert_eq!(buffer.content(), new);
        Ok(())
    }
}

#[derive(Clone)]
pub struct Patch {
    /// Why don't we store this is diffy::Patch? Because it requires a lifetime parameter
    pub patch: String,
    pub state: BufferState,
}

#[derive(Clone)]
pub struct BufferState {
    pub selection_set: SelectionSet,
    pub bookmarks: Vec<CharIndexRange>,
}

impl std::fmt::Display for Patch {
    fn fmt(&self, f: &mut std::fmt::Formatter<'_>) -> std::fmt::Result {
        f.write_str("")
    }
}

impl std::fmt::Display for BufferState {
    fn fmt(&self, f: &mut std::fmt::Formatter<'_>) -> std::fmt::Result {
        // TODO: this should describe the action
        // For example, "kill", "exchange", "insert"
        f.write_str("")
    }
}

impl Applicable for Patch {
    type Target = String;

    type Output = BufferState;

    fn apply(&self, target: &mut Self::Target) -> anyhow::Result<Self::Output> {
        *target = diffy::apply(target, &diffy::Patch::from_str(&self.patch)?)?;

        Ok(self.state.clone())
    }
}
impl PartialEq for Patch {
    fn eq(&self, _other: &Self) -> bool {
        // Always return false, assuming that no two patches can be identical
        false
    }
}<|MERGE_RESOLUTION|>--- conflicted
+++ resolved
@@ -686,76 +686,6 @@
     ) -> anyhow::Result<CharIndexRange> {
         Ok((self.position_to_char(range.start)?..self.position_to_char(range.end)?).into())
     }
-<<<<<<< HEAD
-
-    pub(crate) fn find_nearest_string_before(
-        &self,
-        index: CharIndex,
-        substr: &str,
-    ) -> Option<CharIndexRange> {
-        let slice = self.rope.get_slice(0..index.0)?;
-        let start = slice.to_string().rfind(&substr)?;
-        let end = start.saturating_add(substr.len());
-        (start..end).to_char_index_range(self).ok()
-    }
-
-    pub(crate) fn find_nearest_string_after(
-        &self,
-        index: CharIndex,
-        substr: &str,
-    ) -> Option<CharIndexRange> {
-        let slice = self.rope.get_slice(index.0..self.len_chars())?;
-
-        let start = slice.to_string().find(&substr)? + self.char_to_byte(index).ok()?;
-        let end = start.saturating_add(substr.len());
-
-        (start..end).to_char_index_range(self).ok()
-    }
-
-    /// `index` is exclusive
-    pub(crate) fn find_nearest_opening_before(
-        &self,
-        index: CharIndex,
-        open: &str,
-        close: &str,
-    ) -> Option<CharIndexRange> {
-        let slice = self.rope.get_slice(0..index.0)?.to_string();
-        let mut closings = slice.rmatch_indices(close);
-        let openings = slice.rmatch_indices(open);
-        for opening in openings {
-            match closings.next() {
-                Some(closing) if closing.0 > opening.0 => {}
-                _ => {
-                    let byte_range = opening.0..opening.0 + opening.1.len();
-                    return byte_range.to_char_index_range(self).ok();
-                }
-            }
-        }
-        None
-    }
-
-    ///`index` is inclusive
-    pub(crate) fn find_nearest_closing_after(
-        &self,
-        index: CharIndex,
-        open: &str,
-        close: &str,
-    ) -> Option<CharIndexRange> {
-        let slice = self.rope.get_slice(index.0..self.len_chars())?.to_string();
-        let closings = slice.match_indices(close);
-        let mut openings = slice.match_indices(open);
-        for closing in closings {
-            match openings.next() {
-                Some(opening) if opening.0 < closing.0 => {}
-                _ => {
-                    let start = closing.0 + self.char_to_byte(index).ok()?;
-                    let byte_range = start..start + closing.1.len();
-                    return byte_range.to_char_index_range(self).ok();
-                }
-            }
-        }
-        None
-=======
     pub fn char_index_range_to_position_range(
         &self,
         range: CharIndexRange,
@@ -785,7 +715,75 @@
                 })
                 .collect_vec(),
         ))
->>>>>>> a6ea07d2
+    }
+
+    pub(crate) fn find_nearest_string_before(
+        &self,
+        index: CharIndex,
+        substr: &str,
+    ) -> Option<CharIndexRange> {
+        let slice = self.rope.get_slice(0..index.0)?;
+        let start = slice.to_string().rfind(&substr)?;
+        let end = start.saturating_add(substr.len());
+        (start..end).to_char_index_range(self).ok()
+    }
+
+    pub(crate) fn find_nearest_string_after(
+        &self,
+        index: CharIndex,
+        substr: &str,
+    ) -> Option<CharIndexRange> {
+        let slice = self.rope.get_slice(index.0..self.len_chars())?;
+
+        let start = slice.to_string().find(&substr)? + self.char_to_byte(index).ok()?;
+        let end = start.saturating_add(substr.len());
+
+        (start..end).to_char_index_range(self).ok()
+    }
+
+    /// `index` is exclusive
+    pub(crate) fn find_nearest_opening_before(
+        &self,
+        index: CharIndex,
+        open: &str,
+        close: &str,
+    ) -> Option<CharIndexRange> {
+        let slice = self.rope.get_slice(0..index.0)?.to_string();
+        let mut closings = slice.rmatch_indices(close);
+        let openings = slice.rmatch_indices(open);
+        for opening in openings {
+            match closings.next() {
+                Some(closing) if closing.0 > opening.0 => {}
+                _ => {
+                    let byte_range = opening.0..opening.0 + opening.1.len();
+                    return byte_range.to_char_index_range(self).ok();
+                }
+            }
+        }
+        None
+    }
+
+    ///`index` is inclusive
+    pub(crate) fn find_nearest_closing_after(
+        &self,
+        index: CharIndex,
+        open: &str,
+        close: &str,
+    ) -> Option<CharIndexRange> {
+        let slice = self.rope.get_slice(index.0..self.len_chars())?.to_string();
+        let closings = slice.match_indices(close);
+        let mut openings = slice.match_indices(open);
+        for closing in closings {
+            match openings.next() {
+                Some(opening) if opening.0 < closing.0 => {}
+                _ => {
+                    let start = closing.0 + self.char_to_byte(index).ok()?;
+                    let byte_range = start..start + closing.1.len();
+                    return byte_range.to_char_index_range(self).ok();
+                }
+            }
+        }
+        None
     }
 }
 
@@ -793,11 +791,9 @@
 mod test_buffer {
     use itertools::Itertools;
 
-<<<<<<< HEAD
     use crate::selection::CharIndex;
-=======
+
     use crate::selection::SelectionSet;
->>>>>>> a6ea07d2
 
     use super::Buffer;
 
