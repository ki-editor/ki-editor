/// NOTE: all test cases that involves the clipboard should not be run in parallel
///   otherwise the the test suite will fail because multiple tests are trying to
///   access the clipboard at the same time.
#[cfg(test)]
use itertools::Itertools;

use lsp_types::Url;
use my_proc_macros::{hex, key, keys};

use serial_test::serial;

use std::{ops::Range, path::PathBuf, rc::Rc, sync::Mutex};
pub(crate) use Dispatch::*;
pub(crate) use DispatchEditor::*;

pub(crate) use Movement::*;
pub(crate) use SelectionMode::*;

use shared::canonicalized_path::CanonicalizedPath;

use crate::{
    app::{
        App, Dimension, Dispatch, LocalSearchConfigUpdate, RequestParams, Scope,
        StatusLineComponent,
    },
    buffer::BufferOwner,
    char_index_range::CharIndexRange,
    clipboard::CopiedTexts,
    components::{
        component::Component,
        editor::{Direction, DispatchEditor, IfCurrentNotFound, Mode, Movement, ViewAlignment},
        suggestive_editor::{DispatchSuggestiveEditor, Info, SuggestiveEditorFilter},
    },
    context::{GlobalMode, LocalSearchConfigMode},
    frontend::{mock::MockFrontend, MyWriter, NullWriter, StringWriter},
    grid::StyleKey,
    integration_test::TestRunner,
    list::grep::RegexConfig,
    lsp::{
        code_action::CodeAction,
        completion::{Completion, CompletionItem, CompletionItemEdit, PositionalEdit},
        documentation::Documentation,
        process::FromEditor,
        signature_help::SignatureInformation,
        workspace_edit::{TextDocumentEdit, WorkspaceEdit},
    },
    position::Position,
    quickfix_list::{DiagnosticSeverityRange, Location, QuickfixListItem},
    selection::SelectionMode,
    style::Style,
    themes::Theme,
    ui_tree::ComponentKind,
};
use crate::{lsp::process::LspNotification, themes::Color};

pub(crate) enum Step {
    App(Dispatch),
    AppLater(Box<dyn Fn() -> Dispatch>),
    ExpectMulti(Vec<ExpectKind>),
    Expect(ExpectKind),
    Editor(DispatchEditor),
    SuggestiveEditor(DispatchSuggestiveEditor),
    ExpectLater(Box<dyn Fn() -> ExpectKind>),
    ExpectCustom(Box<dyn Fn()>),
}

#[derive(Debug, Clone)]
pub(crate) enum ExpectKind {
    FileExplorerContent(String),
    EditorInfoContent(&'static str),
    EditorInfoOpen(bool),
    QuickfixListCurrentLine(&'static str),
    DropdownInfosCount(usize),
    QuickfixListContent(String),
    CompletionDropdownContent(&'static str),
    CompletionDropdownIsOpen(bool),
    CompletionDropdownSelectedItem(&'static str),
    JumpChars(&'static [char]),
    CurrentLine(&'static str),
    Not(Box<ExpectKind>),
    CurrentComponentContent(&'static str),
    EditorCursorPosition(Position),
    EditorGridCursorPosition(Position),
    EditorIsDirty(),
    CurrentMode(Mode),
    FileContent(CanonicalizedPath, String),
    FileContentEqual(CanonicalizedPath, CanonicalizedPath),
    CurrentSelectedTexts(&'static [&'static str]),
    CurrentPrimarySelection(&'static str),
    CurrentCursorDirection(Direction),
    CurrentViewAlignment(Option<ViewAlignment>),
    ComponentsLength(usize),
    Quickfixes(Box<[QuickfixListItem]>),
    AppGrid(String),
    AppGridContains(&'static str),
    EditorGrid(&'static str),
    CurrentPath(CanonicalizedPath),
    GridCellBackground(
        /*Row*/ usize,
        /*Column*/ usize,
        /*Background color*/ Color,
    ),
    GridCellLine(/*Row*/ usize, /*Column*/ usize, Color),
    GridCellStyleKey(Position, Option<StyleKey>),
    HighlightSpans(std::ops::Range<usize>, StyleKey),
    DiagnosticsRanges(Vec<CharIndexRange>),
    BufferQuickfixListItems(Vec<Range<Position>>),
    ComponentCount(usize),
    CurrentComponentPath(Option<CanonicalizedPath>),
    OpenedFilesCount(usize),
    QuickfixListInfo(&'static str),
    ComponentsOrder(Vec<ComponentKind>),
    CurrentComponentTitle(&'static str),
    CurrentSelectionMode(SelectionMode),
    CurrentGlobalMode(Option<GlobalMode>),
    LspRequestSent(FromEditor),
    CurrentCopiedTextHistoryOffset(isize),
}
fn log<T: std::fmt::Debug>(s: T) {
    println!("===========\n{s:?}",);
}
impl ExpectKind {
    fn run(&self, app: &mut App<MockFrontend>) -> anyhow::Result<()> {
        log(self);
        let (result, context) = self.get_result(app).unwrap();
        if result {
            Ok(())
        } else {
            Err(anyhow::anyhow!("{context}"))
        }
    }
    fn get_result(&self, app: &mut App<MockFrontend>) -> anyhow::Result<(bool, String)> {
        let context = app.context();
        fn contextualize<T: PartialEq + std::fmt::Debug>(a: T, b: T) -> (bool, String) {
            (a == b, format!("\n{a:?}\n == \n{b:?}\n",))
        }
        fn to_vec(strs: &[&str]) -> Vec<String> {
            strs.iter().map(|t| t.to_string()).collect()
        }
        let component = app.current_component();
        Ok(match self {
            CurrentComponentContent(expected_content) => contextualize(
                app.get_current_component_content(),
                expected_content.to_string(),
            ),
            FileContent(path, expected_content) => {
                contextualize(app.get_file_content(path), expected_content.clone())
            }
            FileContentEqual(left, right) => {
                contextualize(app.get_file_content(left), app.get_file_content(right))
            }
            CurrentSelectedTexts(selected_texts) => {
                contextualize(app.get_current_selected_texts(), to_vec(selected_texts))
            }
            ComponentsLength(length) => contextualize(app.components().len(), *length),
            Quickfixes(expected_quickfixes) => contextualize(
                app.get_quickfix_list()
                    .map(|q| {
                        q.items()
                            .into_iter()
                            .map(|quickfix| {
                                let info = quickfix
                                    .info()
                                    .as_ref()
                                    .map(|info| info.clone().set_decorations(Vec::new()));
                                quickfix.set_info(info)
                            })
                            .collect_vec()
                            .into_boxed_slice()
                    })
                    .unwrap_or_default(),
                expected_quickfixes.clone(),
            ),
            EditorGrid(grid) => contextualize(
                component
                    .borrow()
                    .editor()
                    .get_grid(context, false)
                    .to_string(),
                grid.to_string(),
            ),
            AppGrid(grid) => {
                let actual = app.get_screen()?.stringify().trim_matches('\n').to_string();
                println!("actual =\n{}", actual);
                contextualize(actual, grid.to_string().trim_matches('\n').to_string())
            }
            CurrentPath(path) => contextualize(app.get_current_file_path().unwrap(), path.clone()),
            Not(expect_kind) => {
                let (result, context) = expect_kind.get_result(app)?;
                (!result, format!("NOT ({context})"))
            }
            EditorIsDirty() => contextualize(&component.borrow().editor().buffer().dirty(), &true),
            CurrentMode(mode) => contextualize(&component.borrow().editor().mode, mode),
            EditorCursorPosition(position) => contextualize(
                &component.borrow().editor().get_cursor_position().unwrap(),
                position,
            ),
            EditorGridCursorPosition(position) => contextualize(
                component
                    .borrow()
                    .editor()
                    .get_grid(context, false)
                    .cursor
                    .unwrap()
                    .position(),
                position,
            ),
            CurrentLine(line) => contextualize(
                component.borrow().editor().current_line().unwrap(),
                line.to_string(),
            ),
            JumpChars(chars) => {
                contextualize(component.borrow().editor().jump_chars(), chars.to_vec())
            }
            CurrentViewAlignment(view_alignment) => contextualize(
                component.borrow().editor().current_view_alignment(),
                *view_alignment,
            ),
            GridCellBackground(row_index, column_index, background_color) => contextualize(
                component
                    .borrow()
                    .editor()
                    .get_grid(context, false)
                    .grid
                    .rows[*row_index][*column_index]
                    .background_color,
                *background_color,
            ),
            GridCellLine(row_index, column_index, underline_color) => contextualize(
                component
                    .borrow()
                    .editor()
                    .get_grid(context, false)
                    .grid
                    .rows[*row_index][*column_index]
                    .line
                    .unwrap()
                    .color,
                *underline_color,
            ),
            GridCellStyleKey(position, style_key) => contextualize(
                component
                    .borrow()
                    .editor()
                    .get_grid(context, false)
                    .grid
                    .rows[position.line][position.column]
                    .source
                    .clone(),
                style_key.clone(),
            ),
            CompletionDropdownIsOpen(is_open) => {
                contextualize(app.completion_dropdown_is_open(), *is_open)
            }
            CompletionDropdownContent(content) => contextualize(
                app.current_completion_dropdown()
                    .unwrap()
                    .borrow()
                    .content(),
                content.to_string(),
            ),
            CompletionDropdownSelectedItem(item) => contextualize(
                app.current_completion_dropdown()
                    .unwrap()
                    .borrow()
                    .editor()
                    .get_selected_texts()[0]
                    .trim(),
                item,
            ),
            QuickfixListContent(content) => {
                let expected = app.get_quickfix_list().unwrap().render().content;
                let actual = content.to_string();
                println!("expected =\n{expected}");
                println!("actual =\n{actual}");
                contextualize(expected, actual)
            }
            DropdownInfosCount(expected) => {
                contextualize(app.get_dropdown_infos_count(), *expected)
            }
            QuickfixListCurrentLine(expected) => {
                let component = app
                    .get_component_by_kind(ComponentKind::QuickfixList)
                    .unwrap();
                let actual = component.borrow().editor().current_line().unwrap();
                contextualize(actual, expected.to_string())
            }
            EditorInfoOpen(expected) => contextualize(app.editor_info_open(), *expected),
            EditorInfoContent(expected) => {
                contextualize(app.editor_info_content(), Some(expected.to_string()))
            }
            AppGridContains(substring) => {
                let content = app.get_screen().unwrap().stringify();
                contextualize(content.contains(substring), true)
            }
            FileExplorerContent(expected) => contextualize(expected, &app.file_explorer_content()),
            CurrentCursorDirection(expected) => contextualize(
                expected,
                &app.current_component().borrow().editor().cursor_direction,
            ),
            HighlightSpans(expected_range, expected_key) => contextualize(
                expected_key,
                &app.current_component()
                    .borrow()
                    .editor()
                    .buffer()
                    .highlighted_spans()
                    .into_iter()
                    .find(|span| &span.byte_range == expected_range)
                    .unwrap()
                    .style_key,
            ),
            DiagnosticsRanges(expected) => contextualize(
                expected.to_vec(),
                app.current_component()
                    .borrow()
                    .editor()
                    .buffer()
                    .diagnostics()
                    .into_iter()
                    .map(|d| d.range)
                    .collect_vec(),
            ),
            BufferQuickfixListItems(expected) => contextualize(
                expected,
                &app.current_component()
                    .borrow()
                    .editor()
                    .buffer()
                    .quickfix_list_items()
                    .into_iter()
                    .map(|d| d.location().range.clone())
                    .collect_vec(),
            ),
            ComponentCount(expected) => contextualize(expected, &app.components().len()),
            CurrentComponentPath(expected) => {
                contextualize(expected, &app.current_component().borrow().path())
            }
            OpenedFilesCount(expected) => contextualize(expected, &app.opened_files_count()),
            QuickfixListInfo(expected) => {
                contextualize(*expected, &app.quickfix_list_info().unwrap())
            }
            ComponentsOrder(expected) => contextualize(expected, &app.components_order()),
            CurrentComponentTitle(expected) => {
                contextualize(*expected, &app.current_component().borrow().title(context))
            }
            CurrentSelectionMode(expected) => contextualize(
                expected,
                &app.current_component().borrow().editor().selection_set.mode,
            ),
            LspRequestSent(from_editor) => contextualize(true, app.lsp_request_sent(from_editor)),
            CurrentCopiedTextHistoryOffset(expected) => contextualize(
                expected,
                &app.current_component()
                    .borrow()
                    .editor()
                    .copied_text_history_offset(),
            ),
            CurrentPrimarySelection(expected) => contextualize(
                *expected,
                &app.current_component()
                    .borrow()
                    .editor()
                    .primary_selection()?,
            ),
            CurrentGlobalMode(expected) => contextualize(expected, &app.context().mode()),
        })
    }
}

pub(crate) use ExpectKind::*;
pub(crate) use Step::*;
pub(crate) struct State {
    temp_dir: CanonicalizedPath,
    main_rs: CanonicalizedPath,
    foo_rs: CanonicalizedPath,
    git_ignore: CanonicalizedPath,
}
impl State {
    pub(crate) fn main_rs(&self) -> CanonicalizedPath {
        self.main_rs.clone()
    }

    pub(crate) fn foo_rs(&self) -> CanonicalizedPath {
        self.foo_rs.clone()
    }

    pub(crate) fn new_path(&self, path: &str) -> PathBuf {
        self.temp_dir.to_path_buf().join(path)
    }

    pub(crate) fn gitignore(&self) -> CanonicalizedPath {
        self.git_ignore.clone()
    }

    pub(crate) fn temp_dir(&self) -> CanonicalizedPath {
        self.temp_dir.clone()
    }
}

pub(crate) fn execute_test(callback: impl Fn(State) -> Box<[Step]>) -> anyhow::Result<()> {
    execute_test_helper(
        || Box::new(NullWriter),
        false,
        [StatusLineComponent::LastDispatch].to_vec(),
        callback,
    )?;
    Ok(())
}

pub(crate) fn execute_recipe(
    callback: impl Fn(State) -> Box<[Step]>,
) -> anyhow::Result<Option<String>> {
    execute_test_helper(
        || Box::new(StringWriter::new()),
        true,
        [
            StatusLineComponent::Mode,
            StatusLineComponent::SelectionMode,
            StatusLineComponent::LastDispatch,
        ]
        .to_vec(),
        callback,
    )
}

fn execute_test_helper(
    writer: fn() -> Box<dyn MyWriter>,
    render: bool,
    status_line_components: Vec<StatusLineComponent>,
    callback: impl Fn(State) -> Box<[Step]>,
) -> anyhow::Result<Option<String>> {
    run_test(writer, status_line_components, |mut app, temp_dir| {
        let steps = {
            callback(State {
                main_rs: temp_dir.join("src/main.rs").unwrap(),
                foo_rs: temp_dir.join("src/foo.rs").unwrap(),
                git_ignore: temp_dir.join(".gitignore").unwrap(),
                temp_dir,
            })
        };

        if render {
            app.render()?
        }
        for step in steps.iter() {
            match step.to_owned() {
                Step::App(dispatch) => {
                    log(dispatch);
                    app.handle_dispatch(dispatch.to_owned())?
                }
                Step::AppLater(get_dispatch) => {
                    let dispatch = get_dispatch();
                    log(&dispatch);
                    app.handle_dispatch(dispatch.to_owned())?
                }
                Step::Expect(expect_kind) => expect_kind.run(&mut app)?,
                ExpectLater(f) => f().run(&mut app)?,
                Editor(dispatch) => {
                    log(dispatch);
                    app.handle_dispatch_editor(dispatch.to_owned())?
                }
                ExpectCustom(f) => {
                    f();
                }
                ExpectMulti(expect_kinds) => {
                    for expect_kind in expect_kinds.iter() {
                        expect_kind.run(&mut app)?
                    }
                }
                SuggestiveEditor(dispatch) => {
                    log(dispatch);
                    app.handle_dispatch_suggestive_editor(dispatch.to_owned())?
                }
            };
        }

        if render {
            app.render()?
        }

        Ok(())
    })
}

fn run_test(
    writer: fn() -> Box<dyn MyWriter>,
    status_line_components: Vec<StatusLineComponent>,
    callback: impl Fn(App<MockFrontend>, CanonicalizedPath) -> anyhow::Result<()>,
) -> anyhow::Result<Option<String>> {
    TestRunner::run(move |temp_dir| {
        let frontend = Rc::new(Mutex::new(MockFrontend::new(writer())));

        let mut app = App::new(
            frontend.clone(),
            temp_dir.clone(),
            status_line_components.clone(),
        )?;
        app.disable_lsp();
        callback(app, temp_dir)?;
        use std::borrow::Borrow;
        let output = frontend.lock().unwrap().borrow().string_content();

        Ok(output)
    })
}

#[test]
fn copy_replace_from_different_file() -> anyhow::Result<()> {
    execute_test(|s| {
        Box::new([
            App(OpenFile {
                path: s.main_rs(),
                owner: BufferOwner::User,
                focus: true,
            }),
            App(OpenFile {
                path: s.foo_rs(),
                owner: BufferOwner::User,
                focus: true,
            }),
            Editor(SetSelectionMode(IfCurrentNotFound::LookForward, Line)),
            Editor(SelectAll),
            Editor(Copy {
                use_system_clipboard: false,
            }),
            App(OpenFile {
                path: s.foo_rs(),
                owner: BufferOwner::User,
                focus: true,
            }),
            Editor(SetSelectionMode(IfCurrentNotFound::LookForward, Line)),
            Editor(SelectAll),
            Editor(Copy {
                use_system_clipboard: false,
            }),
            App(OpenFile {
                path: s.main_rs(),
                owner: BufferOwner::User,
                focus: true,
            }),
            Editor(SetSelectionMode(IfCurrentNotFound::LookForward, Line)),
            Editor(SelectAll),
            Editor(ReplaceWithCopiedText {
                use_system_clipboard: false,
                cut: false,
            }),
            Expect(FileContentEqual(s.main_rs, s.foo_rs)),
        ])
    })
}

#[test]
/// Should work across different files
fn replace_cut() -> anyhow::Result<()> {
    execute_test(|s| {
        Box::new([
            App(OpenFile {
                path: s.main_rs(),
                owner: BufferOwner::User,
                focus: true,
            }),
            Editor(SetContent("fn main() { call_main() }".to_string())),
            App(OpenFile {
                path: s.foo_rs(),
                owner: BufferOwner::User,
                focus: true,
            }),
            Editor(SetContent("fn foo() { call_foo() }".to_string())),
            Editor(MatchLiteral("call_foo()".to_string())),
            Editor(Copy {
                use_system_clipboard: false,
            }),
            App(OpenFile {
                path: s.main_rs(),
                owner: BufferOwner::User,
                focus: true,
            }),
            Editor(MatchLiteral("call_main()".to_string())),
            Editor(ReplaceWithCopiedText {
                cut: true,
                use_system_clipboard: false,
            }),
            Expect(CurrentComponentContent("fn main() { call_foo() }")),
            App(OpenFile {
                path: s.foo_rs(),
                owner: BufferOwner::User,
                focus: true,
            }),
            Editor(ReplaceWithCopiedText {
                cut: false,
                use_system_clipboard: false,
            }),
            Expect(CurrentComponentContent("fn foo() { call_main() }")),
        ])
    })
}

#[test]
fn copy_replace() -> anyhow::Result<()> {
    execute_test(|s| {
        Box::new([
            App(OpenFile {
                path: s.main_rs(),
                owner: BufferOwner::User,
                focus: true,
            }),
            Editor(SetContent("fn main() { let x = 1; }".to_string())),
            Editor(SetSelectionMode(
                IfCurrentNotFound::LookForward,
                SelectionMode::Token {
                    skip_symbols: false,
                },
            )),
            Editor(Copy {
                use_system_clipboard: false,
            }),
            Editor(MoveSelection(Movement::Right)),
            Editor(ReplaceWithCopiedText {
                use_system_clipboard: false,
                cut: false,
            }),
            Expect(CurrentComponentContent("fn fn() { let x = 1; }")),
            Expect(CurrentSelectedTexts(&["fn"])),
            Editor(MoveSelection(Right)),
            Editor(ReplaceWithCopiedText {
                use_system_clipboard: false,
                cut: false,
            }),
            Expect(CurrentComponentContent("fn fnfn) { let x = 1; }")),
        ])
    })
}

#[test]
fn cut_replace() -> anyhow::Result<()> {
    execute_test(|s| {
        Box::new([
            App(OpenFile {
                path: s.main_rs(),
                owner: BufferOwner::User,
                focus: true,
            }),
            Editor(SetContent("fn main() { let x = 1; }".to_string())),
            Editor(SetSelectionMode(
                IfCurrentNotFound::LookForward,
                Token { skip_symbols: true },
            )),
            Editor(ChangeCut {
                use_system_clipboard: false,
            }),
            Editor(EnterNormalMode),
            Expect(CurrentComponentContent(" main() { let x = 1; }")),
            Editor(MoveSelection(Current(IfCurrentNotFound::LookForward))),
            Expect(CurrentSelectedTexts(&["main"])),
            Editor(ReplaceWithCopiedText {
                use_system_clipboard: false,
                cut: false,
            }),
            Expect(CurrentComponentContent(" fn() { let x = 1; }")),
        ])
    })
}

#[test]
fn highlight_mode_cut() -> anyhow::Result<()> {
    execute_test(|s| {
        Box::new([
            App(OpenFile {
                path: s.main_rs(),
                owner: BufferOwner::User,
                focus: true,
            }),
            Editor(SetContent(
                "fn f(){ let x = S(a); let y = S(b); }".to_string(),
            )),
            Editor(SetSelectionMode(
                IfCurrentNotFound::LookForward,
                Token {
                    skip_symbols: false,
                },
            )),
            Editor(EnableSelectionExtension),
            Editor(MoveSelection(Right)),
            Editor(MoveSelection(Right)),
            Editor(MoveSelection(Right)),
            Expect(CurrentSelectedTexts(&["fn f()"])),
            Editor(ChangeCut {
                use_system_clipboard: false,
            }),
            Expect(CurrentComponentContent("{ let x = S(a); let y = S(b); }")),
            Editor(ReplaceWithCopiedText {
                use_system_clipboard: false,
                cut: false,
            }),
            Expect(CurrentComponentContent(
                "fn f(){ let x = S(a); let y = S(b); }",
            )),
        ])
    })
}

#[test]
fn highlight_mode_copy() -> anyhow::Result<()> {
    execute_test(|s| {
        Box::new([
            App(OpenFile {
                path: s.main_rs(),
                owner: BufferOwner::User,
                focus: true,
            }),
            Editor(SetContent(
                "fn f(){ let x = S(a); let y = S(b); }".to_string(),
            )),
            Editor(SetSelectionMode(
                IfCurrentNotFound::LookForward,
                SelectionMode::Token {
                    skip_symbols: false,
                },
            )),
            Editor(EnableSelectionExtension),
            Editor(MoveSelection(Movement::Right)),
            Editor(MoveSelection(Movement::Right)),
            Editor(MoveSelection(Movement::Right)),
            Expect(CurrentSelectedTexts(&["fn f()"])),
            Editor(Copy {
                use_system_clipboard: false,
            }),
            Editor(Reset),
            Editor(MoveSelection(Right)),
            Expect(CurrentSelectedTexts(&["{"])),
            Editor(ReplaceWithCopiedText {
                use_system_clipboard: false,
                cut: false,
            }),
            Expect(CurrentComponentContent(
                "fn f()fn f() let x = S(a); let y = S(b); }",
            )),
        ])
    })
}

#[test]
fn highlight_mode_replace() -> anyhow::Result<()> {
    execute_test(|s| {
        Box::new([
            App(OpenFile {
                path: s.main_rs(),
                owner: BufferOwner::User,
                focus: true,
            }),
            Editor(SetContent(
                "fn f(){ let x = S(a); let y = S(b); }".to_string(),
            )),
            Editor(SetSelectionMode(
                IfCurrentNotFound::LookForward,
                SelectionMode::Token {
                    skip_symbols: false,
                },
            )),
            Editor(EnableSelectionExtension),
            Editor(MoveSelection(Movement::Right)),
            Editor(MoveSelection(Movement::Right)),
            Editor(MoveSelection(Movement::Right)),
            Expect(CurrentSelectedTexts(&["fn f()"])),
            Editor(Copy {
                use_system_clipboard: false,
            }),
            Editor(Reset),
            Editor(MatchLiteral("{".to_string())),
            Editor(SetSelectionMode(
                IfCurrentNotFound::LookForward,
                SelectionMode::SyntaxNode,
            )),
            Expect(CurrentSelectedTexts(&["{ let x = S(a); let y = S(b); }"])),
            Editor(ReplaceWithCopiedText {
                use_system_clipboard: false,
                cut: false,
            }),
            Expect(CurrentComponentContent("fn f()fn f()")),
        ])
    })
}

#[test]
fn multi_paste() -> anyhow::Result<()> {
    execute_test(|s| {
        Box::new([
            App(OpenFile {
                path: s.main_rs(),
                owner: BufferOwner::User,
                focus: true,
            }),
            Expect(CurrentComponentPath(Some(s.main_rs()))),
            Editor(SetContent(
                "fn f(){ let x = S(spongebob_squarepants); let y = S(b); }".to_string(),
            )),
            Editor(MatchLiteral("let x = S(spongebob_squarepants);".to_owned())),
            Editor(SetSelectionMode(
                IfCurrentNotFound::LookForward,
                SelectionMode::SyntaxNode,
            )),
            Expect(CurrentSelectedTexts(&["let x = S(spongebob_squarepants);"])),
            Editor(CursorAddToAllSelections),
            Editor(MoveSelection(Movement::Down)),
            Editor(MoveSelection(Movement::Right)),
            Expect(CurrentSelectedTexts(&["S(spongebob_squarepants)", "S(b)"])),
            Editor(ChangeCut {
                use_system_clipboard: false,
            }),
            Editor(EnterInsertMode(Direction::Start)),
            Editor(Insert("Some(".to_owned())),
            Editor(Paste {
                direction: Direction::End,
                use_system_clipboard: false,
            }),
            Editor(Insert(")".to_owned())),
            Expect(CurrentComponentContent(
                "fn f(){ let x = Some(S(spongebob_squarepants)); let y = Some(S(b)); }",
            )),
            Editor(CursorKeepPrimaryOnly),
            App(SetClipboardContent {
                use_system_clipboard: false,
                copied_texts: CopiedTexts::one(".hello".to_owned()),
            }),
            Editor(Paste {
                direction: Direction::End,
                use_system_clipboard: false,
            }),
            Expect(CurrentComponentContent(
                "fn f(){ let x = Some(S(spongebob_squarepants)).hello; let y = Some(S(b)); }",
            )),
        ])
    })
}

#[test]
fn signature_help() -> anyhow::Result<()> {
    execute_test(|s| {
        fn signature_help() -> LspNotification {
            LspNotification::SignatureHelp(Some(crate::lsp::signature_help::SignatureHelp {
                signatures: [SignatureInformation {
                    label: "Signature Help".to_string(),
                    documentation: Some(crate::lsp::documentation::Documentation {
                        content: "spongebob".to_string(),
                    }),
                    active_parameter_byte_range: None,
                }]
                .to_vec(),
            }))
        }
        Box::new([
            App(OpenFile {
                path: s.main_rs(),
                owner: BufferOwner::User,
                focus: true,
            }),
            Expect(ComponentsLength(1)),
            Editor(SetContent(
                "fn f(){ let x = S(a); let y = S(b); }".to_string(),
            )),
            Editor(SetSelectionMode(
                IfCurrentNotFound::LookForward,
                SelectionMode::Token {
                    skip_symbols: false,
                },
            )),
            Expect(CurrentMode(Mode::Normal)),
            //
            // Signature help should not be shown in normal mode
            App(HandleLspNotification(signature_help())),
            Expect(ExpectKind::ComponentsOrder(vec![
                ComponentKind::SuggestiveEditor,
            ])),
            //
            // Signature help should only be shown in insert mode
            Editor(EnterInsertMode(Direction::End)),
            App(HandleLspNotification(signature_help())),
            Expect(ExpectKind::ComponentsOrder(vec![
                ComponentKind::SuggestiveEditor,
                ComponentKind::EditorInfo,
            ])),
            //
            // Receiving signature help again should increase the components length
            App(HandleLspNotification(signature_help())),
            Expect(ExpectKind::ComponentsOrder(vec![
                ComponentKind::SuggestiveEditor,
                ComponentKind::EditorInfo,
            ])),
            //
            // Pressing esc should close signature help
            App(HandleKeyEvent(key!("esc"))),
            Expect(ExpectKind::ComponentsOrder(vec![
                ComponentKind::SuggestiveEditor,
            ])),
            //
            // Receiving null signature help should close the signature help
            Editor(EnterInsertMode(Direction::End)),
            App(HandleLspNotification(signature_help())),
            Expect(ExpectKind::ComponentsOrder(vec![
                ComponentKind::SuggestiveEditor,
                ComponentKind::EditorInfo,
            ])),
            App(HandleLspNotification(LspNotification::SignatureHelp(None))),
            Expect(ExpectKind::ComponentsOrder(vec![
                ComponentKind::SuggestiveEditor,
            ])),
        ])
    })
}

#[test]
pub(crate) fn repo_git_hunks() -> Result<(), anyhow::Error> {
    execute_test(|s| {
        let path_new_file = s.new_path("new_file.md");
        fn strs_to_strings(strs: &[&str]) -> Option<Info> {
            Some(Info::new(
                "Git Hunk Diff".to_string(),
                strs.iter().map(|s| s.to_string()).join("\n").to_string(),
            ))
        }

        Box::new([
            // Delete the first line of main.rs
            App(OpenFile {
                path: s.main_rs().clone(),
                owner: BufferOwner::User,
                focus: true,
            }),
            Editor(SetSelectionMode(IfCurrentNotFound::LookForward, Line)),
            Editor(Delete(Direction::End)),
            // Insert a comment at the first line of foo.rs
            App(OpenFile {
                path: s.foo_rs().clone(),
                owner: BufferOwner::User,
                focus: true,
            }),
            Editor(Insert("// Hello".to_string())),
            // Save the files,
            App(SaveAll),
            // Add a new file
            App(AddPath(path_new_file.display().to_string())),
            // Get the repo hunks
            App(GetRepoGitHunks(
                crate::git::DiffMode::UnstagedAgainstCurrentBranch,
            )),
            Step::ExpectLater(Box::new(move || {
                Quickfixes(Box::new([
                    QuickfixListItem::new(
                        Location {
                            path: path_new_file.clone().try_into().unwrap(),
                            range: Position { line: 0, column: 0 }..Position { line: 0, column: 0 },
                        },
                        strs_to_strings(&["[This file is untracked or renamed]"]),
                    ),
                    QuickfixListItem::new(
                        Location {
                            path: s.foo_rs(),
                            range: Position { line: 0, column: 0 }..Position { line: 1, column: 0 },
                        },
                        strs_to_strings(&[
                            "pub(crate) struct Foo {",
                            "// Hellopub(crate) struct Foo {",
                        ]),
                    ),
                    QuickfixListItem::new(
                        Location {
                            path: s.main_rs(),
                            range: Position { line: 0, column: 0 }..Position { line: 0, column: 0 },
                        },
                        strs_to_strings(&["mod foo;"]),
                    ),
                ]))
            })),
        ])
    })
}

#[test]
pub(crate) fn non_git_ignored_files() -> Result<(), anyhow::Error> {
    execute_test(|s| {
        let temp_dir = s.temp_dir();
        Box::new([
            // Ignore *.txt files
            App(OpenFile {
                path: s.gitignore(),
                owner: BufferOwner::User,
                focus: true,
            }),
            Editor(Insert("*.txt\n".to_string())),
            App(SaveAll),
            // Add new txt file
            App(AddPath(s.new_path("temp.txt").display().to_string())),
            // Add a hidden file
            App(AddPath(s.new_path(".bashrc").display().to_string())),
            // Add a file under `.git` folder
            App(AddPath(s.new_path(".git/hello").display().to_string())),
            // Add a new Rust file
            App(AddPath(s.new_path("src/rust.rs").display().to_string())),
            ExpectCustom(Box::new(move || {
                let paths = crate::list::WalkBuilderConfig::non_git_ignored_files(temp_dir.clone())
                    .unwrap();

                // Expect all the paths are files, not directory for example
                assert!(paths.iter().all(|file| file.is_file()));

                let paths = paths
                    .into_iter()
                    .flat_map(|path| {
                        CanonicalizedPath::try_from(path)
                            .unwrap()
                            .display_relative_to(&s.temp_dir())
                    })
                    .collect_vec();

                // Expect "temp.txt" is not in the list, since it is git-ignored
                assert!(!paths.contains(&"temp.txt".to_string()));

                // Expect the unstaged file "src/rust.rs" is in the list
                assert!(paths.contains(&"src/rust.rs".to_string()));

                // Expect the staged file "main.rs" is in the list
                assert!(paths.contains(&"src/main.rs".to_string()));

                // Expect the hidden file ".bashrc" is in the list
                assert!(paths.contains(&".bashrc".to_string()));

                // Expect files under ".git" is ignored
                assert!(!paths.contains(&".git/hello".to_string()));
            })),
        ])
    })
}

#[test]
fn align_view_bottom_with_outbound_parent_lines() -> anyhow::Result<()> {
    execute_test(|s| {
        Box::new([
            App(SetGlobalTitle("[GLOBAL TITLE]".to_string())),
            App(OpenFile {
                path: s.main_rs(),
                owner: BufferOwner::User,
                focus: true,
            }),
            App(TerminalDimensionChanged(Dimension {
                width: 200,
                height: 6,
            })),
            Editor(SetSelectionMode(IfCurrentNotFound::LookForward, Line)),
            Editor(SelectAll),
            Editor(Delete(Direction::End)),
            Editor(Insert(
                "
fn first () {
  second();
  third();
  fourth(); // this line is long
  fifth();
}"
                .trim()
                .to_string(),
            )),
            Editor(MatchLiteral("fifth()".to_string())),
            Editor(AlignViewTop),
            Expect(AppGrid(
                "
 🦀  src/main.rs [*]
1│fn first () {
5│  █ifth();
6│}

 [GLOBAL TITLE]
"
                .to_string(),
            )),
            Editor(AlignViewBottom),
            Expect(AppGrid(
                "
 🦀  src/main.rs [*]
1│fn first () {
3│  third();
4│  fourth(); // this line is long
5│  █ifth();
 [GLOBAL TITLE]
"
                .to_string(),
            )),
            // Resize the terminal dimension sucht that the fourth line will be wrapped
            App(TerminalDimensionChanged(Dimension {
                width: 20,
                height: 6,
            })),
            Editor(AlignViewBottom),
            Expect(AppGrid(
                "
 🦀  src/main.rs [*]
1│fn first () {
4│  fourth(); //
↪│this line is long
5│  █ifth();
 [GLOBAL TITLE]
"
                .to_string(),
            )),
        ])
    })
}

#[test]
fn global_marks() -> Result<(), anyhow::Error> {
    execute_test(|s| {
        Box::new([
<<<<<<< HEAD
            App(OpenFile(s.main_rs())),
            Editor(SetSelectionMode(
                IfCurrentNotFound::LookForward,
                Word {
                    skip_symbols: false,
                },
            )),
            Editor(ToggleMark),
            App(OpenFile(s.foo_rs())),
            Editor(SetSelectionMode(
                IfCurrentNotFound::LookForward,
                Word {
                    skip_symbols: false,
                },
            )),
=======
            App(OpenFile {
                path: s.main_rs(),
                owner: BufferOwner::User,
                focus: true,
            }),
            Editor(SetSelectionMode(IfCurrentNotFound::LookForward, Word)),
            Editor(ToggleMark),
            App(OpenFile {
                path: s.foo_rs(),
                owner: BufferOwner::User,
                focus: true,
            }),
            Editor(SetSelectionMode(IfCurrentNotFound::LookForward, Word)),
>>>>>>> d2866c3d
            Editor(ToggleMark),
            App(SetQuickfixList(
                crate::quickfix_list::QuickfixListType::Mark,
            )),
            Expect(Quickfixes(Box::new([
                QuickfixListItem::new(
                    Location {
                        path: s.foo_rs(),
                        range: Position { line: 0, column: 0 }..Position { line: 0, column: 3 },
                    },
                    None,
                ),
                QuickfixListItem::new(
                    Location {
                        path: s.main_rs(),
                        range: Position { line: 0, column: 0 }..Position { line: 0, column: 3 },
                    },
                    None,
                ),
            ]))),
        ])
    })
}

#[test]
fn esc_global_quickfix_mode() -> Result<(), anyhow::Error> {
    execute_test(|s| {
        Box::new([
            App(OpenFile {
                path: s.main_rs(),
                owner: BufferOwner::User,
                focus: true,
            }),
            Editor(SetContent("foo bar foo bar".to_string())),
            Editor(ToggleMark),
            App(OpenFile {
                path: s.foo_rs(),
                owner: BufferOwner::User,
                focus: true,
            }),
            Editor(SetContent("foo bar foo bar".to_string())),
            App(SaveAll),
            App(UpdateLocalSearchConfig {
                update: LocalSearchConfigUpdate::Search("bar".to_string()),
                scope: Scope::Global,
                show_config_after_enter: false,
                if_current_not_found: IfCurrentNotFound::LookForward,
                run_search_after_config_updated: true,
            }),
            Expect(CurrentGlobalMode(Some(GlobalMode::QuickfixListItem))),
            Expect(Quickfixes(Box::new([
                QuickfixListItem::new(
                    Location {
                        path: s.foo_rs(),
                        range: Position::new(0, 4)..Position::new(0, 7),
                    },
                    None,
                ),
                QuickfixListItem::new(
                    Location {
                        path: s.foo_rs(),
                        range: Position::new(0, 12)..Position::new(0, 15),
                    },
                    None,
                ),
                QuickfixListItem::new(
                    Location {
                        path: s.main_rs(),
                        range: Position::new(0, 4)..Position::new(0, 7),
                    },
                    None,
                ),
                QuickfixListItem::new(
                    Location {
                        path: s.main_rs(),
                        range: Position::new(0, 12)..Position::new(0, 15),
                    },
                    None,
                ),
            ]))),
            App(HandleKeyEvent(key!("esc"))),
            Expect(CurrentGlobalMode(None)),
            Expect(CurrentSelectionMode(LocalQuickfix {
                title: "Global search".to_string(),
            })),
        ])
    })
}

#[test]
fn local_lsp_references() -> anyhow::Result<()> {
    execute_test(|s| {
        Box::new([
            App(OpenFile {
                path: s.main_rs(),
                owner: BufferOwner::User,
                focus: true,
            }),
            Editor(SetContent(
                "fn f(){ let x = S(spongebob_squarepants); let y = S(b); }".to_string(),
            )),
            App(HandleLspNotification(LspNotification::References(
                crate::lsp::process::ResponseContext {
                    scope: Some(Scope::Local),
                    description: None,
                },
                [
                    Location {
                        path: s.main_rs(),
                        range: Position { line: 0, column: 0 }..Position { line: 0, column: 2 },
                    },
                    Location {
                        path: s.main_rs(),
                        range: Position { line: 0, column: 3 }..Position { line: 0, column: 4 },
                    },
                ]
                .to_vec(),
            ))),
            Editor(CursorAddToAllSelections),
            Expect(CurrentSelectedTexts(&["fn", "f"])),
        ])
    })
}

#[test]
fn global_diagnostics() -> Result<(), anyhow::Error> {
    execute_test(|s| {
        let publish_diagnostics = |path: CanonicalizedPath| {
            LspNotification::PublishDiagnostics(lsp_types::PublishDiagnosticsParams {
                uri: path.to_url().unwrap(),
                diagnostics: [lsp_types::Diagnostic {
                    range: lsp_types::Range::new(
                        lsp_types::Position {
                            line: 0,
                            character: 0,
                        },
                        lsp_types::Position {
                            line: 0,
                            character: 3,
                        },
                    ),
                    message: "To err is normal, but to err again is not.".to_string(),
                    ..Default::default()
                }]
                .to_vec(),
                version: None,
            })
        };
        Box::new([
            App(OpenFile {
                path: s.main_rs(),
                owner: BufferOwner::User,
                focus: true,
            }),
            App(HandleLspNotification(publish_diagnostics(s.main_rs()))),
            App(HandleLspNotification(publish_diagnostics(s.foo_rs()))),
            App(SetQuickfixList(
                crate::quickfix_list::QuickfixListType::Diagnostic(DiagnosticSeverityRange::All),
            )),
            Expect(Quickfixes(Box::new([
                QuickfixListItem::new(
                    Location {
                        path: s.foo_rs(),
                        range: Position { line: 0, column: 0 }..Position { line: 0, column: 3 },
                    },
                    Some(Info::new(
                        "Diagnostics".to_string(),
                        "To err is normal, but to err again is not.".to_string(),
                    )),
                ),
                QuickfixListItem::new(
                    Location {
                        path: s.main_rs(),
                        range: Position { line: 0, column: 0 }..Position { line: 0, column: 3 },
                    },
                    Some(Info::new(
                        "Diagnostics".to_string(),
                        "To err is normal, but to err again is not.".to_string(),
                    )),
                ),
            ]))),
        ])
    })
}

fn test_global_search_replace(
    TestGlobalSearchReplaceArgs {
        mode,
        main_content,
        foo_content,
        search,
        replacement,
        main_replaced,
        foo_replaced,
    }: TestGlobalSearchReplaceArgs,
) -> anyhow::Result<()> {
    execute_test(|s| {
        let new_dispatch = |update: LocalSearchConfigUpdate| -> Dispatch {
            UpdateLocalSearchConfig {
                update,
                scope: Scope::Global,
                show_config_after_enter: true,
                if_current_not_found: IfCurrentNotFound::LookForward,
                run_search_after_config_updated: true,
            }
        };
        let main_rs = s.main_rs();
        Box::new([
            App(OpenFile {
                path: s.foo_rs(),
                owner: BufferOwner::User,
                focus: true,
            }),
            Editor(SetContent(foo_content.to_string())),
            App(OpenFile {
                path: s.main_rs(),
                owner: BufferOwner::User,
                focus: true,
            }),
            Editor(SetContent(main_content.to_string())),
            App(SaveAll),
            App(new_dispatch(LocalSearchConfigUpdate::Mode(mode))),
            App(new_dispatch(LocalSearchConfigUpdate::Search(
                search.to_string(),
            ))),
            App(new_dispatch(LocalSearchConfigUpdate::Replacement(
                replacement.to_string(),
            ))),
            App(Dispatch::Replace {
                scope: Scope::Global,
            }),
            Expect(FileContent(s.main_rs(), main_replaced.to_string())),
            Expect(FileContent(s.foo_rs(), foo_replaced.to_string())),
            // Expect the main.rs buffer to be updated as well
            ExpectLater(Box::new(move || {
                FileContent(main_rs.clone(), main_rs.read().unwrap())
            })),
            // Apply undo to main_rs
            App(OpenFile {
                path: s.main_rs(),
                owner: BufferOwner::User,
                focus: true,
            }),
            Editor(Undo),
            // Expect the content of the main.rs buffer to be reverted
            Expect(FileContent(s.main_rs(), main_content.to_string())),
        ])
    })
}
struct TestGlobalSearchReplaceArgs {
    mode: LocalSearchConfigMode,
    main_content: &'static str,
    foo_content: &'static str,
    search: &'static str,
    replacement: &'static str,
    main_replaced: &'static str,
    foo_replaced: &'static str,
}

#[test]
fn global_search_replace_regex() -> Result<(), anyhow::Error> {
    test_global_search_replace(TestGlobalSearchReplaceArgs {
        mode: LocalSearchConfigMode::Regex(RegexConfig {
            escaped: true,
            case_sensitive: false,
            match_whole_word: false,
        }),
        main_content: "main foo",
        foo_content: "foo foo",
        search: "foo",
        replacement: "haha",
        main_replaced: "main haha",
        foo_replaced: "haha haha",
    })
}

#[test]
fn global_search_replace_ast_grep() -> Result<(), anyhow::Error> {
    test_global_search_replace(TestGlobalSearchReplaceArgs {
        mode: LocalSearchConfigMode::AstGrep,
        main_content: "fn main() {\n    let x = a.b.foo();\n}\n",
        foo_content: "fn main() { let x = (1+1).foo(); }",
        search: "$X.foo()",
        replacement: "foo($X)",
        // Note: the replaced content has newline characters because after replacement,
        // the formatter will be applied
        main_replaced: "fn main() {\n    let x = foo(a.b);\n}\n",
        foo_replaced: "fn main() {\n    let x = foo((1 + 1));\n}\n",
    })
}

#[test]
fn global_search_replace_naming_convention_agnostic() -> Result<(), anyhow::Error> {
    test_global_search_replace(TestGlobalSearchReplaceArgs {
        mode: LocalSearchConfigMode::NamingConventionAgnostic,
        main_content: "HelloWorld, this is good",
        foo_content: "im-lisp (hello-world and say 'HELLO_WORLD')",
        search: "hello world",
        replacement: "bye sky",
        main_replaced: "ByeSky, this is good",
        foo_replaced: "im-lisp (bye-sky and say 'BYE_SKY')",
    })
}

#[test]
fn quickfix_list() -> Result<(), anyhow::Error> {
    execute_test(|s| {
        let new_dispatch = |update: LocalSearchConfigUpdate| -> Dispatch {
            UpdateLocalSearchConfig {
                update,
                scope: Scope::Global,
                show_config_after_enter: false,
                if_current_not_found: IfCurrentNotFound::LookForward,
                run_search_after_config_updated: true,
            }
        };
        Box::new([
            App(OpenFile { path: s.foo_rs(), owner: BufferOwner::User, focus: true }),
            Editor(SetContent(
                "
hello
foo balatuga // Line 2 (this line is purposely made longer than Line 10 to test sorting)







foo a // Line 10
"
                .trim()
                .to_string(),
            )),
            App(OpenFile { path: s.main_rs(), owner: BufferOwner::User, focus: true }),
            Editor(SetContent("foo d\nfoo c".to_string())),
            App(SaveAll),
            App(new_dispatch(LocalSearchConfigUpdate::Search(
                "foo".to_string(),
            ))),
            Expect(QuickfixListContent(
                // Line 10 should be placed below Line 2 (sorted numerically, not lexicograhically)
                format!(
                    "
■┬ {}
 ├─ 2:1  foo balatuga // Line 2 (this line is purposely made longer than Line 10 to test sorting)
 └─ 10:1  foo a // Line 10

■┬ {}
 ├─ 1:1  foo d
 └─ 2:1  foo c",
                    s.foo_rs().display_absolute(),
                    s.main_rs().display_absolute()
                )
                .trim()
                .to_string(),
            )),
            Expect(QuickfixListCurrentLine("├─ 2:1  foo balatuga // Line 2 (this line is purposely made longer than Line 10 to test sorting)")),
            Expect(CurrentPath(s.foo_rs())),
            Expect(CurrentLine("foo balatuga // Line 2 (this line is purposely made longer than Line 10 to test sorting)")),
            Expect(CurrentSelectedTexts(&["foo"])),
            Expect(ComponentCount(2)),
            Editor(MoveSelection(Right)),
            Expect(ComponentCount(2)),
            Expect(QuickfixListCurrentLine("└─ 10:1  foo a // Line 10")),
            Expect(CurrentLine("foo a // Line 10")),
            Expect(CurrentSelectedTexts(&["foo"])),
            Editor(MoveSelection(Right)),
            Expect(CurrentLine("foo d")),
            Expect(CurrentSelectedTexts(&["foo"])),
            Editor(MoveSelection(Right)),
            Expect(CurrentLine("foo c")),
            Expect(CurrentSelectedTexts(&["foo"])),
            Editor(MoveSelection(Left)),
            Expect(CurrentLine("foo d")),
            Expect(CurrentSelectedTexts(&["foo"])),
            Editor(MoveSelection(Left)),
            Expect(CurrentLine("foo a // Line 10")),
            Expect(CurrentSelectedTexts(&["foo"])),
            Editor(MoveSelection(Left)),
            Expect(CurrentLine("foo balatuga // Line 2 (this line is purposely made longer than Line 10 to test sorting)")),
            Expect(CurrentSelectedTexts(&["foo"])),
        ])
    })
}

#[test]
fn quickfix_list_show_info_if_possible() -> anyhow::Result<()> {
    execute_test(|s| {
        Box::new([
            App(OpenFile {
                path: s.main_rs(),
                owner: BufferOwner::User,
                focus: true,
            }),
            Editor(SetContent(
                "
fn main() { 
  let x = 123 
}
"
                .trim()
                .to_string(),
            )),
            App(SetQuickfixList(
                crate::quickfix_list::QuickfixListType::Items(
                    [QuickfixListItem::new(
                        Location {
                            path: s.main_rs(),
                            range: Position { line: 1, column: 2 }..Position { line: 1, column: 5 },
                        },
                        Some(Info::new(
                            "Hello world".to_string(),
                            "This is fine".to_string(),
                        )),
                    )]
                    .to_vec(),
                ),
            )),
            App(SetGlobalMode(Some(GlobalMode::QuickfixListItem))),
            Expect(ExpectKind::QuickfixListInfo("This is fine")),
            App(OpenFile {
                path: s.foo_rs(),
                owner: BufferOwner::User,
                focus: true,
            }),
            Expect(CurrentComponentPath(Some(s.foo_rs()))),
            App(UseLastNonContiguousSelectionMode(
                IfCurrentNotFound::LookForward,
            )),
            Expect(CurrentComponentPath(Some(s.main_rs()))),
        ])
    })
}

#[test]
fn diagnostic_info() -> Result<(), anyhow::Error> {
    execute_test(|s| {
        Box::new([
            App(OpenFile {
                path: s.foo_rs(),
                owner: BufferOwner::User,
                focus: true,
            }),
            App(Dispatch::HandleLspNotification(
                LspNotification::PublishDiagnostics(lsp_types::PublishDiagnosticsParams {
                    uri: Url::from_file_path(s.foo_rs()).unwrap(),
                    diagnostics: [lsp_types::Diagnostic::new_simple(
                        lsp_types::Range::new(
                            lsp_types::Position::new(0, 1),
                            lsp_types::Position::new(0, 2),
                        ),
                        "Hello world".to_string(),
                    )]
                    .to_vec(),
                    version: None,
                }),
            )),
            Editor(SetSelectionMode(
                IfCurrentNotFound::LookForward,
                Diagnostic(DiagnosticSeverityRange::All),
            )),
            Expect(EditorInfoOpen(true)),
            Expect(EditorInfoContent("Hello world")),
            App(HandleKeyEvent(key!("esc"))),
            Expect(EditorInfoOpen(false)),
            App(Dispatch::HandleLspNotification(
                LspNotification::PublishDiagnostics(lsp_types::PublishDiagnosticsParams {
                    uri: Url::from_file_path(s.foo_rs()).unwrap(),
                    diagnostics: Default::default(),
                    version: None,
                }),
            )),
            Editor(MoveSelection(Right)),
            Expect(EditorInfoOpen(false)),
        ])
    })
}

#[test]
fn diagnostic_severity_decoration_precedence() -> Result<(), anyhow::Error> {
    use lsp_types::DiagnosticSeverity as S;
    let diagnostics = [(1, 2, S::ERROR), (0, 3, S::HINT)];
    let expect = |column: usize, underline_color: Color| {
        GridCellLine(
            // The columns of the following assertions are added by 2,
            // because of line number and the separator between the line number and the
            // content.
            1,
            column + 2,
            underline_color,
        )
    };
    execute_test(|s| {
        let diagnostic =
            |column_start: u32, column_end: u32, severity: lsp_types::DiagnosticSeverity| {
                lsp_types::Diagnostic {
                    range: lsp_types::Range::new(
                        lsp_types::Position::new(0, column_start),
                        lsp_types::Position::new(0, column_end),
                    ),
                    severity: Some(severity),
                    ..Default::default()
                }
            };
        let hint_color = hex!("#abcdef");
        let error_color = hex!("#fedbac");
        let theme = {
            let mut theme = Theme::default();
            theme.diagnostic.hint = Style::default().undercurl(hint_color);
            theme.diagnostic.error = Style::default().undercurl(error_color);
            theme
        };
        Box::new([
            App(OpenFile {
                path: s.foo_rs(),
                owner: BufferOwner::User,
                focus: true,
            }),
            App(SetTheme(theme.clone())),
            Editor(SetContent(
                "who lives in a pineapple? spongebob squarepants".to_string(),
            )),
            App(TerminalDimensionChanged(Dimension {
                height: 3,
                width: 80,
            })),
            App(Dispatch::HandleLspNotification(
                LspNotification::PublishDiagnostics(lsp_types::PublishDiagnosticsParams {
                    uri: Url::from_file_path(s.foo_rs()).unwrap(),
                    diagnostics: diagnostics
                        .into_iter()
                        .map(|(start, end, severity)| diagnostic(start, end, severity))
                        .collect_vec(),
                    version: None,
                }),
            )),
            ExpectMulti(
                (0..1)
                    .map(|column| expect(column, hint_color))
                    .collect_vec(),
            ),
            ExpectMulti(
                (1..2)
                    .map(|column| expect(column, error_color))
                    .collect_vec(),
            ),
            ExpectMulti(
                (2..3)
                    .map(|column| expect(column, hint_color))
                    .collect_vec(),
            ),
        ])
    })
}

#[test]
fn same_range_diagnostics_should_be_merged() -> Result<(), anyhow::Error> {
    execute_test(|s| {
        let diagnostic = |info: &str| {
            lsp_types::Diagnostic::new_simple(
                lsp_types::Range::new(
                    lsp_types::Position::new(0, 1),
                    lsp_types::Position::new(0, 2),
                ),
                info.to_string(),
            )
        };
        let expected_info = "foo\n=======\nbar\n=======\nspam";
        Box::new([
            App(OpenFile {
                path: s.foo_rs(),
                owner: BufferOwner::User,
                focus: true,
            }),
            App(Dispatch::HandleLspNotification(
                LspNotification::PublishDiagnostics(lsp_types::PublishDiagnosticsParams {
                    uri: Url::from_file_path(s.foo_rs()).unwrap(),
                    diagnostics: [diagnostic("foo"), diagnostic("bar"), diagnostic("spam")]
                        .to_vec(),
                    version: None,
                }),
            )),
            Editor(SetSelectionMode(
                IfCurrentNotFound::LookForward,
                Diagnostic(DiagnosticSeverityRange::All),
            )),
            Expect(EditorInfoContent(expected_info)),
            // Expect there's only one diagnostic, by the fact that moving to the first and
            // last diagnostic still renders the same info
            Editor(MoveSelection(First)),
            Expect(EditorInfoContent(expected_info)),
            Editor(MoveSelection(Last)),
            Expect(EditorInfoContent(expected_info)),
        ])
    })
}

#[test]
fn code_action() -> anyhow::Result<()> {
    execute_test(|s| {
        let code_action = |new_text: &str| CodeAction {
            title: format!("Use {}", new_text),
            kind: None,
            edit: Some(WorkspaceEdit {
                edits: [TextDocumentEdit {
                    path: s.main_rs(),
                    edits: [PositionalEdit {
                        range: Position::new(0, 2)..Position::new(0, 6),
                        new_text: new_text.to_string(),
                    }]
                    .to_vec(),
                }]
                .to_vec(),
                resource_operations: Vec::new(),
            }),
            command: None,
        };
        Box::new([
            App(OpenFile {
                path: s.main_rs(),
                owner: BufferOwner::User,
                focus: true,
            }),
            Editor(SetContent("a.to_s".to_string())),
            App(ReceiveCodeActions(
                [code_action("to_soup"), code_action("to_string")].to_vec(),
            )),
            App(HandleKeyEvents(keys!("i n g enter").to_vec())),
            Expect(CurrentComponentContent("a.to_string")),
        ])
    })
}

#[test]
fn opening_new_file_should_replace_current_window() -> anyhow::Result<()> {
    execute_test(|s| {
        Box::new([
            App(OpenFile {
                path: s.main_rs(),
                owner: BufferOwner::User,
                focus: true,
            }),
            Expect(ExpectKind::ComponentCount(1)),
            App(OpenFile {
                path: s.foo_rs(),
                owner: BufferOwner::User,
                focus: true,
            }),
            Expect(ExpectKind::ComponentCount(1)),
        ])
    })
}

#[test]
fn should_be_able_to_handle_key_event_even_when_no_file_is_opened() -> anyhow::Result<()> {
    execute_test(|_| {
        Box::new([
            Expect(CurrentComponentContent("")),
            App(HandleKeyEvents(keys!("u h e l l o").to_vec())),
            Expect(CurrentComponentContent("hello")),
        ])
    })
}

#[test]
fn cycle_window() -> anyhow::Result<()> {
    {
        let completion_item = |label: &str, documentation: Option<&str>| CompletionItem {
            label: label.to_string(),
            edit: Some(CompletionItemEdit::PositionalEdit(PositionalEdit {
                range: Position::new(0, 0)..Position::new(0, 6),
                new_text: label.to_string(),
            })),
            documentation: documentation.map(Documentation::new),
            sort_text: None,
            kind: None,
            detail: None,
            insert_text: None,
            completion_item: Default::default(),
        };

        execute_test(|s| {
            let completion = Completion {
                trigger_characters: vec![".".to_string()],
                items: [
                    completion_item("Patrick", Some("hacker")),
                    completion_item("Spongebob squarepants", Some("krabby patty maker")),
                ]
                .into_iter()
                .map(|item| item.into())
                .collect(),
            };
            Box::new([
                App(OpenFile {
                    path: s.main_rs(),
                    owner: BufferOwner::User,
                    focus: true,
                }),
                Editor(SetContent("".to_string())),
                Editor(EnterInsertMode(Direction::Start)),
                SuggestiveEditor(DispatchSuggestiveEditor::CompletionFilter(
                    SuggestiveEditorFilter::CurrentWord,
                )),
                Editor(EnterInsertMode(Direction::End)),
                SuggestiveEditor(DispatchSuggestiveEditor::Completion(completion.clone())),
                Expect(ComponentCount(3)),
                // Move to the next completion item (which is 'Spongebob squarepants')
                App(HandleKeyEvent(key!("alt+f"))),
                Expect(CurrentComponentContent("")),
                App(OtherWindow),
                Expect(ComponentCount(3)),
                Expect(CurrentComponentContent(" Patrick\n Spongebob squarepants")),
                Expect(CurrentSelectedTexts(&[" Spongebob squarepants"])),
                App(OtherWindow),
                Expect(CurrentComponentContent("krabby patty maker")),
                App(OtherWindow),
                Expect(CurrentComponentContent("")),
                App(OtherWindow),
                App(CloseCurrentWindow),
                Expect(CurrentComponentContent("")),
            ])
        })
    }
}

#[test]
fn esc_in_normal_mode_in_suggestive_editor_should_close_all_other_windows() -> anyhow::Result<()> {
    {
        let completion_item = |label: &str, documentation: Option<&str>| CompletionItem {
            label: label.to_string(),
            edit: Some(CompletionItemEdit::PositionalEdit(PositionalEdit {
                range: Position::new(0, 0)..Position::new(0, 6),
                new_text: label.to_string(),
            })),
            documentation: documentation.map(Documentation::new),
            sort_text: None,
            kind: None,
            detail: None,
            insert_text: None,
            completion_item: Default::default(),
        };
        execute_test(|s| {
            Box::new([
                App(OpenFile {
                    path: s.main_rs(),
                    owner: BufferOwner::User,
                    focus: true,
                }),
                Editor(SetContent("".to_string())),
                Editor(EnterInsertMode(Direction::Start)),
                SuggestiveEditor(DispatchSuggestiveEditor::CompletionFilter(
                    SuggestiveEditorFilter::CurrentWord,
                )),
                // Pretend that the LSP server returned a completion
                SuggestiveEditor(DispatchSuggestiveEditor::Completion(Completion {
                    trigger_characters: vec![".".to_string()],
                    items: Some(completion_item(
                        "Spongebob squarepants",
                        Some("krabby patty maker"),
                    ))
                    .into_iter()
                    .map(|item| item.into())
                    .collect(),
                })),
                Expect(ComponentCount(3)),
                App(HandleKeyEvent(key!("esc"))),
                Expect(ComponentCount(1)),
                Expect(CurrentComponentPath(Some(s.main_rs()))),
            ])
        })
    }
}

#[test]
fn saving_in_insert_mode_in_suggestive_editor_should_close_all_other_windows() -> anyhow::Result<()>
{
    {
        let completion_item = |label: &str, documentation: Option<&str>| CompletionItem {
            label: label.to_string(),
            edit: Some(CompletionItemEdit::PositionalEdit(PositionalEdit {
                range: Position::new(0, 0)..Position::new(0, 6),
                new_text: label.to_string(),
            })),
            documentation: documentation.map(Documentation::new),
            sort_text: None,
            kind: None,
            detail: None,
            insert_text: None,
            completion_item: Default::default(),
        };
        execute_test(|s| {
            Box::new([
                App(OpenFile {
                    path: s.main_rs(),
                    owner: BufferOwner::User,
                    focus: true,
                }),
                Editor(SetContent("".to_string())),
                Editor(EnterInsertMode(Direction::Start)),
                SuggestiveEditor(DispatchSuggestiveEditor::CompletionFilter(
                    SuggestiveEditorFilter::CurrentWord,
                )),
                // Pretend that the LSP server returned a completion
                SuggestiveEditor(DispatchSuggestiveEditor::Completion(Completion {
                    trigger_characters: vec![".".to_string()],
                    items: Some(completion_item(
                        "Spongebob squarepants",
                        Some("krabby patty maker"),
                    ))
                    .into_iter()
                    .map(|item| item.into())
                    .collect(),
                })),
                Expect(ComponentCount(3)),
                Editor(EnterInsertMode(Direction::Start)),
                Editor(Insert("hello".to_string())),
                Editor(Save),
                Expect(ComponentCount(1)),
                Expect(CurrentComponentPath(Some(s.main_rs()))),
            ])
        })
    }
}

#[test]
fn closing_current_file_should_replace_current_window_with_another_file() -> anyhow::Result<()> {
    {
        execute_test(|s| {
            Box::new([
                App(OpenFile {
                    path: s.main_rs(),
                    owner: BufferOwner::User,
                    focus: true,
                }),
                App(OpenFile {
                    path: s.foo_rs(),
                    owner: BufferOwner::User,
                    focus: true,
                }),
                Expect(CurrentComponentPath(Some(s.foo_rs()))),
                App(CloseCurrentWindow),
                Expect(CurrentComponentPath(Some(s.main_rs()))),
                Expect(OpenedFilesCount(1)),
                App(CloseCurrentWindow),
                Expect(OpenedFilesCount(0)),
                Expect(CurrentComponentPath(None)),
            ])
        })
    }
}

#[test]
fn editor_info_should_always_come_after_dropdown() -> anyhow::Result<()> {
    execute_test(|s| {
        Box::new([
            App(OpenFile {
                path: s.main_rs(),
                owner: BufferOwner::User,
                focus: true,
            }),
            Editor(SetContent("".to_string())),
            Editor(EnterInsertMode(Direction::Start)),
            SuggestiveEditor(DispatchSuggestiveEditor::CompletionFilter(
                SuggestiveEditorFilter::CurrentWord,
            )),
            // Show editor info first
            App(ShowEditorInfo(Info::new(
                "Title".to_string(),
                "hello".to_string(),
            ))),
            // The show dropdown
            SuggestiveEditor(DispatchSuggestiveEditor::Completion(Completion {
                trigger_characters: vec![".".to_string()],
                items: Some(CompletionItem::from_label(
                    "Spongebob squarepants".to_string(),
                ))
                .into_iter()
                .map(|item| item.into())
                .collect(),
            })),
            Expect(ComponentCount(3)),
            // But dropdown still comes before editor info
            Expect(ExpectKind::ComponentsOrder(vec![
                ComponentKind::SuggestiveEditor,
                ComponentKind::Dropdown,
                ComponentKind::EditorInfo,
            ])),
        ])
    })
}

#[test]
fn dropdown_can_only_be_rendered_on_suggestive_editor_or_prompt() -> anyhow::Result<()> {
    execute_test(|s| {
        let received_completion = || {
            SuggestiveEditor(DispatchSuggestiveEditor::Completion(Completion {
                trigger_characters: vec![".".to_string()],
                items: Some(CompletionItem::from_label(
                    "Spongebob squarepants".to_string(),
                ))
                .into_iter()
                .map(|item| item.into())
                .collect(),
            }))
        };
        Box::new([
            App(OpenFile {
                path: s.main_rs(),
                owner: BufferOwner::User,
                focus: true,
            }),
            Editor(SetContent("hello".to_string())),
            Editor(EnterInsertMode(Direction::Start)),
            SuggestiveEditor(DispatchSuggestiveEditor::CompletionFilter(
                SuggestiveEditorFilter::CurrentWord,
            )),
            // The show dropdown
            received_completion(),
            Expect(ComponentCount(2)),
            Expect(CurrentComponentContent("hello")),
            App(OtherWindow),
            Expect(CurrentComponentContent(" Spongebob squarepants")),
            received_completion(),
            Expect(ComponentCount(2)),
        ])
    })
}

#[test]
fn only_children_of_root_can_remove_all_other_components() -> anyhow::Result<()> {
    execute_test(|s| {
        let received_completion = || {
            SuggestiveEditor(DispatchSuggestiveEditor::Completion(Completion {
                trigger_characters: vec![".".to_string()],
                items: Some(CompletionItem::from_label(
                    "Spongebob squarepants".to_string(),
                ))
                .into_iter()
                .map(|item| item.into())
                .collect(),
            }))
        };
        Box::new([
            App(OpenFile {
                path: s.main_rs(),
                owner: BufferOwner::User,
                focus: true,
            }),
            Editor(SetContent("hello".to_string())),
            Editor(EnterInsertMode(Direction::Start)),
            SuggestiveEditor(DispatchSuggestiveEditor::CompletionFilter(
                SuggestiveEditorFilter::CurrentWord,
            )),
            // The show dropdown
            received_completion(),
            Expect(ComponentCount(2)),
            Expect(CurrentComponentContent("hello")),
            App(OtherWindow),
            Expect(CurrentComponentContent(" Spongebob squarepants")),
            App(RemainOnlyCurrentComponent),
            Expect(ComponentCount(2)),
        ])
    })
}

#[test]
fn preserve_selection_after_file_changes() -> anyhow::Result<()> {
    execute_test(|s| {
        Box::new([
            App(OpenFile {
                path: s.main_rs(),
                owner: BufferOwner::User,
                focus: true,
            }),
            Editor(SetContent("hello world bar".to_string())),
            Editor(MatchLiteral("world".to_string())),
            Expect(CurrentSelectedTexts(&["world"])),
            App(OpenFile {
                path: s.foo_rs(),
                owner: BufferOwner::User,
                focus: true,
            }),
            App(OpenFile {
                path: s.main_rs(),
                owner: BufferOwner::User,
                focus: true,
            }),
            Expect(CurrentSelectedTexts(&["world"])),
        ])
    })
}

#[test]
fn open_search_prompt_in_file_explorer() -> anyhow::Result<()> {
    execute_test(|s| {
        Box::new([
            App(OpenFile {
                path: s.main_rs(),
                owner: BufferOwner::User,
                focus: true,
            }),
            App(RevealInExplorer(s.main_rs())),
            Expect(CurrentComponentTitle("File Explorer")),
            App(OpenSearchPrompt {
                scope: Scope::Local,
                if_current_not_found: IfCurrentNotFound::LookForward,
            }),
            Expect(Not(Box::new(CurrentComponentTitle("File Explorer")))),
            App(HandleKeyEvents(keys!("m a i n enter").to_vec())),
            Expect(CurrentComponentTitle("File Explorer")),
        ])
    })
}

#[test]
fn global_search_should_not_using_empty_pattern() -> anyhow::Result<()> {
    execute_test(|_| {
        Box::new([
            App(UpdateLocalSearchConfig {
                update: LocalSearchConfigUpdate::Search("".to_string()),
                scope: Scope::Global,
                show_config_after_enter: true,
                if_current_not_found: IfCurrentNotFound::LookForward,
                run_search_after_config_updated: true,
            }),
            Expect(ExpectKind::Quickfixes(Box::new([]))),
        ])
    })
}

#[test]
fn workspace_edit() -> anyhow::Result<()> {
    execute_test(|s| {
        Box::new([
            App(OpenFile {
                path: s.main_rs(),
                owner: BufferOwner::User,
                focus: true,
            }),
            Editor(SetContent("who lives in a pineapple".to_string())),
            Editor(MatchLiteral("pineapple".to_string())),
            Expect(CurrentSelectedTexts(&["pineapple"])),
            App(Dispatch::ApplyWorkspaceEdit(WorkspaceEdit {
                edits: [TextDocumentEdit {
                    path: s.main_rs(),
                    edits: [PositionalEdit {
                        range: Position::new(0, 0)..Position::new(0, 0),
                        new_text: "hello ".to_string(),
                    }]
                    .to_vec(),
                }]
                .to_vec(),
                resource_operations: Vec::new(),
            })),
            Expect(CurrentComponentContent("hello who lives in a pineapple")),
            // Expect the selection is still "pineapple"
            Expect(CurrentSelectedTexts(&["pineapple"])),
        ])
    })
}

#[test]
fn request_signature_help() -> anyhow::Result<()> {
    execute_test(|s| {
        Box::new([
            App(OpenFile {
                path: s.main_rs(),
                owner: BufferOwner::User,
                focus: true,
            }),
            Editor(SetContent("f()".to_string())),
            Editor(MatchLiteral("f()".to_string())),
            Editor(EnterInsertMode(Direction::End)),
            Expect(ExpectKind::LspRequestSent(
                FromEditor::TextDocumentSignatureHelp(RequestParams {
                    path: s.main_rs(),
                    position: Position::new(0, 3),
                    context: Default::default(),
                }),
            )),
            App(HandleKeyEvent(key!("left"))),
            Expect(ExpectKind::LspRequestSent(
                FromEditor::TextDocumentSignatureHelp(RequestParams {
                    path: s.main_rs(),
                    position: Position::new(0, 2),
                    context: Default::default(),
                }),
            )),
        ])
    })
}

#[serial]
#[test]
fn copy_paste_using_system_clipboard() -> Result<(), anyhow::Error> {
    execute_test(|s| {
        {
            Box::new([
                App(OpenFile {
                    path: s.main_rs(),
                    owner: BufferOwner::User,
                    focus: true,
                }),
                Editor(SetContent(
                    "
a1 a2 a3
b1 b2 b3
c1 c2 c3"
                        .trim()
                        .to_string(),
                )),
                Editor(SetSelectionMode(IfCurrentNotFound::LookForward, Line)),
                Editor(CursorAddToAllSelections),
                Editor(SetSelectionMode(
                    IfCurrentNotFound::LookForward,
                    Token { skip_symbols: true },
                )),
                Expect(CurrentSelectedTexts(&["a1", "b1", "c1"])),
                Editor(Copy {
                    use_system_clipboard: true,
                }),
                Editor(MoveSelection(Right)),
                Editor(MoveSelection(Right)),
                Expect(CurrentSelectedTexts(&["a3", "b3", "c3"])),
                Editor(Paste {
                    direction: Direction::End,
                    use_system_clipboard: true,
                }),
                Expect(CurrentSelectedTexts(&[
                    "a1\nb1\nc1",
                    "a1\nb1\nc1",
                    "a1\nb1\nc1",
                ])),
                Expect(CurrentComponentContent(
                    "
a1 a2 a3 a1\nb1\nc1
b1 b2 b3 a1\nb1\nc1
c1 c2 c3 a1\nb1\nc1
"
                    .trim(),
                )),
            ])
        }
    })
}

#[serial]
#[test]
fn replace_using_system_clipboard() -> Result<(), anyhow::Error> {
    execute_test(|s| {
        {
            Box::new([
                App(OpenFile {
                    path: s.main_rs(),
                    owner: BufferOwner::User,
                    focus: true,
                }),
                Editor(SetContent(
                    "
a1 a2 a3
b1 b2 b3
c1 c2 c3"
                        .trim()
                        .to_string(),
                )),
                Editor(SetSelectionMode(IfCurrentNotFound::LookForward, Line)),
                Editor(CursorAddToAllSelections),
                Editor(SetSelectionMode(
                    IfCurrentNotFound::LookForward,
                    Token { skip_symbols: true },
                )),
                Expect(CurrentSelectedTexts(&["a1", "b1", "c1"])),
                Editor(Copy {
                    use_system_clipboard: true,
                }),
                Editor(MoveSelection(Right)),
                Editor(MoveSelection(Right)),
                Expect(CurrentSelectedTexts(&["a3", "b3", "c3"])),
                Editor(ReplaceWithCopiedText {
                    cut: false,
                    use_system_clipboard: true,
                }),
                Expect(CurrentSelectedTexts(&[
                    "a1\nb1\nc1",
                    "a1\nb1\nc1",
                    "a1\nb1\nc1",
                ])),
                Expect(CurrentComponentContent(
                    "
a1 a2 a1\nb1\nc1
b1 b2 a1\nb1\nc1
c1 c2 a1\nb1\nc1
"
                    .trim(),
                )),
            ])
        }
    })
}<|MERGE_RESOLUTION|>--- conflicted
+++ resolved
@@ -1110,8 +1110,11 @@
 fn global_marks() -> Result<(), anyhow::Error> {
     execute_test(|s| {
         Box::new([
-<<<<<<< HEAD
-            App(OpenFile(s.main_rs())),
+            App(OpenFile {
+                path: s.main_rs(),
+                owner: BufferOwner::User,
+                focus: true,
+            }),
             Editor(SetSelectionMode(
                 IfCurrentNotFound::LookForward,
                 Word {
@@ -1119,28 +1122,17 @@
                 },
             )),
             Editor(ToggleMark),
-            App(OpenFile(s.foo_rs())),
+            App(OpenFile {
+                path: s.foo_rs(),
+                owner: BufferOwner::User,
+                focus: true,
+            }),
             Editor(SetSelectionMode(
                 IfCurrentNotFound::LookForward,
                 Word {
                     skip_symbols: false,
                 },
             )),
-=======
-            App(OpenFile {
-                path: s.main_rs(),
-                owner: BufferOwner::User,
-                focus: true,
-            }),
-            Editor(SetSelectionMode(IfCurrentNotFound::LookForward, Word)),
-            Editor(ToggleMark),
-            App(OpenFile {
-                path: s.foo_rs(),
-                owner: BufferOwner::User,
-                focus: true,
-            }),
-            Editor(SetSelectionMode(IfCurrentNotFound::LookForward, Word)),
->>>>>>> d2866c3d
             Editor(ToggleMark),
             App(SetQuickfixList(
                 crate::quickfix_list::QuickfixListType::Mark,
