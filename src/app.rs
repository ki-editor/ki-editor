use crate::{
    buffer::{Buffer, BufferOwner},
    char_index_range::CharIndexRange,
    clipboard::CopiedTexts,
    components::{
        component::{Component, ComponentId, GetGridResult},
        dropdown::{DropdownItem, DropdownRender},
        editor::{
            Direction, DispatchEditor, Editor, IfCurrentNotFound, Movement, PriorChange, Reveal,
        },
        editor_keymap::{KeyboardLayoutKind, Meaning},
        editor_keymap_printer::KeymapDisplayOption,
        file_explorer::FileExplorer,
        keymap_legend::{Keymap, KeymapLegendConfig, Keymaps},
        prompt::{
            Prompt, PromptConfig, PromptHistoryKey, PromptItems, PromptItemsBackgroundTask,
            PromptOnChangeDispatch,
        },
        suggestive_editor::{
            DispatchSuggestiveEditor, Info, SuggestiveEditor, SuggestiveEditorFilter,
        },
    },
    context::{
        Context, GlobalMode, GlobalSearchConfig, LocalSearchConfigMode, QuickfixListSource, Search,
    },
    edit::Edit,
    file_watcher::{FileWatcherEvent, FileWatcherInput},
    frontend::Frontend,
    git::{self},
    grid::{Grid, LineUpdate},
    integration_event::{IntegrationEvent, IntegrationEventEmitter},
    layout::Layout,
    list::{self, Match, WalkBuilderConfig},
    lsp::{
        completion::CompletionItem,
        goto_definition_response::GotoDefinitionResponse,
        manager::LspManager,
        process::{FromEditor, LspNotification, ResponseContext},
        symbols::Symbols,
        workspace_edit::WorkspaceEdit,
    },
    persistence::Persistence,
    position::Position,
    quickfix_list::{Location, QuickfixList, QuickfixListItem, QuickfixListType},
    render_flex_layout::{self, FlexLayoutComponent},
    screen::{Screen, Window},
    search::parse_search_config,
    selection::{CharIndex, SelectionMode},
    syntax_highlight::{HighlightedSpans, SyntaxHighlightRequest, SyntaxHighlightRequestBatchId},
    thread::{debounce, Callback, SendResult},
    ui_tree::{ComponentKind, KindedComponent},
};
use event::event::Event;
use itertools::{Either, Itertools};
use name_variant::NamedVariant;
use schemars::JsonSchema;
use serde::{Deserialize, Serialize};
#[cfg(test)]
use shared::language::LanguageId;
use shared::{canonicalized_path::CanonicalizedPath, language::Language};
use std::{
    any::TypeId,
    cell::RefCell,
    path::{Path, PathBuf},
    rc::Rc,
    sync::{
        mpsc::{Receiver, Sender},
        Mutex,
    },
};
use std::{sync::Arc, time::Duration};
use strum::IntoEnumIterator;
use DispatchEditor::*;

#[cfg(test)]
use crate::{layout::BufferContentsMap, test_app::RunTestOptions};

// TODO: rename current Context struct to RawContext struct
// The new Context struct should always be derived, it should contains Hashmap of rectangles, keyed by Component ID
// The scroll offset of each componentn should only be recalculated when:
// 1. The number of components is changed (this means we need to store the components)
// 2. The terminal dimension is changed
pub(crate) struct App<T: Frontend> {
    context: Context,

    sender: Sender<AppMessage>,

    /// Used for receiving message from various sources:
    /// - Events from crossterm
    /// - Notifications from language server
    receiver: Receiver<AppMessage>,

    /// Sender for integration events (used by external integrations like VSCode)
    integration_event_sender: Option<Sender<crate::integration_event::IntegrationEvent>>,

    lsp_manager: LspManager,
    enable_lsp: bool,

    working_directory: CanonicalizedPath,
    global_title: Option<String>,

    layout: Layout,

    frontend: Rc<Mutex<T>>,

    syntax_highlight_request_sender: Option<Sender<SyntaxHighlightRequest>>,
    status_lines: Vec<StatusLine>,
    last_action_description: Option<String>,
    last_action_short_description: Option<String>,

    /// This is necessary when Ki is running as an embedded application
    last_prompt_config: Option<PromptConfig>,

    /// This is used for suspending events until the buffer content
    /// is synced between Ki and the host application.
    queued_events: Vec<Event>,
    file_watcher_input_sender: Option<Sender<FileWatcherInput>>,
    /// Used for debouncing LSP Completion request, so that we don't overwhelm
    /// the server with too many requests, and also Ki with too many incoming Completion responses
    debounce_lsp_request_completion: Callback<()>,
}

#[derive(Clone, Serialize, Deserialize, JsonSchema)]
pub(crate) struct StatusLine {
    components: Vec<StatusLineComponent>,
}
impl StatusLine {
    #[cfg(test)]
    pub(crate) fn new(components: Vec<StatusLineComponent>) -> Self {
        Self { components }
    }
}
#[derive(Clone, Serialize, Deserialize, JsonSchema)]
pub(crate) enum StatusLineComponent {
    KiCharacter,
    CurrentWorkingDirectory,
    GitBranch,
    Mode,
    SelectionMode,
    LastDispatch,
    LineColumn,
    LastSearchString,
    Help,
    KeyboardLayout,
    Reveal,
    /// A spacer pushes its preceding group of components to the left,
    /// and the following to the right.
    ///
    /// If a status line contains more than one spacers,
    /// each spacer will be given the similar width.
    Spacer,
    CurrentFileParentFolder,
}

impl<T: Frontend> App<T> {
    #[cfg(test)]
    pub(crate) fn new(
        frontend: Rc<Mutex<T>>,
        working_directory: CanonicalizedPath,
        status_lines: Vec<StatusLine>,
        options: RunTestOptions,
    ) -> anyhow::Result<App<T>> {
        use crate::syntax_highlight;

        let (sender, receiver) = std::sync::mpsc::channel();
        let syntax_highlight_request_sender = if options.enable_syntax_highlighting {
            Some(syntax_highlight::start_thread(sender.clone()))
        } else {
            None
        };
        Self::from_channel(
            frontend,
            working_directory,
            sender,
            receiver,
            syntax_highlight_request_sender,
            status_lines,
            None, // No integration event sender
            options.enable_lsp,
            options.enable_file_watcher,
            false,
            None,
        )
    }

    #[allow(clippy::too_many_arguments)]
    pub(crate) fn from_channel(
        frontend: Rc<Mutex<T>>,
        working_directory: CanonicalizedPath,
        sender: Sender<AppMessage>,
        receiver: Receiver<AppMessage>,
        syntax_highlight_request_sender: Option<Sender<SyntaxHighlightRequest>>,
        status_lines: Vec<StatusLine>,
        integration_event_sender: Option<Sender<crate::integration_event::IntegrationEvent>>,
        enable_lsp: bool,
        enable_file_watcher: bool,
        is_running_as_embedded: bool,
        persistence: Option<Persistence>,
    ) -> anyhow::Result<App<T>> {
        let dimension = frontend.lock().unwrap().get_terminal_dimension()?;
        let file_watcher_input_sender = if enable_file_watcher {
            Some(crate::file_watcher::watch_file_changes(
                &working_directory.clone(),
                sender.clone(),
            )?)
        } else {
            None
        };
        let mut app = App {
            context: Context::new(
                working_directory.clone(),
                is_running_as_embedded,
                persistence,
            ),
            receiver,
            lsp_manager: LspManager::new(sender.clone(), working_directory.clone()),
            enable_lsp,
            debounce_lsp_request_completion: {
                let sender = sender.clone();
                debounce(
                    Callback::new(Arc::new(move |_| {
                        if let Err(err) = sender.send(AppMessage::ExternalDispatch(Box::new(
                            Dispatch::RequestCompletionDebounced,
                        ))) {
                            log::error!(
                                "Failed to send RequestCompletionDebounced to App due to {err:?}"
                            )
                        }
                    })),
                    Duration::from_millis(300),
                )
            },
            sender,
            layout: Layout::new(
                dimension.decrement_height(status_lines.len()),
                &working_directory,
            )?,
            working_directory,
            frontend,
            syntax_highlight_request_sender,
            global_title: None,
            status_lines,
            last_action_description: None,
            last_action_short_description: None,
            integration_event_sender,
            last_prompt_config: None,
            queued_events: Vec::new(),
            file_watcher_input_sender,
        };

        app.restore_session();

        Ok(app)
    }

    fn global_title_bar_height(&self) -> usize {
        self.status_lines.len()
    }

    fn update_highlighted_spans(
        &self,
        component_id: ComponentId,
        batch_id: SyntaxHighlightRequestBatchId,
        highlighted_spans: HighlightedSpans,
    ) -> Result<(), anyhow::Error> {
        self.layout
            .update_highlighted_spans(component_id, batch_id, highlighted_spans)
    }

    fn set_terminal_options(&mut self) -> anyhow::Result<()> {
        let mut frontend = self.frontend.lock().unwrap();
        frontend.enter_alternate_screen()?;
        frontend.enable_raw_mode()?;
        frontend.enable_mouse_capture()?;
        Ok(())
    }

    /// This is the main event loop.
    pub(crate) fn run(
        mut self,
        entry_path: Option<CanonicalizedPath>,
    ) -> Result<(), anyhow::Error> {
        self.set_terminal_options()?;

        if let Some(entry_path) = entry_path {
            if entry_path.as_ref().is_dir() {
                self.layout.open_file_explorer();
            } else {
                self.open_file(&entry_path, BufferOwner::User, true, true)?;
            }
        }

        self.render()?;

        while let Ok(message) = self.receiver.recv() {
            let should_quit = self.process_message(message).unwrap_or_else(|e| {
                self.show_global_info(Info::new("ERROR".to_string(), e.to_string()));
                false
            });

            if should_quit || self.should_quit() {
                break;
            }

            self.render()?;
        }

        self.quit()
    }

    pub(crate) fn process_message(&mut self, message: AppMessage) -> anyhow::Result<bool> {
        match message {
            AppMessage::Event(event) => self.handle_event(event),
            AppMessage::LspNotification(notification) => {
                self.handle_lsp_notification(*notification).map(|_| false)
            }
            AppMessage::QuitAll => {
                self.quit()?;
                Ok(true)
            }
            AppMessage::SyntaxHighlightResponse {
                component_id,
                batch_id,
                highlighted_spans,
            } => self
                .update_highlighted_spans(component_id, batch_id, highlighted_spans)
                .map(|_| false),
            AppMessage::ExternalDispatch(dispatch) => {
                // Process the dispatch directly
                self.handle_dispatch(*dispatch)?;
                Ok(false)
            }
            AppMessage::NucleoTickDebounced => {
                self.handle_nucleo_debounced()?;
                Ok(false)
            }
            AppMessage::FileWatcherEvent(event) => {
                self.handle_file_watcher_event(event)?;
                Ok(false)
            }
            AppMessage::NotifyError(error) => {
                self.show_global_info(Info::new("App Error".to_string(), format!("{error:#?}")));
                Ok(false)
            }
        }
    }

    fn prepare_to_suspend_or_quit(&mut self) -> anyhow::Result<()> {
        let mut frontend = self.frontend.lock().unwrap();
        frontend.leave_alternate_screen()?;
        frontend.disable_raw_mode()?;
        frontend.disable_mouse_capture()?;
        self.context.persist_data();
        Ok(())
    }

    pub(crate) fn quit(&mut self) -> anyhow::Result<()> {
        self.prepare_to_suspend_or_quit()?;

        self.lsp_manager.shutdown();

        Ok(())
    }

    #[cfg(windows)]
    fn suspend(&mut self) -> anyhow::Result<()> {
        Ok(())
    }

    /// Send SIGSTOP to the current process group to stop the editor.
    /// After receiving SIGCONT, continue.
    #[cfg(unix)]
    fn suspend(&mut self) -> anyhow::Result<()> {
        self.prepare_to_suspend_or_quit()?;

        // Copy Helix's behaviour here.
        let code = unsafe {
            // Rationale: https://github.com/helix-editor/helix/blob/036729211a94d058b835f5ee212ab15de83bc037/helix-term/src/application.rs#L481
            libc::kill(0, libc::SIGSTOP)
        };

        if code != 0 {
            return Err(std::io::Error::last_os_error().into());
        }

        // Continue.

        self.set_terminal_options()?;
        // Drop the previous screen so the screen gets fully redrawn after going to the foreground.
        self.frontend.lock().unwrap().previous_screen();
        Ok(())
    }

    pub(crate) fn components(&self) -> Vec<KindedComponent> {
        self.layout.components()
    }

    /// Returns true if the app should quit.
    pub(crate) fn handle_event(&mut self, event: Event) -> anyhow::Result<bool> {
        // Pass event to focused window
        let component = self.current_component();
        match event {
            Event::Resize(columns, rows) => {
                self.resize(Dimension {
                    height: rows as usize,
                    width: columns as usize,
                });
            }
            event => {
                let dispatches = component.borrow_mut().handle_event(&self.context, event);
                self.handle_dispatches_result(dispatches)
                    .unwrap_or_else(|e| {
                        self.show_global_info(Info::new("ERROR".to_string(), e.to_string()))
                    });
            }
        }

        Ok(false)
    }

    /// Return true if there's no more windows
    fn should_quit(&mut self) -> bool {
        self.layout.components().is_empty()
    }

    pub(crate) fn render(&mut self) -> Result<(), anyhow::Error> {
        let screen = self.get_screen()?;
        self.render_screen(screen)?;
        Ok(())
    }

    fn keyboard_layout_kind(&self) -> &KeyboardLayoutKind {
        self.context.keyboard_layout_kind()
    }

    pub(crate) fn get_screen(&mut self) -> Result<Screen, anyhow::Error> {
        // Recalculate layout before each render
        self.layout.recalculate_layout(&self.context);

        // Generate layout
        // Render every window
        let (windows, cursors): (Vec<_>, Vec<_>) = self
            .components()
            .into_iter()
            .map(|component| {
                let rectangle = component.component().borrow().rectangle().clone();
                let focused_component_id = self.layout.focused_component_id();
                let focused = component.component().borrow().id() == focused_component_id;
                let GetGridResult { grid, cursor } = component
                    .component()
                    .borrow_mut()
                    .get_grid(&self.context, focused);
                let cursor_position = 'cursor_calc: {
                    if !focused {
                        break 'cursor_calc None;
                    }

                    let Some(cursor) = cursor else {
                        break 'cursor_calc None;
                    };

                    let cursor_position = cursor.position();

                    // If cursor position is not in view
                    if cursor_position.line >= rectangle.dimension().height {
                        break 'cursor_calc None;
                    }

                    let calibrated_position = Position::new(
                        cursor_position.line + rectangle.origin.line,
                        cursor_position.column + rectangle.origin.column,
                    );

                    Some(cursor.set_position(calibrated_position))
                };
                let window = Window::new(grid, rectangle.clone());

                (window, cursor_position)
            })
            .unzip();
        let borders = self.layout.borders();
        let cursor = cursors.into_iter().find_map(|cursor| cursor);
        let screen = Screen::new(windows, borders, cursor, self.context.theme().ui.border);

        // Set the global title
        let global_title_windows = self
            .status_lines
            .iter()
            .enumerate()
            .map(|(index, status_line)| self.render_status_line(index, status_line))
            .collect_vec();
        let screen = global_title_windows
            .into_iter()
            .fold(screen, |screen, window| screen.add_window(window));

        Ok(screen)
    }

    fn render_status_line(&self, index: usize, status_line: &StatusLine) -> Window {
        let dimension = self.layout.terminal_dimension();
        let leading_padding = 1;
        let title = self.global_title.clone().unwrap_or_else(|| {
            let separator = "   ";
            let width = dimension
                .width
                .saturating_sub(leading_padding)
                .saturating_sub(1); // This is the extra space for rendering cursor at the last column
            render_flex_layout::render_flex_layout(
                width,
                separator,
                &status_line
                    .components
                    .iter()
                    .filter_map(|component| match component {
                        StatusLineComponent::Spacer => Some(FlexLayoutComponent::Spacer),
                        StatusLineComponent::LineColumn => self
                            .current_component()
                            .borrow()
                            .editor()
                            .get_cursor_position()
                            .ok()
                            .map(|position| {
                                FlexLayoutComponent::Text(format!(
                                    "{: >4}:{: <3}",
                                    position.line + 1,
                                    position.column + 1
                                ))
                            }),
                        StatusLineComponent::KiCharacter => {
                            Some(FlexLayoutComponent::Text("ⵣ".to_string()))
                        }
                        StatusLineComponent::CurrentWorkingDirectory => {
                            Some(FlexLayoutComponent::Text(
                                self.working_directory
                                    .display_relative_to_home()
                                    .ok()
                                    .unwrap_or_else(|| self.working_directory.display_absolute()),
                            ))
                        }
                        StatusLineComponent::GitBranch => self
                            .current_branch()
                            .map(|branch| FlexLayoutComponent::Text(format!("⎇ {branch}"))),
                        StatusLineComponent::Mode => {
                            let mode = self
                                .context
                                .mode()
                                .map(|mode| mode.display())
                                .unwrap_or_else(|| {
                                    self.current_component().borrow().editor().display_mode()
                                });
                            Some(FlexLayoutComponent::Text(format!("{mode: <5}")))
                        }
                        StatusLineComponent::SelectionMode => Some(FlexLayoutComponent::Text(
                            self.current_component()
                                .borrow()
                                .editor()
                                .display_selection_mode(),
                        )),
                        StatusLineComponent::LastDispatch => self
                            .last_action_description
                            .clone()
                            .map(FlexLayoutComponent::Text),
                        StatusLineComponent::LastSearchString => self
                            .context
                            .get_prompt_history(PromptHistoryKey::Search)
                            .last()
                            .map(|search| FlexLayoutComponent::Text(format!("{search:?}"))),
                        StatusLineComponent::Help => {
                            let key = self
                                .keyboard_layout_kind()
                                .get_space_keymap(&Meaning::SHelp);
                            Some(FlexLayoutComponent::Text(format!("Help(Space+{key})")))
                        }
                        StatusLineComponent::KeyboardLayout => Some(FlexLayoutComponent::Text(
                            self.keyboard_layout_kind().display().to_string(),
                        )),
                        StatusLineComponent::Reveal => self
                            .current_component()
                            .borrow()
                            .editor()
                            .reveal()
                            .map(|split| {
                                match split {
                                    Reveal::CurrentSelectionMode => "÷SELS",
                                    Reveal::Cursor => "÷CURS",
                                    Reveal::Mark => "÷MARK",
                                }
                                .to_string()
                            })
                            .map(FlexLayoutComponent::Text),
                        StatusLineComponent::CurrentFileParentFolder => {
                            self.get_current_file_path().and_then(|path| {
                                Some(FlexLayoutComponent::Text({
                                    let path = path.parent().ok()??;
                                    path.display_relative_to(
                                        self.context.current_working_directory(),
                                    )
                                    .or_else(|_| path.display_relative_to_home())
                                    .unwrap_or_else(|_| path.display_absolute())
                                }))
                            })
                        }
                    })
                    .collect_vec(),
            )
        });
        let title = format!("{}{}", " ".repeat(leading_padding), title);
        let grid = Grid::new(Dimension {
            height: 1,
            width: dimension.width,
        })
        .render_content(
            &title,
            crate::grid::RenderContentLineNumber::NoLineNumber,
            Vec::new(),
            [LineUpdate {
                line_index: 0,
                style: self.context.theme().ui.global_title,
            }]
            .to_vec(),
            self.context.theme(),
            None,
            &[],
        );
        Window::new(
            grid,
            crate::rectangle::Rectangle {
                width: dimension.width,
                height: 1,
                origin: Position {
                    line: dimension.height + index,
                    column: 0,
                },
            },
        )
    }

    fn current_branch(&self) -> Option<String> {
        // Open the repository
        let repo = git2::Repository::open(self.working_directory.display_absolute()).ok()?;

        // Get the current branch
        let head = repo.head().ok()?;
        let branch = head.shorthand()?;
        Some(branch.to_string())
    }

    fn render_screen(&mut self, screen: Screen) -> Result<(), anyhow::Error> {
        let mut frontend = self.frontend.lock().unwrap();
        frontend.hide_cursor()?;
        let cursor = screen.cursor();
        frontend.render_screen(screen)?;
        if let Some(cursor) = cursor {
            frontend.show_cursor(&cursor)?;
        }

        Ok(())
    }

    fn handle_dispatches_result(
        &mut self,
        dispatches: anyhow::Result<Dispatches>,
    ) -> anyhow::Result<()> {
        self.handle_dispatches(dispatches?)
    }

    pub(crate) fn handle_dispatches(
        &mut self,
        dispatches: Dispatches,
    ) -> Result<(), anyhow::Error> {
        for dispatch in dispatches.into_vec() {
            self.handle_dispatch(dispatch)?;
        }
        Ok(())
    }

    fn get_request_params(&self) -> Option<RequestParams> {
        if self.current_component().borrow().type_id() != TypeId::of::<SuggestiveEditor>() {
            None
        } else {
            self.current_component()
                .borrow()
                .editor()
                .get_request_params()
        }
    }

    fn send_integration_event(&self, event: crate::integration_event::IntegrationEvent) {
        self.integration_event_sender.emit_event(event)
    }

    pub(crate) fn handle_dispatch(&mut self, dispatch: Dispatch) -> Result<(), anyhow::Error> {
        log::info!("App::handle_dispatch = {}", dispatch.variant_name());
        match dispatch {
            Dispatch::Suspend => {
                self.suspend()?;
            }
            Dispatch::CloseCurrentWindow => {
                self.close_current_window()?;
            }
            Dispatch::CloseCurrentWindowAndFocusParent => {
                self.close_current_window_and_focus_parent();
            }
            Dispatch::OpenSearchPrompt {
                scope,
                if_current_not_found,
            } => self.open_search_prompt(scope, if_current_not_found, None)?,
            Dispatch::OpenSearchPromptWithPriorChange {
                scope,
                if_current_not_found,
                prior_change,
            } => self.open_search_prompt_with_prior_change(
                scope,
                if_current_not_found,
                prior_change,
            )?,
            Dispatch::OpenPipeToShellPrompt => self.open_pipe_to_shell_prompt()?,
            Dispatch::OpenFile { path, owner, focus } => {
                self.open_file(&path, owner, true, focus)?;
            }
            Dispatch::OpenFileFromPathBuf { path, owner, focus } => {
                let canonicalized_path = path.try_into()?;
                self.open_file(&canonicalized_path, owner, true, focus)?;
            }
            Dispatch::OpenFilePicker(kind) => {
                self.open_file_picker(kind)?;
            }
            Dispatch::RequestCompletion => self.debounce_lsp_request_completion.call(()),
            Dispatch::RequestCompletionDebounced => {
                if let Some(params) = self.get_request_params() {
                    self.lsp_manager.send_message(
                        params.path.clone(),
                        FromEditor::TextDocumentCompletion(params),
                    )?;
                }
            }
            Dispatch::ResolveCompletionItem(completion_item) => {
                if let Some(params) = self.get_request_params() {
                    self.lsp_manager.send_message(
                        params.path.clone(),
                        FromEditor::CompletionItemResolve {
                            completion_item: Box::new(completion_item),
                            params,
                        },
                    )?
                }
            }
            Dispatch::RequestReferences {
                include_declaration,
                scope,
            } => {
                if let Some(params) = self.get_request_params() {
                    let params =
                        params
                            .set_kind(Some(scope))
                            .set_description(if include_declaration {
                                "References (include declaration)"
                            } else {
                                "References (exclude declaration)"
                            });
                    self.lsp_manager.send_message(
                        params.path.clone(),
                        FromEditor::TextDocumentReferences {
                            params,
                            include_declaration,
                        },
                    )?;
                    self.send_integration_event(IntegrationEvent::RequestLspReferences);
                }
            }
            Dispatch::RequestHover => {
                if let Some(params) = self.get_request_params() {
                    let params = params.set_description("Hover");
                    self.lsp_manager
                        .send_message(params.path.clone(), FromEditor::TextDocumentHover(params))?;
                }

                self.send_integration_event(IntegrationEvent::RequestLspHover);
            }
            Dispatch::RequestDefinitions(scope) => {
                if let Some(params) = self.get_request_params() {
                    let params = params.set_kind(Some(scope)).set_description("Definitions");
                    self.lsp_manager.send_message(
                        params.path.clone(),
                        FromEditor::TextDocumentDefinition(params),
                    )?;

                    self.send_integration_event(IntegrationEvent::RequestLspDefinition);
                }
            }
            Dispatch::RequestDeclarations(scope) => {
                if let Some(params) = self.get_request_params() {
                    let params = params.set_kind(Some(scope)).set_description("Declarations");
                    self.lsp_manager.send_message(
                        params.path.clone(),
                        FromEditor::TextDocumentDeclaration(params),
                    )?;

                    self.send_integration_event(IntegrationEvent::RequestLspDeclaration);
                }
            }
            Dispatch::RequestImplementations(scope) => {
                if let Some(params) = self.get_request_params() {
                    let params = params
                        .set_kind(Some(scope))
                        .set_description("Implementations");
                    self.lsp_manager.send_message(
                        params.path.clone(),
                        FromEditor::TextDocumentImplementation(params),
                    )?;
                    self.send_integration_event(IntegrationEvent::RequestLspImplementation);
                }
            }
            Dispatch::RequestTypeDefinitions(scope) => {
                if let Some(params) = self.get_request_params() {
                    let params = params
                        .set_kind(Some(scope))
                        .set_description("Type Definitions");
                    self.lsp_manager.send_message(
                        params.path.clone(),
                        FromEditor::TextDocumentTypeDefinition(params),
                    )?;
                    self.send_integration_event(IntegrationEvent::RequestLspTypeDefinition);
                }
            }
            Dispatch::RequestDocumentSymbols => {
                if let Some(params) = self.get_request_params() {
                    let params = params.set_description("Document Symbols");
                    self.lsp_manager.send_message(
                        params.path.clone(),
                        FromEditor::TextDocumentDocumentSymbol(params),
                    )?;
                    self.send_integration_event(IntegrationEvent::RequestLspDocumentSymbols);
                }
            }
            Dispatch::RequestWorkspaceSymbols { query, path } => {
                self.lsp_manager.send_message(
                    path.clone(),
                    FromEditor::WorkspaceSymbol {
                        context: ResponseContext::default(),
                        query,
                    },
                )?;
            }
            Dispatch::PrepareRename => {
                if let Some(params) = self.get_request_params() {
                    self.lsp_manager.send_message(
                        params.path.clone(),
                        FromEditor::TextDocumentPrepareRename(params),
                    )?;
                    self.send_integration_event(IntegrationEvent::RequestLspRename);
                }
            }
            Dispatch::RenameSymbol { new_name } => {
                if let Some(params) = self.get_request_params() {
                    self.lsp_manager.send_message(
                        params.path.clone(),
                        FromEditor::TextDocumentRename { params, new_name },
                    )?;
                }
            }
            Dispatch::RequestCodeAction { diagnostics } => {
                if let Some(params) = self.get_request_params() {
                    self.lsp_manager.send_message(
                        params.path.clone(),
                        FromEditor::TextDocumentCodeAction {
                            params,
                            diagnostics,
                        },
                    )?;
                    self.send_integration_event(IntegrationEvent::RequestLspCodeAction);
                }
            }
            Dispatch::RequestSignatureHelp => {
                if let Some(params) = self.get_request_params() {
                    self.lsp_manager.send_message(
                        params.path.clone(),
                        FromEditor::TextDocumentSignatureHelp(params),
                    )?;
                }
            }
            Dispatch::DocumentDidChange {
                path,
                content,
                language,
                component_id,
                batch_id,
            } => {
                if let Some(language) = language {
                    self.request_syntax_highlight(
                        component_id,
                        batch_id,
                        language,
                        content.clone(),
                    )?;
                }
                if let Some(path) = path.clone() {
                    self.lsp_manager.send_message(
                        path.clone(),
                        FromEditor::TextDocumentDidChange {
                            content,
                            file_path: path,
                            version: 2,
                        },
                    )?;
                }
            }
            Dispatch::DocumentDidSave { path } => {
                // Emit an integration event for buffer save
                // Find the component that has this path
                for component in self.layout.components() {
                    // Store the component reference to extend its lifetime
                    let component_rc = component.component();
                    let component_ref = component_rc.borrow();
                    if let Some(component_path) = component_ref.path() {
                        if component_path == path {
                            self.integration_event_sender.emit_event(
                                crate::integration_event::IntegrationEvent::BufferSaved {
                                    path: path.clone(),
                                },
                            );
                            break;
                        }
                    }
                }

                self.lsp_manager.send_message(
                    path.clone(),
                    FromEditor::TextDocumentDidSave { file_path: path },
                )?;
            }
            Dispatch::SetQuickfixList(r#type) => {
                self.set_quickfix_list_type(Default::default(), r#type)?;
            }
            Dispatch::GotoQuickfixListItem(movement) => self.goto_quickfix_list_item(movement)?,
            Dispatch::ApplyWorkspaceEdit(workspace_edit) => {
                self.apply_workspace_edit(workspace_edit)?;
            }
            Dispatch::ShowKeymapLegend(keymap_legend_config) => {
                self.show_keymap_legend(keymap_legend_config)
            }
            #[cfg(test)]
            Dispatch::Custom(_) => unreachable!(),
            Dispatch::RemainOnlyCurrentComponent => self.layout.remain_only_current_component(),
            Dispatch::ToEditor(dispatch_editor) => self.handle_dispatch_editor(dispatch_editor)?,
            Dispatch::GotoLocation(location) => self.go_to_location(&location, true)?,
            Dispatch::OpenMoveToIndexPrompt(prior_change) => {
                self.open_move_to_index_prompt(prior_change)?
            }
            Dispatch::QuitAll => self.quit_all()?,
            Dispatch::RevealInExplorer(path) => self.reveal_path_in_explorer(&path)?,
            Dispatch::OpenMoveFilePrompt => self.open_move_file_prompt()?,
            Dispatch::OpenDuplicateFilePrompt => self.open_copy_file_prompt()?,
            Dispatch::OpenAddPathPrompt => self.open_add_path_prompt()?,
            Dispatch::OpenDeleteFilePrompt => self.open_delete_file_prompt()?,
            Dispatch::DeletePath(path) => self.delete_path(&path)?,
            Dispatch::Null => {
                // do nothing
            }
            Dispatch::MoveFile { from, to } => self.move_file(from, to)?,
            Dispatch::CopyFile { from, to } => self.copy_file(from, to)?,
            Dispatch::AddPath(path) => self.add_path(path)?,
            Dispatch::RefreshFileExplorer => self.layout.refresh_file_explorer(&self.context)?,
            Dispatch::SetClipboardContent {
                copied_texts: contents,
            } => self.context.set_clipboard_content(contents)?,
            Dispatch::SetGlobalMode(mode) => self.set_global_mode(mode)?,
            #[cfg(test)]
            Dispatch::HandleKeyEvent(key_event) => {
                self.handle_event(Event::Key(key_event))?;
            }
            #[cfg(test)]
            Dispatch::HandleEvent(event) => {
                self.handle_event(event)?;
            }
            Dispatch::GetRepoGitHunks(diff_mode) => self.get_repo_git_hunks(diff_mode)?,
            Dispatch::SaveAll => self.save_all()?,
            #[cfg(test)]
            Dispatch::TerminalDimensionChanged(dimension) => self.resize(dimension),
            #[cfg(test)]
            Dispatch::SetGlobalTitle(title) => self.set_global_title(title),
            Dispatch::LspExecuteCommand { command } => {
                if let Some(params) = self.get_request_params() {
                    self.lsp_manager.send_message(
                        params.path.clone(),
                        FromEditor::WorkspaceExecuteCommand { params, command },
                    )?
                };
            }
            Dispatch::UpdateLocalSearchConfig {
                update,
                scope,
                if_current_not_found,
                run_search_after_config_updated,
                component_id,
            } => self.update_local_search_config(
                update,
                scope,
                if_current_not_found,
                run_search_after_config_updated,
                component_id,
            )?,
            Dispatch::UpdateGlobalSearchConfig { update } => {
                self.update_global_search_config(update)?;
            }
            Dispatch::Replace { scope } => match scope {
                Scope::Local => self.handle_dispatch_editor(ReplacePattern {
                    config: self.context.local_search_config(Scope::Local).clone(),
                })?,
                Scope::Global => self.global_replace()?,
            },
            #[cfg(test)]
            Dispatch::HandleLspNotification(notification) => {
                self.handle_lsp_notification(notification)?
            }
            Dispatch::SetTheme(theme) => {
                self.context.set_theme(theme.clone());
            }
            Dispatch::SetThemeFromDescriptor(theme_descriptor) => {
                self.context.set_theme(theme_descriptor.to_theme());
            }
            #[cfg(test)]
            Dispatch::HandleKeyEvents(key_events) => self.handle_key_events(key_events)?,
            Dispatch::CloseDropdown => self.layout.close_dropdown(),
            Dispatch::CloseEditorInfo => self.layout.close_editor_info(),
            Dispatch::CloseGlobalInfo => self.layout.close_global_info(),
            Dispatch::RenderDropdown { render } => {
                if let Some(dropdown) = self.layout.open_dropdown(&self.context) {
                    self.render_dropdown(dropdown, render)?;
                }
            }
            #[cfg(test)]
            Dispatch::OpenPrompt {
                config,
                current_line,
            } => self.open_prompt(config, current_line)?,
            Dispatch::ShowEditorInfo(info) => self.show_editor_info(info)?,
            Dispatch::ReceiveCodeActions(code_actions) => {
                self.open_code_actions_prompt(code_actions)?;
            }
            Dispatch::OtherWindow => self.layout.cycle_window(),
            Dispatch::CycleMarkedFile(direction) => self.cycle_marked_file(direction)?,
            Dispatch::PushPromptHistory { key, line } => self.push_history_prompt(key, line),
            Dispatch::OpenThemePrompt => self.open_theme_prompt()?,
            Dispatch::SetLastNonContiguousSelectionMode(selection_mode) => self
                .context
                .set_last_non_contiguous_selection_mode(selection_mode),
            Dispatch::UseLastNonContiguousSelectionMode(if_current_not_found) => {
                self.use_last_non_contiguous_selection_mode(if_current_not_found)?
            }
            Dispatch::SetLastActionDescription {
                long_description: description,
                short_description,
            } => {
                self.last_action_description = Some(description);
                self.last_action_short_description = short_description
            }
            Dispatch::OpenFilterSelectionsPrompt { maintain } => {
                self.open_filter_selections_prompt(maintain)?
            }
            Dispatch::MoveToCompletionItem(direction) => self.handle_dispatch_suggestive_editor(
                DispatchSuggestiveEditor::MoveToCompletionItem(direction),
            )?,
            Dispatch::SelectCompletionItem => self.handle_dispatch_suggestive_editor(
                DispatchSuggestiveEditor::SelectCompletionItem,
            )?,
            Dispatch::SetKeyboardLayoutKind(keyboard_layout_kind) => {
                self.context.set_keyboard_layout_kind(keyboard_layout_kind);
                self.keyboard_layout_changed();
            }
            Dispatch::OpenKeyboardLayoutPrompt => self.open_keyboard_layout_prompt()?,
            Dispatch::NavigateForward => self.navigate_forward()?,
            Dispatch::NavigateBack => self.navigate_back()?,
            Dispatch::MarkFileAndToggleMark => self.mark_file_and_toggle_mark()?,
            Dispatch::ToggleFileMark => self.toggle_file_mark()?,
            Dispatch::ToHostApp(to_host_app) => self.handle_to_host_app(to_host_app)?,
            Dispatch::FromHostApp(from_host_app) => self.handle_from_host_app(from_host_app)?,
            Dispatch::OpenSurroundXmlPrompt => self.open_surround_xml_prompt()?,
            Dispatch::OpenSearchPromptWithCurrentSelection {
                scope,
                prior_change,
            } => self.open_search_prompt_with_current_selection(scope, prior_change)?,
            Dispatch::ShowGlobalInfo(info) => self.show_global_info(info),
            Dispatch::DropdownFilterUpdated(filter) => {
                self.handle_dropdown_filter_updated(filter)?
            }
            #[cfg(test)]
            Dispatch::SetSystemClipboardHtml { html, alt_text } => {
                self.set_system_clipboard_html(html, alt_text)?
            }
            Dispatch::AddQuickfixListEntries(locations) => {
                self.add_quickfix_list_entries(locations)?
            }
            Dispatch::AppliedEdits { path, edits } => self.handle_applied_edits(path, edits),
            Dispatch::ShowBufferSaveConflictPrompt {
                path,
                content_editor,
                content_filesystem,
            } => {
                self.show_buffer_save_conflict_prompt(&path, content_editor, content_filesystem)?
            }
            Dispatch::OpenWorkspaceSymbolsPrompt => self.open_workspace_symbols_prompt()?,
            Dispatch::GetAndHandlePromptOnChangeDispatches => {
                self.get_and_handle_prompt_on_change_dispatches()?
            }
            Dispatch::SetIncrementalSearchConfig {
                config,
                component_id,
            } => self.set_incremental_search_config(config, component_id),
            Dispatch::UpdateCurrentComponentTitle(title) => {
                self.update_current_component_title(title)
            }
            Dispatch::SaveMarks { path, marks } => self.context.save_marks(path, marks),
            Dispatch::ToSuggestiveEditor(dispatch) => {
                self.handle_dispatch_suggestive_editor(dispatch)?;
            }
        }
        Ok(())
    }

    pub(crate) fn get_editor_by_file_path(
        &self,
        path: &CanonicalizedPath,
    ) -> Option<Rc<RefCell<SuggestiveEditor>>> {
        self.layout.get_existing_editor(path)
    }

    pub(crate) fn current_component(&self) -> Rc<RefCell<dyn Component>> {
        self.layout.get_current_component()
    }

    fn close_current_window(&mut self) -> anyhow::Result<()> {
        if let Some(removed_path) = self.layout.close_current_window(&self.context) {
            self.send_file_watcher_input(FileWatcherInput::SyncOpenedPaths(
                self.layout.get_opened_files(),
            ));
            if let Some(path) = self.context.unmark_path(removed_path).cloned() {
                self.open_file(&path, BufferOwner::User, true, true)?;
            }
        }
        Ok(())
    }

    fn local_search(
        &mut self,
        if_current_not_found: IfCurrentNotFound,
        component_id: Option<ComponentId>,
    ) -> anyhow::Result<()> {
        let config = self.context.local_search_config(Scope::Local);
        let search = config.search();
        if !search.is_empty() {
            self.handle_dispatch_editor_custom(
                SetSelectionMode(
                    if_current_not_found,
                    SelectionMode::Find {
                        search: Search {
                            mode: config.mode,
                            search,
                        },
                    },
                ),
                component_id
                    .and_then(|component_id| self.get_component_by_id(component_id))
                    .unwrap_or_else(|| self.current_component()),
            )?;
        }

        Ok(())
    }

    fn resize(&mut self, dimension: Dimension) {
        self.layout.set_terminal_dimension(
            dimension.decrement_height(self.global_title_bar_height()),
            &self.context,
        );
    }

    fn open_move_to_index_prompt(
        &mut self,
        prior_change: Option<PriorChange>,
    ) -> anyhow::Result<()> {
        self.current_component()
            .borrow_mut()
            .editor_mut()
            .handle_prior_change(prior_change);
        self.open_prompt(
            PromptConfig {
                title: "Move to index".to_string(),
                on_enter: DispatchPrompt::MoveSelectionByIndex,
                leaves_current_line_empty: true,
                prompt_history_key: PromptHistoryKey::MoveToIndex,
                ..Default::default()
            },
            None,
        )
    }

    fn open_rename_prompt(&mut self, current_name: Option<String>) -> anyhow::Result<()> {
        self.open_prompt(
            PromptConfig {
                title: "Rename Symbol".to_string(),
                on_enter: DispatchPrompt::RenameSymbol,
                prompt_history_key: PromptHistoryKey::Rename,
                ..Default::default()
            },
            current_name,
        )
    }

    fn open_surround_xml_prompt(&mut self) -> anyhow::Result<()> {
        self.open_prompt(
            PromptConfig {
                title: "Surround selection with XML tag (can be empty for React Fragment)"
                    .to_string(),
                on_enter: DispatchPrompt::SurroundXmlTag,
                prompt_history_key: PromptHistoryKey::SurroundXmlTag,
                ..Default::default()
            },
            None,
        )
    }

    fn open_search_prompt_with_current_selection(
        &mut self,
        scope: Scope,
        prior_change: Option<PriorChange>,
    ) -> anyhow::Result<()> {
        self.current_component()
            .borrow_mut()
            .editor_mut()
            .handle_prior_change(prior_change);
        let current_line = self
            .current_component()
            .borrow()
            .editor()
            .current_primary_selection()?;
        self.open_search_prompt(scope, IfCurrentNotFound::LookForward, Some(current_line))
    }

    fn open_search_prompt(
        &mut self,
        scope: Scope,
        if_current_not_found: IfCurrentNotFound,
        current_line: Option<String>,
    ) -> anyhow::Result<()> {
        self.open_prompt(
            PromptConfig {
                title: format!("{scope:?} search",),
                items: PromptItems::Precomputed(self.words()),
                on_enter: DispatchPrompt::UpdateLocalSearchConfigSearch {
                    scope,
                    if_current_not_found,
                    run_search_after_config_updated: true,
                },
                on_change: match scope {
                    Scope::Local => Some({
                        let component_id = self.current_component().borrow().id();
                        PromptOnChangeDispatch::SetIncrementalSearchConfig { component_id }
                    }),
                    Scope::Global => None,
                },
                leaves_current_line_empty: current_line.is_none(),
                on_cancelled: Some(Dispatches::one(Dispatch::ToEditor(
                    DispatchEditor::ClearIncrementalSearchMatches,
                ))),
                prompt_history_key: PromptHistoryKey::Search,
                ..Default::default()
            },
            current_line,
        )
    }

    fn get_file_explorer_current_path(&mut self) -> anyhow::Result<Option<CanonicalizedPath>> {
        self.current_component()
            .borrow_mut()
            .as_any_mut()
            .downcast_mut::<FileExplorer>()
            .and_then(|file_explorer| file_explorer.get_current_path().transpose())
            .transpose()
    }

    fn open_delete_file_prompt(&mut self) -> anyhow::Result<()> {
        if let Some(path) = self.get_file_explorer_current_path()? {
            self.open_yes_no_prompt(YesNoPrompt {
                title: format!("Delete \"{}\"?", path.display_absolute()),
                yes: Box::new(Dispatch::DeletePath(path.clone())),
            })
        } else {
            Ok(())
        }
    }

    fn open_add_path_prompt(&mut self) -> anyhow::Result<()> {
        if let Some(path) = self.get_file_explorer_current_path()? {
            self.open_prompt(
                PromptConfig {
                    title: "Add path".to_string(),
                    on_enter: DispatchPrompt::AddPath,
                    prompt_history_key: PromptHistoryKey::AddPath,
                    ..Default::default()
                },
                Some(path.display_absolute()),
            )
        } else {
            Ok(())
        }
    }

    fn open_move_file_prompt(&mut self) -> anyhow::Result<()> {
        let path = self.get_file_explorer_current_path()?;
        if let Some(path) = path {
            self.open_prompt(
                PromptConfig {
                    title: "Move path".to_string(),
                    on_enter: DispatchPrompt::MovePath { from: path.clone() },
                    prompt_history_key: PromptHistoryKey::MovePath,
                    ..Default::default()
                },
                Some(path.display_absolute()),
            )
        } else {
            Ok(())
        }
    }

    fn open_copy_file_prompt(&mut self) -> anyhow::Result<()> {
        let path = self.get_file_explorer_current_path()?;
        if let Some(path) = path {
            self.open_prompt(
                PromptConfig {
                    title: format!("Duplicate '{}' to", path.display_absolute()),
                    on_enter: DispatchPrompt::CopyFile { from: path.clone() },
                    prompt_history_key: PromptHistoryKey::CopyFile,
                    ..Default::default()
                },
                Some(path.display_absolute()),
            )
        } else {
            Ok(())
        }
    }

    fn open_symbol_picker(&mut self, symbols: Symbols) -> anyhow::Result<()> {
        self.open_prompt(
            PromptConfig {
                title: "Symbols".to_string(),
                items: PromptItems::Precomputed(
                    symbols
                        .symbols
                        .clone()
                        .into_iter()
                        .map(|symbol| symbol.into())
                        .collect_vec(),
                ),
                on_enter: DispatchPrompt::SelectSymbol { symbols },
                enter_selects_first_matching_item: true,
                leaves_current_line_empty: true,
                prompt_history_key: PromptHistoryKey::Symbol,
                ..Default::default()
            },
            None,
        )
    }

    fn open_file_picker(&mut self, kind: FilePickerKind) -> anyhow::Result<()> {
        let working_directory = self.working_directory.clone();
        self.open_prompt(
            PromptConfig {
                title: format!("Open file: {}", kind.display()),
                on_enter: DispatchPrompt::OpenFile {
                    working_directory: working_directory.clone(),
                },
                items: match kind {
                    FilePickerKind::NonGitIgnored => PromptItems::BackgroundTask {
                        task: PromptItemsBackgroundTask::NonGitIgnoredFiles { working_directory },
                        on_nucleo_tick_debounced: {
                            let sender = self.sender.clone();
                            Callback::new(Arc::new(move |_| {
                                let _ = sender.send(AppMessage::NucleoTickDebounced);
                            }))
                        },
                    },
                    FilePickerKind::GitStatus(diff_mode) => PromptItems::Precomputed(
                        git::GitRepo::try_from(&self.working_directory)?
                            .diff_entries(diff_mode)?
                            .into_iter()
                            .map(|entry| {
                                DropdownItem::from_path_buf(
                                    &working_directory,
                                    entry.new_path().into_path_buf(),
                                )
                            })
                            .collect_vec(),
                    ),
                    FilePickerKind::Opened => PromptItems::Precomputed(
                        self.layout
                            .get_opened_files()
                            .into_iter()
                            .map(|path| {
                                DropdownItem::from_path_buf(
                                    &working_directory,
                                    path.into_path_buf(),
                                )
                            })
                            .collect_vec(),
                    ),
                },
                enter_selects_first_matching_item: true,
                leaves_current_line_empty: true,
                prompt_history_key: PromptHistoryKey::OpenFile,
                ..Default::default()
            },
            None,
        )
    }

    fn open_file(
        &mut self,
        path: &CanonicalizedPath,
        owner: BufferOwner,
        store_history: bool,
        focus: bool,
    ) -> anyhow::Result<Rc<RefCell<SuggestiveEditor>>> {
        if !path.exists() {
            return Err(anyhow::anyhow!(
                "The path {:?} does not exist.",
                path.try_display_relative_to(self.context.current_working_directory()),
            ));
        }
        if !path.is_file() {
            return Err(anyhow::anyhow!(
                "The path {:?} is not a file.",
                path.try_display_relative_to(self.context.current_working_directory()),
            ));
        }

        if store_history {
            self.push_current_location_into_navigation_history(true);
        }

        // Check if the file is opened before so that we won't notify the LSP twice
        if let Some(matching_editor) = self.layout.open_file(path, focus) {
            return Ok(matching_editor);
        }

        let mut buffer = Buffer::from_path(path, true)?;
        buffer.set_owner(owner);

        let language = buffer.language();
        let content = buffer.content();
        let batch_id = buffer.batch_id().clone();
        let buffer = Rc::new(RefCell::new(buffer));
        let editor = SuggestiveEditor::from_buffer(buffer, SuggestiveEditorFilter::CurrentWord);
        let component_id = editor.id();
        let component = Rc::new(RefCell::new(editor));

        self.layout.add_suggestive_editor(component.clone());

        if focus {
            self.layout
                .replace_and_focus_current_suggestive_editor(component.clone());
        }
        if let Some(language) = language {
            self.request_syntax_highlight(component_id, batch_id, language, content)?;
        }
        if self.enable_lsp {
            self.lsp_manager.open_file(path.clone())?;
        }

        self.send_file_watcher_input(FileWatcherInput::SyncOpenedPaths(
            self.layout.get_opened_files(),
        ));
        Ok(component)
    }

    pub(crate) fn handle_lsp_notification(
        &mut self,
        notification: LspNotification,
    ) -> anyhow::Result<()> {
        match notification {
            LspNotification::Hover(hover) => self.show_editor_info(Info::new(
                "Hover Info".to_string(),
                hover.contents.join("\n\n"),
            )),
            LspNotification::Definition(context, response) => {
                match response {
                    GotoDefinitionResponse::Single(location) => {
                        self.go_to_location(&location, true)?
                    }
                    GotoDefinitionResponse::Multiple(locations) => {
                        if locations.is_empty() {
                            self.show_global_info(Info::new(
                                "Goto definition info".to_string(),
                                "No definitions found".to_string(),
                            ));
                        } else {
                            self.set_quickfix_list_type(
                                context,
                                QuickfixListType::Items(
                                    locations.into_iter().map(QuickfixListItem::from).collect(),
                                ),
                            )?;
                        }
                    }
                }

                Ok(())
            }
            LspNotification::References(context, locations) => self.set_quickfix_list_type(
                context,
                QuickfixListType::Items(
                    locations.into_iter().map(QuickfixListItem::from).collect(),
                ),
            ),
            LspNotification::Completion(_context, completion) => {
                self.handle_dispatch_suggestive_editor(DispatchSuggestiveEditor::Completion(
                    completion,
                ))?;

                Ok(())
            }
            LspNotification::Initialized(language) => {
                // Need to notify LSP that the file is opened
                let opened_documents = self
                    .layout
                    .buffers()
                    .into_iter()
                    .filter_map(|buffer| {
                        if buffer.borrow().language()? == *language {
                            buffer.borrow().path()
                        } else {
                            None
                        }
                    })
                    .collect_vec();
                self.lsp_manager.initialized(*language, opened_documents);
                Ok(())
            }
            LspNotification::PublishDiagnostics(params) => {
                self.update_diagnostics(
                    params
                        .uri
                        .to_file_path()
                        .map_err(|err| {
                            anyhow::anyhow!("Couldn't convert URI to file path: {:?}", err)
                        })?
                        .try_into()?,
                    params.diagnostics,
                )?;
                Ok(())
            }
            LspNotification::PrepareRenameResponse(response) => {
                let editor = self.current_component();

                let current_name = {
                    let editor = editor.borrow();
                    let buffer = editor.editor().buffer();
                    response
                        .range
                        .map(|range| {
                            let range = buffer.position_to_char(range.start)?
                                ..buffer.position_to_char(range.end)?;
                            buffer.slice(&range.into())
                        })
                        .transpose()
                        .unwrap_or_default()
                        .map(|rope| rope.to_string())
                };
                self.open_rename_prompt(current_name)?;

                Ok(())
            }
            LspNotification::Error(error) => {
                self.show_global_info(Info::new("LSP Error".to_string(), error));
                Ok(())
            }
            LspNotification::WorkspaceEdit(workspace_edit) => {
                self.apply_workspace_edit(workspace_edit)
            }
            LspNotification::CodeAction(code_actions) => {
                self.handle_dispatch(Dispatch::ReceiveCodeActions(code_actions))?;
                Ok(())
            }
            LspNotification::SignatureHelp(signature_help) => {
                self.handle_signature_help(signature_help)?;
                Ok(())
            }
            LspNotification::DocumentSymbols(symbols) => {
                self.open_symbol_picker(symbols)?;
                Ok(())
            }
            LspNotification::CompletionItemResolve(completion_item) => {
                self.update_current_completion_item((*completion_item).into())
            }
            LspNotification::WorkspaceSymbols(symbols) => self.handle_workspace_symbols(symbols),
        }
    }

    pub(crate) fn update_diagnostics(
        &mut self,
        path: CanonicalizedPath,
        diagnostics: Vec<lsp_types::Diagnostic>,
    ) -> anyhow::Result<()> {
        let component = self.open_file(&path, BufferOwner::System, false, false)?;

        component
            .borrow_mut()
            .editor_mut()
            .buffer_mut()
            .set_diagnostics(diagnostics);
        Ok(())
    }

    pub(crate) fn get_quickfix_list(&self) -> Option<QuickfixList> {
        self.context.quickfix_list_state().as_ref().map(|state| {
            let items = self
                .layout
                .get_quickfix_list_items(&state.source, &self.context);
            // Preload the buffers to avoid unnecessarily rereading the files
            let buffers = items
                .iter()
                .map(|item| &item.location().path)
                .unique()
                .filter_map(|path| {
                    Some(Rc::new(RefCell::new(Buffer::from_path(path, false).ok()?)))
                })
                .collect_vec();
            QuickfixList::new(
                state.title.clone(),
                items,
                buffers,
                self.context.current_working_directory(),
            )
            .set_current_item_index(state.current_item_index)
        })
    }

    fn goto_quickfix_list_item(&mut self, movement: Movement) -> anyhow::Result<()> {
        if let Some(mut quickfix_list) = self.get_quickfix_list() {
            if let Some((current_item_index, dispatches)) = quickfix_list.get_item(movement) {
                self.context
                    .set_quickfix_list_current_item_index(current_item_index);
                self.handle_dispatches(dispatches)?;
                self.render_quickfix_list(
                    quickfix_list.set_current_item_index(current_item_index),
                )?;
            } else {
                log::info!("No current item found")
            }
        }
        Ok(())
    }

    fn show_global_info(&mut self, info: Info) {
        if self.is_running_as_embedded() {
            self.integration_event_sender.emit_event(
                crate::integration_event::IntegrationEvent::ShowInfo {
                    info: Some(info.display()),
                },
            );
        }
        self.layout
            .show_global_info(info, &self.context)
            .unwrap_or_else(|err| {
                log::error!("Error showing info: {err:?}");
            });
    }

    fn go_to_location(
        &mut self,
        location: &Location,
        store_history: bool,
    ) -> Result<(), anyhow::Error> {
        let component = self.open_file(&location.path, BufferOwner::System, store_history, true)?;

        if self.is_running_as_embedded() {
            // Emit an integration event for selection change
            let component_ref = component.borrow();
            let component_id = component_ref.id();

            // Create a selection at the location position
            // We'll let the editor.set_position_range call below handle the actual selection
            // Just emit a simple empty selection at the start position for now
            let selection = crate::selection::Selection::new(location.range);

            // Emit a selection changed event
            self.integration_event_sender.emit_event(
                crate::integration_event::IntegrationEvent::SelectionChanged {
                    component_id,
                    selections: vec![selection],
                },
            );
        }

        let dispatches = component
            .borrow_mut()
            .editor_mut()
            .set_char_index_range(location.range, &self.context)?;
        self.handle_dispatches(dispatches)?;
        Ok(())
    }

    fn set_quickfix_list_type(
        &mut self,
        context: ResponseContext,
        r#type: QuickfixListType,
    ) -> anyhow::Result<()> {
        let title = context.description.unwrap_or_default();
        self.context.set_mode(Some(GlobalMode::QuickfixListItem));
        let go_to_first_quickfix = match r#type {
            QuickfixListType::Diagnostic(severity_range) => {
                self.context.set_quickfix_list_source(
                    title.clone(),
                    QuickfixListSource::Diagnostic(severity_range),
                );
                true
            }
            QuickfixListType::Items(items) => {
                let is_empty = items.is_empty();
                self.context
                    .set_quickfix_list_source(title.clone(), QuickfixListSource::Custom(items));
                !is_empty
            }
            QuickfixListType::Mark => {
                self.context
                    .set_quickfix_list_source(title.clone(), QuickfixListSource::Mark);
                true
            }
        };
        match context.scope {
            None | Some(Scope::Global) => {
                if go_to_first_quickfix {
                    self.goto_quickfix_list_item(Movement::Current(
                        IfCurrentNotFound::LookForward,
                    ))?;
                }
                Ok(())
            }
            Some(Scope::Local) => self.handle_dispatch(Dispatch::ToEditor(SetSelectionMode(
                IfCurrentNotFound::LookForward,
                SelectionMode::LocalQuickfix { title },
            ))),
        }
    }

    fn apply_workspace_edit(&mut self, workspace_edit: WorkspaceEdit) -> Result<(), anyhow::Error> {
        // TODO: should we wrap this in a transaction so that if one of the edit/operation fails, the whole transaction fails?
        // Such that it won't leave the workspace in an half-edited messed up state
        for edit in workspace_edit.edits {
            let component = self.open_file(&edit.path, BufferOwner::System, false, false)?;
            let dispatches = component
                .borrow_mut()
                .editor_mut()
                .apply_positional_edits(edit.edits, &self.context)?;

            self.handle_dispatches(dispatches)?;

            let dispatches = component.borrow_mut().editor_mut().save(&self.context)?;

            self.handle_dispatches(dispatches)?;
        }
        use crate::lsp::workspace_edit::ResourceOperation;
        for operation in workspace_edit.resource_operations {
            match operation {
                ResourceOperation::Create(path) => self.add_path(path)?,
                ResourceOperation::Rename { old, new } => self.move_file(old, new)?,
                ResourceOperation::Delete(path) => self.delete_path(&path)?,
            }
        }
        Ok(())
    }

    fn show_keymap_legend(&mut self, keymap_legend_config: KeymapLegendConfig) {
        if self.is_running_as_embedded() {
            let title = keymap_legend_config.title.clone();
            let body = keymap_legend_config.display(
                self.context.keyboard_layout_kind(),
                usize::MAX,
                &KeymapDisplayOption {
                    show_alt: false,
                    show_shift: true,
                },
            );
            self.integration_event_sender
                .emit_event(IntegrationEvent::ShowInfo {
                    info: Some(format!("{title}\n\n{body}")),
                });
        }
        self.layout
            .show_keymap_legend(keymap_legend_config, &self.context);
        self.layout.recalculate_layout(&self.context);
    }

    fn global_replace(&mut self) -> anyhow::Result<()> {
        let working_directory = self.working_directory.clone();
        let global_search_config = self.context.global_search_config();
        let walk_builder_config = WalkBuilderConfig {
            root: working_directory.clone().into(),
            include: global_search_config.include_glob(),
            exclude: global_search_config.exclude_glob(),
        };
        let config = self.context.global_search_config().local_config();
        let (dispatches, affected_paths) =
            list::grep::replace(walk_builder_config, config.clone())?;
        self.handle_dispatches(dispatches)?;
        let dispatches = self.layout.reload_buffers(affected_paths)?;
        self.handle_dispatches(dispatches)
    }

    fn global_search(&mut self) -> anyhow::Result<()> {
        let working_directory = self.working_directory.clone();

        let global_search_config = self.context.global_search_config();
        let walk_builder_config = WalkBuilderConfig {
            root: working_directory.clone().into(),
            include: global_search_config.include_glob(),
            exclude: global_search_config.exclude_glob(),
        };
        let config = global_search_config.local_config();
        if config.search().is_empty() {
            return Ok(());
        }
        let sender = self.sender.clone();
        let send_matches = Arc::new(move |matches: Vec<Match>| {
            SendResult::from(sender.send(AppMessage::ExternalDispatch(Box::new(
                Dispatch::AddQuickfixListEntries(matches),
            ))))
        });
        let send_match = crate::thread::batch(send_matches, Duration::from_millis(16)); // Around 30 ticks per second

        // TODO: we need to create a new sender for each global search, so that it can be cancelled, but when?
        // Is it when the quickfix list is closed?
        match config.mode {
            LocalSearchConfigMode::Regex(regex) => {
                list::grep::run(&config.search(), walk_builder_config, regex, send_match)?;
            }
            LocalSearchConfigMode::AstGrep => {
                list::ast_grep::run(config.search().clone(), walk_builder_config, send_match)?;
            }
            LocalSearchConfigMode::NamingConventionAgnostic => {
                list::naming_convention_agnostic::run(
                    config.search().clone(),
                    walk_builder_config,
                    send_match,
                )?;
            }
        };
        self.set_quickfix_list_type(
            ResponseContext::default().set_description("Global search"),
            // We start with an empty quickfix list, as the result will come later
            // due to the asynchronity
            QuickfixListType::Items(Vec::new()),
        )?;
        Ok(())
    }

    pub(crate) fn quit_all(&self) -> Result<(), anyhow::Error> {
        Ok(self.sender.send(AppMessage::QuitAll)?)
    }

    pub(crate) fn sender(&self) -> Sender<AppMessage> {
        self.sender.clone()
    }

    fn save_all(&self) -> anyhow::Result<()> {
        self.layout.save_all(&self.context)
    }

    fn open_yes_no_prompt(&mut self, prompt: YesNoPrompt) -> anyhow::Result<()> {
        self.handle_dispatch(Dispatch::ShowKeymapLegend(KeymapLegendConfig {
            title: prompt.title.to_string(),
            keymaps: Keymaps::new(&[
                Keymap::new(
                    self.keyboard_layout_kind().get_yes_no_key(&Meaning::Yes__),
                    "Yes".to_string(),
                    *prompt.yes,
                ),
                Keymap::new(
                    self.keyboard_layout_kind().get_yes_no_key(&Meaning::No___),
                    "No".to_string(),
                    Dispatch::Null,
                ),
            ]),
        }))
    }

    fn delete_path(&mut self, path: &CanonicalizedPath) -> anyhow::Result<()> {
        if path.is_dir() {
            std::fs::remove_dir_all(path)?;
        } else {
            std::fs::remove_file(path)?;
        }
        self.layout.remove_suggestive_editor(path);
        self.layout.refresh_file_explorer(&self.context)?;
        Ok(())
    }

    fn move_file(&mut self, from: CanonicalizedPath, to: PathBuf) -> anyhow::Result<()> {
        use std::fs;
        self.add_path_parent(&to)?;
        fs::rename(from.clone(), to.clone())?;
        self.layout.refresh_file_explorer(&self.context)?;
        let to = to.try_into()?;

        self.context.rename_path_mark(&from, &to);

        self.reveal_path_in_explorer(&to)?;

        self.lsp_manager.send_message(
            from.clone(),
            FromEditor::WorkspaceDidRenameFiles {
                old: from.clone(),
                new: to,
            },
        )?;
        self.layout.remove_suggestive_editor(&from);
        Ok(())
    }

    fn copy_file(&mut self, from: CanonicalizedPath, to: PathBuf) -> anyhow::Result<()> {
        use std::fs;
        self.add_path_parent(&to)?;
        fs::copy(from.clone(), to.clone())?;
        self.layout.refresh_file_explorer(&self.context)?;
        let to = to.try_into()?;
        self.reveal_path_in_explorer(&to)?;
        self.lsp_manager.send_message(
            from.clone(),
            FromEditor::WorkspaceDidCreateFiles { file_path: to },
        )?;
        self.layout.remove_suggestive_editor(&from);
        Ok(())
    }

    fn add_path_parent(&self, path: &Path) -> anyhow::Result<()> {
        if let Some(new_dir) = path.parent() {
            std::fs::create_dir_all(new_dir)?;
        }
        Ok(())
    }

    fn add_path(&mut self, path: String) -> anyhow::Result<()> {
        if PathBuf::from(path.clone()).exists() {
            return Err(anyhow::anyhow!("The path \"{}\" already exists", path));
        };
        if path.ends_with(&std::path::MAIN_SEPARATOR.to_string()) {
            std::fs::create_dir_all(path.clone())?;
        } else {
            let path: PathBuf = path.clone().into();
            self.add_path_parent(&path)?;
            std::fs::File::create(&path)?;
        }
        self.layout.refresh_file_explorer(&self.context)?;
        let path: CanonicalizedPath = path.try_into()?;
        self.reveal_path_in_explorer(&path)?;
        self.lsp_manager.send_message(
            path.clone(),
            FromEditor::WorkspaceDidCreateFiles { file_path: path },
        )?;
        Ok(())
    }

    fn request_syntax_highlight(
        &self,
        component_id: ComponentId,
        batch_id: SyntaxHighlightRequestBatchId,
        language: Language,
        content: String,
    ) -> anyhow::Result<()> {
        if let Some(sender) = &self.syntax_highlight_request_sender {
            sender.send(SyntaxHighlightRequest {
                component_id,
                batch_id,
                language,
                source_code: content,
            })?;
        }
        Ok(())
    }

    #[cfg(test)]
    pub(crate) fn get_current_selected_texts(&self) -> Vec<String> {
        self.current_component()
            .borrow()
            .editor()
            .get_selected_texts()
    }

    #[cfg(test)]
    pub(crate) fn get_current_editor(&self) -> Rc<RefCell<dyn Component>> {
        let component = self
            .layout
            .get_component_by_kind(ComponentKind::SuggestiveEditor)
            .unwrap();
        component.clone()
    }

    #[cfg(test)]
    pub(crate) fn get_file_content(&self, path: &CanonicalizedPath) -> String {
        self.layout
            .get_existing_editor(path)
            .unwrap()
            .borrow()
            .content()
    }

    pub(crate) fn handle_dispatch_editor(
        &mut self,
        dispatch_editor: DispatchEditor,
    ) -> anyhow::Result<()> {
        self.handle_dispatch_editor_custom(dispatch_editor, self.current_component())
    }

    fn handle_dispatch_editor_custom(
        &mut self,
        dispatch_editor: DispatchEditor,
        component: Rc<RefCell<dyn Component>>,
    ) -> anyhow::Result<()> {
        // Call the component's handle_dispatch_editor method
        let dispatches = component
            .borrow_mut()
            .handle_dispatch_editor(&mut self.context, dispatch_editor.clone())?;

        self.handle_dispatches(dispatches)?;

        if self.is_running_as_embedded() {
            /*
            Note: we always send the latest selection set & selection mode to VS Code
              regardless of whether they actually changes after handling
              `dispatch_editor`. This is the simplest and most reliable way
              to ensure the updated selection set is sent to VS Code,
              rather than tracking all possible paths that lead to selection updates.
              We are sacrificing a little performance (by sending the same selection set to VS Code occasionally)
              in exchange for better code maintainability and behavioral correctness.
            */
            let other_dispatches = Dispatches::default()
                .append(component.borrow().editor().dispatch_selection_changed())
                .append(Dispatch::ToHostApp(ToHostApp::MarksChanged(
                    component.borrow().id(),
                    self.context.get_marks(component.borrow().editor().path()),
                )))
                .append(
                    component
                        .borrow()
                        .editor()
                        .dispatch_selection_mode_changed(),
                )
                .append(Dispatch::ToHostApp(ToHostApp::ModeChanged));
            self.handle_dispatches(other_dispatches)?;
        };

        Ok(())
    }

    fn get_repo_git_hunks(&mut self, diff_mode: git::DiffMode) -> anyhow::Result<()> {
        let working_directory = self.working_directory.clone();
        let repo = git::GitRepo::try_from(&working_directory)?;
        let diffs = repo.diffs(diff_mode)?;
        self.set_quickfix_list_type(
            ResponseContext::default().set_description("Git Hunks"),
            QuickfixListType::Items(
                diffs
                    .into_iter()
                    .flat_map(|file_diff| {
                        file_diff
                            .hunks()
                            .iter()
                            .filter_map(|hunk| {
                                let buffer = Buffer::from_path(file_diff.path(), false).ok()?;
                                let line_range = hunk.line_range();
                                let location = Location {
                                    path: file_diff.path().clone(),
                                    range: buffer
                                        .line_range_to_char_index_range(line_range)
                                        .ok()?,
                                };
                                Some(QuickfixListItem::new(location, hunk.to_info(), None))
                            })
                            .collect_vec()
                    })
                    .collect_vec(),
            ),
        )
    }

    #[cfg(test)]
    fn set_global_title(&mut self, title: String) {
        self.global_title = Some(title)
    }

    pub(crate) fn get_current_file_path(&self) -> Option<CanonicalizedPath> {
        self.current_component().borrow().path()
    }

    fn set_global_mode(&mut self, mode: Option<GlobalMode>) -> anyhow::Result<()> {
        self.context.set_mode(mode.clone());
        if let Some(GlobalMode::QuickfixListItem) = mode {
            self.goto_quickfix_list_item(Movement::Current(IfCurrentNotFound::LookForward))?;
        }
        Ok(())
    }

    #[cfg(test)]
    pub(crate) fn context(&self) -> &Context {
        &self.context
    }

    fn update_local_search_config(
        &mut self,
        update: LocalSearchConfigUpdate,
        scope: Scope,
        if_current_not_found: IfCurrentNotFound,
        run_search_after_config_updated: bool,
        component_id: Option<ComponentId>,
    ) -> Result<(), anyhow::Error> {
        self.context.update_local_search_config(update, scope);
        if run_search_after_config_updated {
            match scope {
                Scope::Local => self.local_search(if_current_not_found, component_id)?,
                Scope::Global => {
                    self.global_search()?;
                }
            }
        }

        Ok(())
    }

    fn update_global_search_config(
        &mut self,
        update: GlobalSearchConfigUpdate,
    ) -> anyhow::Result<()> {
        self.context.update_global_search_config(update)?;
        self.global_search()?;
        Ok(())
    }

    fn words(&self) -> Vec<DropdownItem> {
        self.current_component()
            .borrow()
            .editor()
            .buffer()
            .words()
            .into_iter()
            .map(|word| {
                DropdownItem::new(word.clone()).set_dispatches(Dispatches::one(Dispatch::ToEditor(
                    ReplaceCurrentSelectionWith(word),
                )))
            })
            .collect_vec()
    }

    fn cycle_marked_file(&mut self, direction: Direction) -> anyhow::Result<()> {
        if let Some(next_file_path) = {
            let file_paths = self.context.get_marked_files();
            self.get_current_file_path()
                .and_then(|current_file_path| {
                    if let Some(current_index) = file_paths
                        .iter()
                        .position(|path| path == &&current_file_path)
                    {
                        let next_index = match direction {
                            Direction::Start if current_index == 0 => file_paths.len() - 1,
                            Direction::Start => current_index - 1,
                            Direction::End if current_index == file_paths.len() - 1 => 0,
                            Direction::End => current_index + 1,
                        };
                        // We are doing defensive programming here
                        // to ensure that Ki editor never crashes
                        return file_paths.get(next_index);
                    }
                    None
                })
                .or_else(|| file_paths.first())
                .cloned()
        } {
            let next_file_path = next_file_path.clone();
            if let Err(err) = self.open_file(&next_file_path.clone(), BufferOwner::User, true, true)
            {
                // If the file failed to open, show the error.
                // The failure reasons might be:
                // - the file no longer exists
                // - the file is not a file
                //
                // In such cases we should remove it from the list of marked files,
                // and then cycle to the next file.
                //
                // The removal is necessary otherwise this file will become an
                // an obstacle that prevents cycle_mark_file from passing through.
                self.context.toggle_path_mark(next_file_path.clone());
                self.show_global_info(Info::new(
                    "Cycle marked file error".to_string(),
                    format!(
                        "The file mark {:?} is removed from the list as it cannot be opened due to the following error:\n\n{err:?}",
                        next_file_path
                            .try_display_relative_to(self.context.current_working_directory())
                    ),
                ));
                self.cycle_marked_file(direction)?;
            }
        }
        Ok(())
    }

    #[cfg(test)]
    pub(crate) fn get_current_component_content(&self) -> String {
        self.current_component().borrow().editor().content()
    }

    #[cfg(test)]
    pub(crate) fn get_buffer_contents_map(&self) -> BufferContentsMap {
        self.layout.get_buffer_contents_map()
    }

    #[cfg(test)]
    fn handle_key_events(&mut self, key_events: Vec<event::KeyEvent>) -> anyhow::Result<()> {
        for key_event in key_events.into_iter() {
            self.handle_event(Event::Key(key_event.to_owned()))?;
        }
        Ok(())
    }

    pub(crate) fn handle_dispatch_suggestive_editor(
        &mut self,
        dispatch: DispatchSuggestiveEditor,
    ) -> anyhow::Result<()> {
        if let Some(component) = self.layout.get_component_by_kind(ComponentKind::Prompt) {
            let dispatches = component
                .borrow_mut()
                .as_any_mut()
                .downcast_mut::<Prompt>()
                .ok_or_else(|| anyhow::anyhow!("App::handle_dispatch_suggestive_editor Failed to downcast current component to Prompt"))?
                .handle_dispatch_suggestive_editor(
                    dispatch,
                )?;
            self.handle_dispatches(dispatches)
        } else if let Some(component) = self
            .layout
            .get_component_by_kind(ComponentKind::SuggestiveEditor)
        {
            let dispatches = component
                .borrow_mut()
                .as_any_mut()
                .downcast_mut::<SuggestiveEditor>()
                .ok_or_else(|| anyhow::anyhow!("App::handle_dispatch_suggestive_editor Failed to downcast current component to SuggestiveEditor"))?
                .handle_dispatch(
                    dispatch,
                )?;
            self.handle_dispatches(dispatches)
        } else {
            // Ignore this dispatch if the current component is neither Prompt nor SuggestiveEditor
            // We don't raise an error here because in some cases, it is possible that the Prompt/SuggestiveEditor
            // has been removed before this dispatch can be handled.
            Ok(())
        }
    }

    #[cfg(test)]
    pub(crate) fn completion_dropdown_is_open(&self) -> bool {
        self.layout.completion_dropdown_is_open()
    }

    pub(crate) fn current_completion_dropdown(&self) -> Option<Rc<RefCell<dyn Component>>> {
        self.layout.current_completion_dropdown()
    }

    #[cfg(test)]
    pub(crate) fn current_completion_dropdown_info(&self) -> Option<Rc<RefCell<dyn Component>>> {
        self.layout
            .get_component_by_kind(ComponentKind::DropdownInfo)
    }

    fn open_prompt(
        &mut self,
        prompt_config: PromptConfig,
        current_line: Option<String>,
    ) -> anyhow::Result<()> {
        if self.is_running_as_embedded() {
            self.open_prompt_embedded(prompt_config, current_line)
        } else {
            self.open_prompt_non_embedded(prompt_config, current_line)
        }
    }

    fn open_prompt_non_embedded(
        &mut self,
        prompt_config: PromptConfig,
        current_line: Option<String>,
    ) -> anyhow::Result<()> {
        if let Some(line) = current_line {
            self.context
                .push_history_prompt(prompt_config.prompt_history_key, line)
        }

        // Initialize the incremental search matches
        // so that the possible selections highlights will be "cleared" (i.e., not rendered)
        self.current_component()
            .borrow_mut()
            .editor_mut()
            .initialize_incremental_search_matches();

        let key = prompt_config.prompt_history_key;
        let history = self.context.get_prompt_history(key);
        let (prompt, dispatches) = Prompt::new(prompt_config, history);

        self.layout.add_and_focus_prompt(
            ComponentKind::Prompt,
            Rc::new(RefCell::new(prompt)),
            &self.context,
        );
        self.handle_dispatches(dispatches)
    }

    fn open_prompt_embedded(
        &mut self,
        prompt_config: PromptConfig,
        current_line: Option<String>,
    ) -> anyhow::Result<()> {
        let key = prompt_config.prompt_history_key;

        let history = self.context.get_prompt_history(key);

        let items = prompt_config
            .items()
            .iter()
            .map(|item| ki_protocol_types::PromptItem {
                label: item.display(),
                details: item.info().map(|info| info.content()).cloned(),
            })
            .chain(
                history
                    .into_iter()
                    .map(|label| ki_protocol_types::PromptItem {
                        label,
                        details: None,
                    }),
            )
            .collect();

        if let Some(line) = current_line {
            self.context.push_history_prompt(key, line)
        }
        let title = prompt_config.title.clone();

        self.last_prompt_config = Some(prompt_config);

        self.integration_event_sender
            .emit_event(crate::integration_event::IntegrationEvent::PromptOpened { title, items });
        Ok(())
    }

    fn prompt_entered(&mut self, entry: String) -> anyhow::Result<()> {
        let Some(prompt_config) = self.last_prompt_config.take() else {
            return Ok(());
        };
        let dispatches = prompt_config.on_enter.to_dispatches(&entry)?;
        self.handle_dispatches(dispatches.append(Dispatch::PushPromptHistory {
            key: prompt_config.prompt_history_key,
            line: entry,
        }))
    }
    fn render_dropdown(
        &mut self,
        editor: Rc<RefCell<Editor>>,
        render: DropdownRender,
    ) -> Result<(), anyhow::Error> {
        let dispatches = editor
            .borrow_mut()
            .render_dropdown(&mut self.context, &render)?;
        editor.borrow_mut().set_title(render.title);

        match render.info {
            Some(info) => {
                self.layout.show_dropdown_info(info, &self.context)?;
            }
            _ => self.layout.hide_dropdown_info(),
        }
        self.handle_dispatches(dispatches)
    }

    #[cfg(test)]
    pub(crate) fn get_dropdown_infos_count(&self) -> usize {
        self.layout.get_dropdown_infos_count()
    }

    pub(crate) fn render_quickfix_list(
        &mut self,
        quickfix_list: QuickfixList,
    ) -> anyhow::Result<()> {
        let (editor, dispatches) = self
            .layout
            .show_quickfix_list(quickfix_list, &self.context)?;

        let editor = editor.borrow();
        let buffer = editor.buffer();
        if let Some(language) = buffer.language() {
            self.request_syntax_highlight(
                editor.id(),
                buffer.batch_id().clone(),
                language,
                buffer.content(),
            )?;
        };
        self.handle_dispatches(dispatches)
    }

    fn show_editor_info(&mut self, info: Info) -> anyhow::Result<()> {
        if self.is_running_as_embedded() {
            self.integration_event_sender
                .emit_event(IntegrationEvent::ShowInfo {
                    info: Some(info.display()),
                });
        }
        self.layout.show_editor_info(info, &self.context)?;
        Ok(())
    }

    #[cfg(test)]
    pub(crate) fn editor_info_contents(&self) -> Vec<String> {
        self.layout.editor_info_contents()
    }

    #[cfg(test)]
    pub(crate) fn global_info_contents(&self) -> Vec<String> {
        self.layout.global_info_contents()
    }

    fn reveal_path_in_explorer(&mut self, path: &CanonicalizedPath) -> anyhow::Result<()> {
        let dispatches = self.layout.reveal_path_in_explorer(path, &self.context)?;
        self.send_file_watcher_input(FileWatcherInput::SyncFileExplorerExpandedFolders(
            self.layout
                .file_explorer_expanded_folders()
                .into_iter()
                // Need to include the current working directory (cwd)
                // otherwise path modifications of files that are parked directly under the cwd
                // will not refresh the file explorer.
                .chain(Some(self.context.current_working_directory().clone()))
                .collect(),
        ));
        self.handle_dispatches(dispatches)
    }

    #[cfg(test)]
    pub(crate) fn file_explorer_content(&self) -> String {
        self.layout.file_explorer_content()
    }

    fn open_code_actions_prompt(
        &mut self,
        code_actions: Vec<crate::lsp::code_action::CodeAction>,
    ) -> anyhow::Result<()> {
        self.open_prompt(
            PromptConfig {
                on_enter: DispatchPrompt::Null,
                items: PromptItems::Precomputed(
                    code_actions
                        .into_iter()
                        .map(move |code_action| code_action.into())
                        .collect(),
                ),
                title: "Code Actions".to_string(),
                enter_selects_first_matching_item: true,
                leaves_current_line_empty: true,
                prompt_history_key: PromptHistoryKey::CodeAction,
                ..Default::default()
            },
            None,
        )?;
        Ok(())
    }

    fn close_current_window_and_focus_parent(&mut self) {
        self.layout.close_current_window_and_focus_parent();
        self.integration_event_sender
            .emit_event(IntegrationEvent::ShowInfo { info: None });
    }

    pub(crate) fn opened_files_count(&self) -> usize {
        self.layout.get_opened_files().len()
    }

    #[cfg(test)]
    pub(crate) fn global_info(&self) -> Option<String> {
        self.layout.global_info()
    }

    #[cfg(test)]
    pub(crate) fn get_component_by_kind(
        &self,
        kind: ComponentKind,
    ) -> Option<Rc<RefCell<dyn Component>>> {
        self.layout.get_component_by_kind(kind)
    }

    fn hide_editor_info(&mut self) {
        self.layout.hide_editor_info()
    }

    #[cfg(test)]
    pub(crate) fn components_order(&self) -> Vec<ComponentKind> {
        self.layout
            .components()
            .into_iter()
            .map(|c| c.kind())
            .collect_vec()
    }

    fn handle_signature_help(
        &mut self,
        signature_help: Option<crate::lsp::signature_help::SignatureHelp>,
    ) -> anyhow::Result<()> {
        if let Some(info) = signature_help.and_then(|s| s.into_info()) {
            if self.current_component().borrow().editor().mode
                == crate::components::editor::Mode::Insert
            {
                self.show_editor_info(info)?;
            }
        } else {
            self.hide_editor_info()
        }
        Ok(())
    }

    fn push_history_prompt(&mut self, key: PromptHistoryKey, line: String) {
        self.context.push_history_prompt(key, line)
    }

    fn open_theme_prompt(&mut self) -> anyhow::Result<()> {
        self.open_prompt(
            PromptConfig {
                on_enter: DispatchPrompt::Null,
                items: PromptItems::Precomputed(
                    crate::themes::theme_descriptor::all()
                        .into_iter()
                        .enumerate()
                        .map(|(index, theme_descriptor)| {
                            DropdownItem::new(theme_descriptor.name().to_string())
                                .set_rank(Some(Box::from([index].to_vec())))
                                .set_on_focused(Dispatches::one(Dispatch::SetThemeFromDescriptor(
                                    theme_descriptor.clone(),
                                )))
                                .set_dispatches(Dispatches::one(Dispatch::SetThemeFromDescriptor(
                                    theme_descriptor,
                                )))
                        })
                        .collect_vec(),
                ),
                title: "Theme".to_string(),
                enter_selects_first_matching_item: true,
                leaves_current_line_empty: true,
                on_cancelled: Some(Dispatches::one(Dispatch::SetTheme(
                    self.context.theme().clone(),
                ))),
                prompt_history_key: PromptHistoryKey::Theme,
                ..Default::default()
            },
            None,
        )
    }

    fn open_keyboard_layout_prompt(&mut self) -> anyhow::Result<()> {
        let embedded = self.context.is_running_as_embedded();
        self.open_prompt(
            PromptConfig {
                on_enter: if embedded {
                    DispatchPrompt::SetKeyboardLayoutKind
                } else {
                    DispatchPrompt::Null
                },
                items: PromptItems::Precomputed(
                    KeyboardLayoutKind::iter()
                        .map(|keyboard_layout| {
                            DropdownItem::new(keyboard_layout.display().to_string()).set_dispatches(
                                if embedded {
                                    Dispatches::default()
                                } else {
                                    Dispatches::one(Dispatch::SetKeyboardLayoutKind(
                                        keyboard_layout,
                                    ))
                                },
                            )
                        })
                        .collect_vec(),
                ),
                title: "Keyboard Layout".to_string(),
                enter_selects_first_matching_item: true,
                leaves_current_line_empty: true,
                prompt_history_key: PromptHistoryKey::KeyboardLayout,
                ..Default::default()
            },
            None,
        )
    }

    fn update_current_completion_item(
        &mut self,
        completion_item: CompletionItem,
    ) -> anyhow::Result<()> {
        self.handle_dispatch_suggestive_editor(
            DispatchSuggestiveEditor::UpdateCurrentCompletionItem(Box::new(completion_item)),
        )
    }

    #[cfg(test)]
    pub(crate) fn lsp_request_sent(&self, from_editor: &FromEditor) -> bool {
        self.lsp_manager.lsp_request_sent(from_editor)
    }

    fn open_pipe_to_shell_prompt(&mut self) -> anyhow::Result<()> {
        self.open_prompt(
            PromptConfig {
                title: "Pipe to shell".to_string(),
                on_enter: DispatchPrompt::PipeToShell,
                leaves_current_line_empty: true,
                prompt_history_key: PromptHistoryKey::PipeToShell,
                ..Default::default()
            },
            None,
        )
    }

    fn use_last_non_contiguous_selection_mode(
        &mut self,
        if_current_not_found: IfCurrentNotFound,
    ) -> anyhow::Result<()> {
        if let Some(selection_mode) = self.context.last_non_contiguous_selection_mode() {
            match selection_mode {
                Either::Left(selection_mode) => self.handle_dispatch_editor(
                    DispatchEditor::SetSelectionMode(if_current_not_found, selection_mode.clone()),
                )?,
                Either::Right(global_mode) => self.handle_dispatches(Dispatches::new(
                    [
                        Dispatch::SetGlobalMode(Some(global_mode.clone())),
                        Dispatch::ToEditor(MoveSelection(match if_current_not_found {
                            IfCurrentNotFound::LookForward => Movement::Right,
                            IfCurrentNotFound::LookBackward => Movement::Left,
                        })),
                    ]
                    .to_vec(),
                ))?,
            }
        }
        Ok(())
    }

    fn open_filter_selections_prompt(&mut self, maintain: bool) -> anyhow::Result<()> {
        let config = self.context.local_search_config(Scope::Local);
        let mode = config.mode;
        self.open_prompt(
            PromptConfig {
                title: format!(
                    "{} selections matching search ({})",
                    if maintain { "Maintain" } else { "Remove" },
                    mode.display()
                ),
                on_enter: DispatchPrompt::FilterSelectionMatchingSearch { maintain },
                leaves_current_line_empty: true,
                prompt_history_key: PromptHistoryKey::FilterSelectionsMatchingSearch { maintain },
                ..Default::default()
            },
            None,
        )
    }

    fn navigate_back(&mut self) -> anyhow::Result<()> {
        while let Some(location) = self.context.location_previous() {
            if location.path.exists() {
                self.push_current_location_into_navigation_history(false);
                self.go_to_location(&location, false)?;
                return Ok(());
            }
        }
        Ok(())
    }

    fn navigate_forward(&mut self) -> anyhow::Result<()> {
        while let Some(location) = self.context.location_next() {
            if location.path.exists() {
                self.push_current_location_into_navigation_history(true);
                self.go_to_location(&location, false)?
            }
        }
        Ok(())
    }

    fn push_current_location_into_navigation_history(&mut self, backward: bool) {
        // TODO: should include scroll offset as well
        // so that when the user navigates back, it really feels the same
        if let Some(path) = self.current_component().borrow().editor().path() {
            let range = self
                .current_component()
                .borrow()
                .editor()
                .current_selection_range();
            let location = Location { path, range };
            self.context.push_location_history(location, backward)
        }
    }

    fn mark_file_and_toggle_mark(&mut self) -> anyhow::Result<()> {
        if let Some(path) = self.get_current_file_path() {
            let _ = self.context.mark_file(path);
        }
        let dispatches = self
            .current_component()
            .borrow_mut()
            .editor_mut()
            .toggle_marks();
        let _ = self.handle_dispatches(dispatches);
        Ok(())
    }

    fn toggle_file_mark(&mut self) -> anyhow::Result<()> {
        if let Some(path) = self.get_current_file_path() {
            if let Some(new_path) = self.context.toggle_path_mark(path).cloned() {
                // unmarking should change focus to the next marked file
                self.open_file(&new_path, BufferOwner::User, true, true)?;
            }
        }
        Ok(())
    }

    fn mode_changed(&self) {
        // This dispatch is handled by the VSCode integration to send mode change notifications
        // No action needed here as the mode has already been changed in the editor

        // Get the current component and its mode
        let component = self.current_component();
        let component_ref = component.borrow();
        let editor = component_ref.editor();
        // Emit an integration event for the mode change
        self.integration_event_sender.emit_event(
            crate::integration_event::IntegrationEvent::ModeChanged {
                component_id: editor.id(),
                mode: editor.mode.clone(),
            },
        );
    }

    fn selection_changed(
        &self,
        component_id: ComponentId,
        selections: Vec<crate::selection::Selection>,
    ) {
        // Convert component_id to usize for integration event
        self.integration_event_sender.emit_event(
            crate::integration_event::IntegrationEvent::SelectionChanged {
                component_id,
                selections: selections.clone(),
            },
        );
    }

    fn jumps_changed(&self, component_id: ComponentId, jumps: Vec<(char, CharIndex)>) {
        self.integration_event_sender.emit_event(
            crate::integration_event::IntegrationEvent::JumpsChanged {
                component_id,
                jumps,
            },
        );
    }

    fn marks_updated(
        &self,
        component_id: ComponentId,
        marks: Vec<crate::char_index_range::CharIndexRange>,
    ) {
        self.integration_event_sender.emit_event(
            crate::integration_event::IntegrationEvent::MarksChanged {
                component_id,
                marks,
            },
        );
    }

    fn selection_mode_changed(&self, selection_mode: SelectionMode) {
        // This dispatch is handled by the VSCode integration to send mode change notifications
        // No action needed here as the mode has already been changed in the editor

        // Get the current component and its mode
        let component = self.current_component();
        let component_ref = component.borrow();
        let editor = component_ref.editor();
        // Emit an integration event for the mode change
        self.integration_event_sender.emit_event(
            crate::integration_event::IntegrationEvent::SelectionModeChanged {
                component_id: editor.id(),
                selection_mode,
            },
        );
    }

    fn keyboard_layout_changed(&self) {
        self.integration_event_sender.emit_event(
            crate::integration_event::IntegrationEvent::KeyboardLayoutChanged(
                self.context.keyboard_layout_kind().display(),
            ),
        );
    }

    fn is_running_as_embedded(&self) -> bool {
        self.context.is_running_as_embedded()
    }

    pub(crate) fn take_queued_events(&mut self) -> Vec<Event> {
        std::mem::take(&mut self.queued_events)
    }

    fn handle_targeted_event(
        &mut self,
        event: Event,
        path: Option<CanonicalizedPath>,
        content_hash: u32,
    ) -> anyhow::Result<()> {
        // If the current component kind is a not a SuggestiveEditor, we handle the event directly
        if self.layout.get_current_component_kind() != Some(ComponentKind::SuggestiveEditor) {
            self.handle_event(event)?;
            Ok(())
        } else if let Some(path) = path {
            let component = self.open_file(&path, BufferOwner::User, false, true)?;

            // Compare the checksum of of the content of the buffer in Ki with that of the host application (e.g. VS Code)
            // This step is necessary to detect unsynchronized buffer
            if content_hash != crc32fast::hash(component.borrow().content().as_bytes()) {
                // If the buffer is desync, request the latest content
                // before handling this event
                self.integration_event_sender
                    .emit_event(IntegrationEvent::SyncBufferRequest { path });

                // Suspend this event until the buffer content is synced
                self.queued_events.push(event);

                return Ok(());
            }

            let dispatches = component
                .borrow_mut()
                .handle_event(&self.context, event.clone())?;
            self.handle_dispatches(dispatches)
        } else {
            // If no path is provided, handle the event for the current component
            self.handle_event(event)?;
            Ok(())
        }
    }

    fn handle_to_host_app(&mut self, to_host_app: ToHostApp) -> anyhow::Result<()> {
        match to_host_app {
            ToHostApp::BufferEditTransaction { path, edits } => {
                // Emit an integration event for the buffer change
                self.integration_event_sender.emit_event(
                    crate::integration_event::IntegrationEvent::BufferChanged {
                        path: path.clone(),
                        edits: edits.clone(),
                    },
                );
            }
            ToHostApp::ModeChanged => self.mode_changed(),
            ToHostApp::SelectionModeChanged(selection_mode) => {
                self.selection_mode_changed(selection_mode)
            }
            ToHostApp::SelectionChanged {
                component_id,
                selections,
            } => self.selection_changed(component_id, selections),
            ToHostApp::JumpsChanged {
                component_id,
                jumps,
            } => self.jumps_changed(component_id, jumps),
            ToHostApp::PromptEntered(entry) => self.prompt_entered(entry)?,
            ToHostApp::MarksChanged(component_id, marks) => self.marks_updated(component_id, marks),
        }
        Ok(())
    }

    fn handle_from_host_app(&mut self, from_host_app: FromHostApp) -> anyhow::Result<()> {
        match from_host_app {
            FromHostApp::TargetedEvent {
                event,
                path,
                content_hash,
            } => self.handle_targeted_event(event, path, content_hash)?,
        }
        Ok(())
    }

    fn open_search_prompt_with_prior_change(
        &mut self,
        scope: Scope,
        if_current_not_found: IfCurrentNotFound,
        prior_change: Option<PriorChange>,
    ) -> anyhow::Result<()> {
        self.current_component()
            .borrow_mut()
            .editor_mut()
            .handle_prior_change(prior_change);
        self.open_search_prompt(scope, if_current_not_found, None)?;
        Ok(())
    }

    #[cfg(test)]
    pub(crate) fn lsp_server_initialized_args(
        &self,
    ) -> Option<(LanguageId, Vec<CanonicalizedPath>)> {
        self.lsp_manager.lsp_server_initialized_args()
    }

    fn handle_nucleo_debounced(&mut self) -> Result<(), anyhow::Error> {
        let dispatches = {
            let component = self.layout.get_current_component();
            let mut component_mut = component.borrow_mut();
            let Some(prompt) = component_mut.as_any_mut().downcast_mut::<Prompt>() else {
                return Ok(());
            };

            let viewport_height = self
                .current_completion_dropdown()
                .map(|component| component.borrow().rectangle().height)
                .unwrap_or(10);

            prompt.handle_nucleo_updated(viewport_height)
        };
        self.handle_dispatches(dispatches)
    }

    fn handle_dropdown_filter_updated(&mut self, filter: String) -> anyhow::Result<()> {
        {
            let component = self.layout.get_current_component();
            let mut component_mut = component.borrow_mut();
            let Some(prompt) = component_mut.as_any_mut().downcast_mut::<Prompt>() else {
                return Ok(());
            };
            prompt.reparse_pattern(&filter);
        }
        self.handle_nucleo_debounced()
    }

    #[cfg(test)]
    fn set_system_clipboard_html(&self, html: &str, alt_text: &str) -> anyhow::Result<()> {
        Ok(arboard::Clipboard::new()?.set_html(html, Some(alt_text))?)
    }

    fn restore_session(&mut self) {
        // This condition is necessary, because user might have opened a file by passing
        // a path argument to the Ki CLI
        if self.opened_files_count() == 0 {
            // Try to go to a marked file, if there are loaded marked file from the persistence
            let _ = self.cycle_marked_file(Direction::End);
        }
    }

    fn add_quickfix_list_entries(&mut self, matches: Vec<Match>) -> anyhow::Result<()> {
        let go_to_quickfix_item = self.context.quickfix_list_items().is_empty();

        self.context.extend_quickfix_list_items(
            matches
                .into_iter()
                .map(|m| QuickfixListItem::new(m.location, None, Some(m.line)))
                .collect_vec(),
        );

        let quickfix_list = self.get_quickfix_list();
        if let Some(quickfix_list) = quickfix_list {
            self.render_quickfix_list(quickfix_list)?;
        }
        if go_to_quickfix_item {
            self.goto_quickfix_list_item(Movement::Current(IfCurrentNotFound::LookForward))?;
        }
        Ok(())
    }

    fn handle_applied_edits(&mut self, path: CanonicalizedPath, edits: Vec<Edit>) {
        self.context.handle_applied_edits(path, edits)
    }

    #[cfg(test)]
    pub(crate) fn wait_for_app_message(
        &mut self,
        app_message_matcher: &lazy_regex::Lazy<regex::Regex>,
        timeout: Option<Duration>,
    ) -> anyhow::Result<()> {
        use std::time::Instant;

        let start_time = Instant::now();
        let timeout = timeout.unwrap_or_else(|| Duration::from_secs(5));
        while (Instant::now() - start_time) < timeout {
            if let Ok(app_message) = self.receiver.try_recv() {
                let string = format!("{app_message:?}");
                self.process_message(app_message)?;
                if app_message_matcher.is_match(&string) {
                    return Ok(());
                }
            }
        }
        Err(anyhow::anyhow!(
            "No app message matching {} is received after {:?}.",
            app_message_matcher.as_str(),
            timeout,
        ))
    }

    #[cfg(test)]
    pub(crate) fn expect_app_message_not_received(
        &mut self,
        regex: &&'static lazy_regex::Lazy<regex::Regex>,
        timeout: &Duration,
    ) -> anyhow::Result<()> {
        use std::time::Instant;

        let start_time = Instant::now();
        while &(Instant::now() - start_time) < timeout {
            if let Ok(app_message) = self.receiver.try_recv() {
                let string = format!("{app_message:?}");
                self.process_message(app_message)?;
                if regex.is_match(&string) {
                    return Err(anyhow::anyhow!(
                    "Expected no app message matching {} is received within {timeout:?}, but got {string:?}",
                    regex.as_str(),
                ));
                }
            }
        }
        Ok(())
    }

    fn get_diff(before: &str, after: &str) -> String {
        let input = imara_diff::InternedInput::new(before, after);
        let mut diff = imara_diff::Diff::compute(imara_diff::Algorithm::Histogram, &input);
        diff.postprocess_lines(&input);

        diff.unified_diff(
            &imara_diff::BasicLineDiffPrinter(&input.interner),
            imara_diff::UnifiedDiffConfig::default(),
            &input,
        )
        .to_string()
    }

    fn show_buffer_save_conflict_prompt(
        &mut self,
        path: &CanonicalizedPath,
        content_editor: String,
        content_filesystem: String,
    ) -> anyhow::Result<()> {
        self.open_prompt(
            PromptConfig {
                on_enter: DispatchPrompt::Null,
                items: PromptItems::Precomputed(
                    [
                        DropdownItem::new("Force Save".to_string())
                            .set_dispatches(Dispatches::one(Dispatch::ToEditor(
                                DispatchEditor::ForceSave,
                            )))
                            .set_info(Some(Info::new(
                                "Diff to be applied".to_string(),
                                Self::get_diff(&content_filesystem, &content_editor),
                            ))),
                        DropdownItem::new("Force Reload".to_string())
                            .set_dispatches(Dispatches::one(Dispatch::ToEditor(
                                DispatchEditor::ReloadFile { force: true },
                            )))
                            .set_info(Some(Info::new(
                                "Diff to be applied".to_string(),
                                Self::get_diff(&content_editor, &content_filesystem),
                            ))),
                        DropdownItem::new("Merge".to_string())
                            .set_dispatches(Dispatches::one(Dispatch::ToEditor(
                                DispatchEditor::MergeContent {
                                    content_filesystem,
                                    content_editor,
                                    path: path.clone(),
                                },
                            )))
                            .set_info(Some(Info::new(
                                "Info".to_string(),
                                "Perform a 3-way merge where:

- ours     = content of file in the Editor
- theirs   = content of file in the Filesystem
- original = content of file in the latest Git commit

Conflict markers will be injected in areas that cannot be merged gracefully."
                                    .to_string(),
                            ))),
                    ]
                    .into_iter()
                    .collect(),
                ),
                title: format!(
                    "Failed to save {}: The content of the file is newer.",
                    path.try_display_relative_to(self.context.current_working_directory())
                ),
                enter_selects_first_matching_item: true,
                leaves_current_line_empty: true,
                prompt_history_key: PromptHistoryKey::ResolveBufferSaveConflict,
                ..Default::default()
            },
            None,
        )
    }

    fn handle_file_watcher_event(&mut self, event: FileWatcherEvent) -> anyhow::Result<()> {
        log::info!("Received file watcher event: {event:?}");
        match event {
            FileWatcherEvent::ContentModified(path) => {
                if path.is_file()
                    && self
                        .layout
                        .get_opened_files()
                        .iter()
                        .any(|opened_file| &path == opened_file)
                {
                    let component = self.open_file(&path, BufferOwner::User, false, false)?;
                    self.handle_dispatch_editor_custom(
                        DispatchEditor::ReloadFile { force: false },
                        component,
                    )?;
                }
            }
            FileWatcherEvent::PathCreated | FileWatcherEvent::PathRemoved(_) => {
                self.layout.refresh_file_explorer(&self.context)?;
            }
            FileWatcherEvent::PathRenamed {
                source,
                destination,
            } => {
                self.context
                    .handle_file_renamed(source.clone(), destination.clone());
                self.layout.refresh_file_explorer(&self.context)?;
                self.handle_dispatch_editor(DispatchEditor::PathRenamed {
                    source,
                    destination,
                })?
            }
        }
        Ok(())
    }

    fn send_file_watcher_input(&self, input: FileWatcherInput) {
        if let Some(sender) = self.file_watcher_input_sender.as_ref() {
            if let Err(error) = sender.send(input) {
                log::error!("[App::send_file_watcher_input] error = {error:?}")
            }
        }
    }

    fn open_workspace_symbols_prompt(&mut self) -> anyhow::Result<()> {
        if self.is_running_as_embedded() {
            self.send_integration_event(IntegrationEvent::RequestLspWorkspaceSymbols);
            return Ok(());
        }

        let Some(path) = self.current_component().borrow().path() else {
            return Ok(());
        };
        self.open_prompt(
            PromptConfig {
                title: "Workspace Symbol".to_string(),
                on_change: Some(PromptOnChangeDispatch::RequestWorkspaceSymbol(path)),
                items: PromptItems::BackgroundTask {
                    task: PromptItemsBackgroundTask::HandledByMainEventLoop,
                    on_nucleo_tick_debounced: {
                        let sender = self.sender.clone();
                        Callback::new(Arc::new(move |_| {
                            let _ = sender.send(AppMessage::NucleoTickDebounced);
                        }))
                    },
                },
                enter_selects_first_matching_item: true,
                leaves_current_line_empty: true,
                prompt_history_key: PromptHistoryKey::WorkspaceSymbol,
                ..Default::default()
            },
            None,
        )
    }

    fn handle_workspace_symbols(&self, symbols: Symbols) -> Result<(), anyhow::Error> {
        {
            let component = self.layout.get_current_component();
            let mut component_mut = component.borrow_mut();
            let Some(prompt) = component_mut.as_any_mut().downcast_mut::<Prompt>() else {
                return Ok(());
            };
            prompt.clear_and_update_matcher_items(
                symbols
                    .symbols
                    .clone()
                    .into_iter()
                    .map(|symbol| symbol.into())
                    .collect_vec(),
            );
        }
        Ok(())
    }

    fn get_component_by_id(&self, component_id: ComponentId) -> Option<Rc<RefCell<dyn Component>>> {
        self.layout.get_component_by_id(component_id)
    }

    fn get_and_handle_prompt_on_change_dispatches(&mut self) -> anyhow::Result<()> {
        let dispatches = {
            let component = self.layout.get_current_component();
            let mut component_mut = component.borrow_mut();
            let Some(prompt) = component_mut.as_any_mut().downcast_mut::<Prompt>() else {
                return Ok(());
            };
            prompt.get_on_change_dispatches()
        };
        self.handle_dispatches(dispatches)
    }

    fn set_incremental_search_config(
        &self,
        config: crate::context::LocalSearchConfig,
        component_id: Option<ComponentId>,
    ) {
        let Some(component_id) = component_id else {
            return;
        };
        let Some(component) = self.get_component_by_id(component_id) else {
            return;
        };
        let mut borrow = component.borrow_mut();
        borrow.editor_mut().set_incremental_search_config(config)
    }

    fn update_current_component_title(&self, title: String) {
        {
            let comp = self.current_component();
            let mut borrow = comp.borrow_mut();
            borrow.set_title(title)
        }
    }
}

#[derive(Debug, Clone, Copy, Default, PartialEq, Eq)]
pub(crate) struct Dimension {
    pub(crate) height: usize,
    pub(crate) width: usize,
}

impl Dimension {
    #[cfg(test)]
    pub(crate) fn area(&self) -> usize {
        self.height * self.width
    }

    #[cfg(test)]
    pub(crate) fn positions(&self) -> std::collections::HashSet<Position> {
        (0..self.height)
            .flat_map(|line| (0..self.width).map(move |column| Position { column, line }))
            .collect()
    }

    fn decrement_height(&self, global_title_bar_height: usize) -> Dimension {
        Dimension {
            height: self.height.saturating_sub(global_title_bar_height),
            width: self.width,
        }
    }
}

#[must_use]
#[derive(Clone, Debug, PartialEq, Default)]
pub(crate) struct Dispatches(Vec<Dispatch>);
impl From<Vec<Dispatch>> for Dispatches {
    fn from(value: Vec<Dispatch>) -> Self {
        Self(value)
    }
}
impl Dispatches {
    pub(crate) fn into_vec(self) -> Vec<Dispatch> {
        self.0
    }

    pub(crate) fn new(dispatches: Vec<Dispatch>) -> Dispatches {
        Dispatches(dispatches)
    }

    pub(crate) fn chain(self, other: Dispatches) -> Dispatches {
        self.0.into_iter().chain(other.0).collect_vec().into()
    }

    pub(crate) fn append(self, other: Dispatch) -> Dispatches {
        self.0.into_iter().chain(Some(other)).collect_vec().into()
    }

    pub(crate) fn append_some(self, dispatch: Option<Dispatch>) -> Dispatches {
        if let Some(dispatch) = dispatch {
            self.append(dispatch)
        } else {
            self
        }
    }

    pub(crate) fn one(edit: Dispatch) -> Dispatches {
        Dispatches(vec![edit])
    }

    pub(crate) fn empty() -> Dispatches {
        Dispatches(Default::default())
    }
}

#[must_use]
#[derive(Clone, Debug, PartialEq, NamedVariant)]
/// Dispatch are for child component to request action from the root node
pub(crate) enum Dispatch {
    SetTheme(crate::themes::Theme),
    SetThemeFromDescriptor(crate::themes::theme_descriptor::ThemeDescriptor),
    CloseCurrentWindow,
    OpenFilePicker(FilePickerKind),
    OpenSearchPrompt {
        scope: Scope,
        if_current_not_found: IfCurrentNotFound,
    },
    OpenSearchPromptWithPriorChange {
        scope: Scope,
        if_current_not_found: IfCurrentNotFound,
        prior_change: Option<PriorChange>,
    },
    OpenFile {
        path: CanonicalizedPath,
        owner: BufferOwner,
        focus: bool,
    },
    OpenFileFromPathBuf {
        path: PathBuf,
        owner: BufferOwner,
        focus: bool,
    },
    RequestCompletion,
    RequestSignatureHelp,
    RequestHover,
    RequestDefinitions(Scope),
    RequestDeclarations(Scope),
    RequestImplementations(Scope),
    RequestTypeDefinitions(Scope),
    RequestReferences {
        scope: Scope,
        include_declaration: bool,
    },
    PrepareRename,
    RequestCodeAction {
        diagnostics: Vec<lsp_types::Diagnostic>,
    },
    RenameSymbol {
        new_name: String,
    },
    DocumentDidChange {
        component_id: ComponentId,
        batch_id: SyntaxHighlightRequestBatchId,
        path: Option<CanonicalizedPath>,
        content: String,
        language: Option<Language>,
    },
    DocumentDidSave {
        path: CanonicalizedPath,
    },
    SetQuickfixList(QuickfixListType),
    GotoQuickfixListItem(Movement),
    ApplyWorkspaceEdit(WorkspaceEdit),
    ShowKeymapLegend(KeymapLegendConfig),
    RemainOnlyCurrentComponent,

    #[cfg(test)]
    /// Used for testing
    Custom(String),
    ToEditor(DispatchEditor),
    RequestDocumentSymbols,
    GotoLocation(Location),
    OpenMoveToIndexPrompt(Option<PriorChange>),
    QuitAll,
    RevealInExplorer(CanonicalizedPath),
    OpenMoveFilePrompt,
    OpenDuplicateFilePrompt,
    OpenAddPathPrompt,
    DeletePath(CanonicalizedPath),
    Null,
    MoveFile {
        from: CanonicalizedPath,
        to: PathBuf,
    },
    CopyFile {
        from: CanonicalizedPath,
        to: PathBuf,
    },
    AddPath(String),
    RefreshFileExplorer,
    SetClipboardContent {
        copied_texts: CopiedTexts,
    },
    SetGlobalMode(Option<GlobalMode>),
    #[cfg(test)]
    HandleEvent(Event),
    #[cfg(test)]
    HandleKeyEvent(event::KeyEvent),
    #[cfg(test)]
    HandleKeyEvents(Vec<event::KeyEvent>),
    GetRepoGitHunks(git::DiffMode),
    SaveAll,
    #[cfg(test)]
    TerminalDimensionChanged(Dimension),
    #[cfg(test)]
    SetGlobalTitle(String),
    LspExecuteCommand {
        command: crate::lsp::code_action::Command,
    },
    UpdateLocalSearchConfig {
        update: LocalSearchConfigUpdate,
        scope: Scope,
        if_current_not_found: IfCurrentNotFound,
        run_search_after_config_updated: bool,
        /// If None, then this search will run in the current component
        component_id: Option<ComponentId>,
    },
    UpdateGlobalSearchConfig {
        update: GlobalSearchConfigUpdate,
    },
    Replace {
        scope: Scope,
    },
    #[cfg(test)]
    HandleLspNotification(LspNotification),
    CloseDropdown,
    RenderDropdown {
        render: DropdownRender,
    },
    #[cfg(test)]
    OpenPrompt {
        config: PromptConfig,
        current_line: Option<String>,
    },
    ShowEditorInfo(Info),
    ReceiveCodeActions(Vec<crate::lsp::code_action::CodeAction>),
    OtherWindow,
    CloseCurrentWindowAndFocusParent,
    CloseEditorInfo,
    CloseGlobalInfo,
    CycleMarkedFile(Direction),
    PushPromptHistory {
        key: PromptHistoryKey,
        line: String,
    },
    OpenThemePrompt,
    ResolveCompletionItem(lsp_types::CompletionItem),
    OpenPipeToShellPrompt,
    SetLastNonContiguousSelectionMode(Either<SelectionMode, GlobalMode>),
    UseLastNonContiguousSelectionMode(IfCurrentNotFound),
    SetLastActionDescription {
        long_description: String,
        short_description: Option<String>,
    },
    OpenFilterSelectionsPrompt {
        maintain: bool,
    },
    MoveToCompletionItem(Direction),
    OpenDeleteFilePrompt,
    SelectCompletionItem,
    SetKeyboardLayoutKind(KeyboardLayoutKind),
    OpenKeyboardLayoutPrompt,
    NavigateForward,
    NavigateBack,
    MarkFileAndToggleMark,
    ToggleFileMark,
    Suspend,

    ToHostApp(ToHostApp),
    FromHostApp(FromHostApp),
    OpenSurroundXmlPrompt,
    OpenSearchPromptWithCurrentSelection {
        scope: Scope,
        prior_change: Option<PriorChange>,
    },
    ShowGlobalInfo(Info),
    DropdownFilterUpdated(String),
    #[cfg(test)]
    SetSystemClipboardHtml {
        html: &'static str,
        alt_text: &'static str,
    },
    AddQuickfixListEntries(Vec<Match>),
    AppliedEdits {
        edits: Vec<Edit>,
        path: CanonicalizedPath,
    },
    ShowBufferSaveConflictPrompt {
        path: CanonicalizedPath,
        content_filesystem: String,
        content_editor: String,
    },
    RequestWorkspaceSymbols {
        query: String,
        path: CanonicalizedPath,
    },
    OpenWorkspaceSymbolsPrompt,
    GetAndHandlePromptOnChangeDispatches,
    SetIncrementalSearchConfig {
        config: crate::context::LocalSearchConfig,
        component_id: Option<ComponentId>,
    },
    UpdateCurrentComponentTitle(String),
    SaveMarks {
        path: CanonicalizedPath,
        marks: Vec<CharIndexRange>,
    },
    ToSuggestiveEditor(DispatchSuggestiveEditor),
    RequestCompletionDebounced,
}

/// Used to send notify host app about changes
#[derive(Clone, Debug, PartialEq, Eq)]
pub(crate) enum ToHostApp {
    BufferEditTransaction {
        path: CanonicalizedPath,
        edits: Vec<ki_protocol_types::DiffEdit>,
    },
    ModeChanged,
    SelectionChanged {
        component_id: crate::components::component::ComponentId,
        selections: Vec<crate::selection::Selection>,
    },
    JumpsChanged {
        component_id: crate::components::component::ComponentId,
        jumps: Vec<(char, CharIndex)>,
    },
    SelectionModeChanged(SelectionMode),
    PromptEntered(String),
    MarksChanged(ComponentId, Vec<crate::char_index_range::CharIndexRange>),
}

#[derive(Clone, Debug, PartialEq, Eq)]
pub(crate) enum FromHostApp {
    TargetedEvent {
        event: Event,
        path: Option<CanonicalizedPath>,
        content_hash: u32,
    },
}

#[derive(Clone, Debug, PartialEq, Eq)]
pub(crate) enum GlobalSearchConfigUpdate {
    Config(GlobalSearchConfig),
}

#[derive(Clone, Debug, PartialEq, Eq)]
pub(crate) enum LocalSearchConfigUpdate {
    #[cfg(test)]
    Mode(LocalSearchConfigMode),
    #[cfg(test)]
    Replacement(String),
    #[cfg(test)]
    Search(String),
    Config(crate::context::LocalSearchConfig),
}

#[derive(Clone, Debug, PartialEq)]
pub(crate) struct YesNoPrompt {
    pub(crate) title: String,
    pub(crate) yes: Box<Dispatch>,
}

#[derive(Clone, Debug, PartialEq, Eq)]
pub(crate) enum FilePickerKind {
    NonGitIgnored,
    GitStatus(git::DiffMode),
    Opened,
}
impl FilePickerKind {
    pub(crate) fn display(&self) -> String {
        match self {
            FilePickerKind::NonGitIgnored => "Not Git Ignored".to_string(),
            FilePickerKind::GitStatus(diff_mode) => format!("Git Status ({})", diff_mode.display()),
            FilePickerKind::Opened => "Opened".to_string(),
        }
    }
}

#[derive(Debug, Clone, PartialEq, Eq)]
pub(crate) struct RequestParams {
    pub(crate) path: CanonicalizedPath,
    pub(crate) position: Position,
    pub(crate) context: ResponseContext,
}
impl RequestParams {
    pub(crate) fn set_kind(self, scope: Option<Scope>) -> Self {
        Self {
            context: ResponseContext {
                scope,
                ..self.context
            },
            ..self
        }
    }

    pub(crate) fn set_description(self, description: &str) -> Self {
        Self {
            context: ResponseContext {
                description: Some(description.to_string()),
                ..self.context
            },
            ..self
        }
    }
}

#[derive(Clone, Debug, Hash, PartialEq, Eq, Copy)]
pub(crate) enum Scope {
    Local,
    Global,
}

#[derive(Debug)]
pub(crate) enum AppMessage {
    LspNotification(Box<LspNotification>),
    Event(Event),
    QuitAll,
    SyntaxHighlightResponse {
        component_id: ComponentId,
        batch_id: SyntaxHighlightRequestBatchId,
        highlighted_spans: HighlightedSpans,
    },
    // New variant for external dispatches
<<<<<<< HEAD
    ExternalDispatch(Dispatch),
    NotifyError(std::io::Error),
=======
    ExternalDispatch(Box<Dispatch>),
    NucleoTickDebounced,
    FileWatcherEvent(FileWatcherEvent),
>>>>>>> 3032d204
}

#[derive(Clone, Debug, PartialEq, Eq)]
pub(crate) enum DispatchPrompt {
    MoveSelectionByIndex,
    RenameSymbol,
    UpdateLocalSearchConfigSearch {
        scope: Scope,
        if_current_not_found: IfCurrentNotFound,
        run_search_after_config_updated: bool,
    },
    AddPath,
    MovePath {
        from: CanonicalizedPath,
    },
    CopyFile {
        from: CanonicalizedPath,
    },
    Null,
    // TODO: remove the following variants
    // Because the following action already embeds dispatches
    SelectSymbol {
        symbols: Symbols,
    },
    OpenFile {
        working_directory: CanonicalizedPath,
    },
    #[cfg(test)]
    SetContent,
    PipeToShell,
    FilterSelectionMatchingSearch {
        maintain: bool,
    },
    SetKeyboardLayoutKind,
    SurroundXmlTag,
}

impl Default for DispatchPrompt {
    fn default() -> Self {
        Self::Null
    }
}

impl DispatchPrompt {
    pub(crate) fn to_dispatches(&self, text: &str) -> anyhow::Result<Dispatches> {
        match self.clone() {
            DispatchPrompt::MoveSelectionByIndex => {
                let index = text.parse::<usize>()?.saturating_sub(1);
                Ok(Dispatches::new(
                    [Dispatch::ToEditor(MoveSelection(Movement::Index(index)))].to_vec(),
                ))
            }
            DispatchPrompt::RenameSymbol => Ok(Dispatches::new(vec![Dispatch::RenameSymbol {
                new_name: text.to_string(),
            }])),
            DispatchPrompt::UpdateLocalSearchConfigSearch {
                scope,
                if_current_not_found,
                run_search_after_config_updated,
            } => {
                let dispatch = match parse_search_config(text) {
                    Ok(search_config) => match scope {
                        Scope::Local => Dispatch::UpdateLocalSearchConfig {
                            update: LocalSearchConfigUpdate::Config(search_config.local_config),
                            scope,
                            if_current_not_found,
                            run_search_after_config_updated,
                            component_id: None,
                        },
                        Scope::Global => Dispatch::UpdateGlobalSearchConfig {
                            update: GlobalSearchConfigUpdate::Config(search_config),
                        },
                    },
                    Err(error) => Dispatch::ShowEditorInfo(Info::new(
                        "Error".to_string(),
                        format!("{error:?}"),
                    )),
                };
                Ok(Dispatches::one(dispatch)
                    .append(Dispatch::ToEditor(ClearIncrementalSearchMatches)))
            }
            DispatchPrompt::AddPath => {
                Ok(Dispatches::new([Dispatch::AddPath(text.into())].to_vec()))
            }
            DispatchPrompt::MovePath { from } => Ok(Dispatches::new(
                [Dispatch::MoveFile {
                    from,
                    to: text.into(),
                }]
                .to_vec(),
            )),
            DispatchPrompt::CopyFile { from } => Ok(Dispatches::new(
                [Dispatch::CopyFile {
                    from,
                    to: text.into(),
                }]
                .to_vec(),
            )),
            DispatchPrompt::SelectSymbol { symbols } => {
                // TODO: make Prompt generic over the item type,
                // so that we don't have to do this,
                // i.e. we can just return the symbol directly,
                // instead of having to find it again.
                if let Some(symbol) = symbols
                    .symbols
                    .iter()
                    .find(|symbol| text == symbol.display())
                {
                    Ok(Dispatches::new(vec![Dispatch::GotoLocation(
                        symbol.location.clone(),
                    )]))
                } else {
                    Ok(Dispatches::new(vec![]))
                }
            }
            DispatchPrompt::OpenFile { working_directory } => {
                let path = working_directory.join(text)?;
                Ok(Dispatches::new(vec![Dispatch::OpenFile {
                    path,
                    owner: BufferOwner::User,
                    focus: true,
                }]))
            }
            #[cfg(test)]
            DispatchPrompt::SetContent => Ok(Dispatches::new(
                [Dispatch::ToEditor(SetContent(text.to_string()))].to_vec(),
            )),
            DispatchPrompt::Null => Ok(Default::default()),
            DispatchPrompt::PipeToShell => Ok(Dispatches::one(Dispatch::ToEditor(
                DispatchEditor::PipeToShell {
                    command: text.to_string(),
                },
            ))),
            DispatchPrompt::FilterSelectionMatchingSearch { maintain } => Ok(Dispatches::one(
                Dispatch::ToEditor(DispatchEditor::FilterSelectionMatchingSearch {
                    maintain,
                    search: text.to_string(),
                }),
            )),
            DispatchPrompt::SetKeyboardLayoutKind => {
                let keyboard_layout_kind = KeyboardLayoutKind::iter()
                    .find(|keyboard_layout| keyboard_layout.display() == text)
                    .ok_or_else(|| anyhow::anyhow!("No keyboard layout is named {text:?}"))?;
                Ok(Dispatches::one(Dispatch::SetKeyboardLayoutKind(
                    keyboard_layout_kind,
                )))
            }
            DispatchPrompt::SurroundXmlTag => Ok(Dispatches::one(Dispatch::ToEditor(
                DispatchEditor::Surround(format!("<{text}>"), format!("</{text}>")),
            ))),
        }
    }
}<|MERGE_RESOLUTION|>--- conflicted
+++ resolved
@@ -3622,14 +3622,11 @@
         highlighted_spans: HighlightedSpans,
     },
     // New variant for external dispatches
-<<<<<<< HEAD
     ExternalDispatch(Dispatch),
     NotifyError(std::io::Error),
-=======
     ExternalDispatch(Box<Dispatch>),
     NucleoTickDebounced,
     FileWatcherEvent(FileWatcherEvent),
->>>>>>> 3032d204
 }
 
 #[derive(Clone, Debug, PartialEq, Eq)]
