use crate::{
    buffer::{Buffer, BufferOwner},
    clipboard::CopiedTexts,
    components::{
        component::{Component, ComponentId, GetGridResult},
        dropdown::{DropdownItem, DropdownRender},
        editor::{
            Direction, DispatchEditor, Editor, IfCurrentNotFound, Movement, PriorChange, Reveal,
        },
        editor_keymap::{KeyboardLayoutKind, Meaning},
        editor_keymap_printer::KeymapDisplayOption,
        file_explorer::FileExplorer,
        keymap_legend::{Keymap, KeymapLegendConfig, Keymaps},
        prompt::{
            Prompt, PromptConfig, PromptHistoryKey, PromptItems, PromptItemsBackgroundTask,
            PromptOnChangeDispatch,
        },
        suggestive_editor::{
            DispatchSuggestiveEditor, Info, SuggestiveEditor, SuggestiveEditorFilter,
        },
    },
    context::{
        Context, GlobalMode, GlobalSearchConfig, LocalSearchConfigMode, QuickfixListSource, Search,
    },
    custom_config::keymap::{LeaderAction, LeaderContext},
    edit::Edit,
    file_watcher::{FileWatcherEvent, FileWatcherInput},
    frontend::Frontend,
    git::{self},
    grid::{Grid, LineUpdate},
    integration_event::{IntegrationEvent, IntegrationEventEmitter},
    layout::Layout,
    list::{self, Match, WalkBuilderConfig},
    lsp::{
        completion::CompletionItem,
        goto_definition_response::GotoDefinitionResponse,
        manager::LspManager,
        process::{FromEditor, LspNotification, ResponseContext},
        symbols::Symbols,
        workspace_edit::WorkspaceEdit,
    },
    persistence::Persistence,
    position::Position,
    quickfix_list::{Location, QuickfixList, QuickfixListItem, QuickfixListType},
    screen::{Screen, Window},
    search::parse_search_config,
    selection::{CharIndex, SelectionMode},
    syntax_highlight::{HighlightedSpans, SyntaxHighlightRequest, SyntaxHighlightRequestBatchId},
    thread::{Callback, SendResult},
    ui_tree::{ComponentKind, KindedComponent},
};
use event::event::Event;
use itertools::{Either, Itertools};
use name_variant::NamedVariant;
#[cfg(test)]
use shared::language::LanguageId;
use shared::{canonicalized_path::CanonicalizedPath, language::Language};
use std::{
    any::TypeId,
    cell::RefCell,
    path::{Path, PathBuf},
    rc::Rc,
    sync::{
        mpsc::{Receiver, Sender},
        Mutex,
    },
};
use std::{sync::Arc, time::Duration};
use strum::IntoEnumIterator;
use DispatchEditor::*;

#[cfg(test)]
use crate::{layout::BufferContentsMap, test_app::RunTestOptions};

// TODO: rename current Context struct to RawContext struct
// The new Context struct should always be derived, it should contains Hashmap of rectangles, keyed by Component ID
// The scroll offset of each componentn should only be recalculated when:
// 1. The number of components is changed (this means we need to store the components)
// 2. The terminal dimension is changed
pub(crate) struct App<T: Frontend> {
    context: Context,

    sender: Sender<AppMessage>,

    /// Used for receiving message from various sources:
    /// - Events from crossterm
    /// - Notifications from language server
    receiver: Receiver<AppMessage>,

    /// Sender for integration events (used by external integrations like VSCode)
    integration_event_sender: Option<Sender<crate::integration_event::IntegrationEvent>>,

    lsp_manager: LspManager,
    enable_lsp: bool,

    working_directory: CanonicalizedPath,
    global_title: Option<String>,

    layout: Layout,

    frontend: Rc<Mutex<T>>,

    syntax_highlight_request_sender: Option<Sender<SyntaxHighlightRequest>>,
    status_line_components: Vec<StatusLineComponent>,
    last_action_description: Option<String>,
    last_action_short_description: Option<String>,

    /// This is necessary when Ki is running as an embedded application
    last_prompt_config: Option<PromptConfig>,

    /// This is used for suspending events until the buffer content
    /// is synced between Ki and the host application.
    queued_events: Vec<Event>,
    file_watcher_input_sender: Option<Sender<FileWatcherInput>>,
}

const GLOBAL_TITLE_BAR_HEIGHT: u16 = 1;

#[derive(Clone)]
pub(crate) enum StatusLineComponent {
    CurrentWorkingDirectory,
    GitBranch,
    Mode,
    SelectionMode,
    LastDispatch,
    LastSearchString,
    Help,
    KeyboardLayout,
    Reveal,
}

impl<T: Frontend> App<T> {
    #[cfg(test)]
    pub(crate) fn new(
        frontend: Rc<Mutex<T>>,
        working_directory: CanonicalizedPath,
        status_line_components: Vec<StatusLineComponent>,
        options: RunTestOptions,
    ) -> anyhow::Result<App<T>> {
        use crate::syntax_highlight;

        let (sender, receiver) = std::sync::mpsc::channel();
        let syntax_highlight_request_sender = if options.enable_syntax_highlighting {
            Some(syntax_highlight::start_thread(sender.clone()))
        } else {
            None
        };
        Self::from_channel(
            frontend,
            working_directory,
            sender,
            receiver,
            syntax_highlight_request_sender,
            status_line_components,
            None, // No integration event sender
            options.enable_lsp,
            options.enable_file_watcher,
            false,
            None,
        )
    }

    #[allow(clippy::too_many_arguments)]
    pub(crate) fn from_channel(
        frontend: Rc<Mutex<T>>,
        working_directory: CanonicalizedPath,
        sender: Sender<AppMessage>,
        receiver: Receiver<AppMessage>,
        syntax_highlight_request_sender: Option<Sender<SyntaxHighlightRequest>>,
        status_line_components: Vec<StatusLineComponent>,
        integration_event_sender: Option<Sender<crate::integration_event::IntegrationEvent>>,
        enable_lsp: bool,
        enable_file_watcher: bool,
        is_running_as_embedded: bool,
        persistence: Option<Persistence>,
    ) -> anyhow::Result<App<T>> {
        let dimension = frontend.lock().unwrap().get_terminal_dimension()?;
        let file_watcher_input_sender = if enable_file_watcher {
            Some(crate::file_watcher::watch_file_changes(
                &working_directory.clone(),
                sender.clone(),
            )?)
        } else {
            None
        };
        let mut app = App {
            context: Context::new(
                working_directory.clone(),
                is_running_as_embedded,
                persistence,
            ),
            receiver,
            lsp_manager: LspManager::new(sender.clone(), working_directory.clone()),
            enable_lsp,
            sender,
            layout: Layout::new(
                dimension.decrement_height(GLOBAL_TITLE_BAR_HEIGHT),
                &working_directory,
            )?,
            working_directory,
            frontend,
            syntax_highlight_request_sender,
            global_title: None,
            status_line_components,
            last_action_description: None,
            last_action_short_description: None,
            integration_event_sender,
            last_prompt_config: None,
            queued_events: Vec::new(),
            file_watcher_input_sender,
        };

        app.restore_session();

        Ok(app)
    }

    fn update_highlighted_spans(
        &self,
        component_id: ComponentId,
        batch_id: SyntaxHighlightRequestBatchId,
        highlighted_spans: HighlightedSpans,
    ) -> Result<(), anyhow::Error> {
        self.layout
            .update_highlighted_spans(component_id, batch_id, highlighted_spans)
    }

    fn set_terminal_options(&mut self) -> anyhow::Result<()> {
        let mut frontend = self.frontend.lock().unwrap();
        frontend.enter_alternate_screen()?;
        frontend.enable_raw_mode()?;
        frontend.enable_mouse_capture()?;
        Ok(())
    }

    /// This is the main event loop.
    pub(crate) fn run(
        mut self,
        entry_path: Option<CanonicalizedPath>,
    ) -> Result<(), anyhow::Error> {
        self.set_terminal_options()?;

        if let Some(entry_path) = entry_path {
            if entry_path.as_ref().is_dir() {
                self.layout.open_file_explorer();
            } else {
                self.open_file(&entry_path, BufferOwner::User, true, true)?;
            }
        }

        self.render()?;

        while let Ok(message) = self.receiver.recv() {
            self.process_message(message).unwrap_or_else(|e| {
                self.show_global_info(Info::new("ERROR".to_string(), e.to_string()));
                false
            });

            if self.should_quit() {
                break;
            }

            self.render()?;
        }

        self.quit()
    }

    pub(crate) fn process_message(&mut self, message: AppMessage) -> anyhow::Result<bool> {
        match message {
            AppMessage::Event(event) => self.handle_event(event),
            AppMessage::LspNotification(notification) => {
                self.handle_lsp_notification(*notification).map(|_| false)
            }
            AppMessage::QuitAll => {
                self.quit()?;
                Ok(true)
            }
            AppMessage::SyntaxHighlightResponse {
                component_id,
                batch_id,
                highlighted_spans,
            } => self
                .update_highlighted_spans(component_id, batch_id, highlighted_spans)
                .map(|_| false),
            AppMessage::ExternalDispatch(dispatch) => {
                // Process the dispatch directly
                self.handle_dispatch(*dispatch)?;
                Ok(false)
            }
            AppMessage::NucleoTickDebounced => {
                self.handle_nucleo_debounced()?;
                Ok(false)
            }
            AppMessage::FileWatcherEvent(event) => {
                self.handle_file_watcher_event(event)?;
                Ok(false)
            }
        }
    }

    fn prepare_to_suspend_or_quit(&mut self) -> anyhow::Result<()> {
        let mut frontend = self.frontend.lock().unwrap();
        frontend.leave_alternate_screen()?;
        frontend.disable_raw_mode()?;
        frontend.disable_mouse_capture()?;
        self.context.persist_data();
        Ok(())
    }

    pub(crate) fn quit(&mut self) -> anyhow::Result<()> {
        self.prepare_to_suspend_or_quit()?;

        // self.lsp_manager.shutdown();

        std::process::exit(0);
    }

    #[cfg(windows)]
    fn suspend(&mut self) -> anyhow::Result<()> {
        Ok(())
    }

    /// Send SIGSTOP to the current process group to stop the editor.
    /// After receiving SIGCONT, continue.
    #[cfg(unix)]
    fn suspend(&mut self) -> anyhow::Result<()> {
        self.prepare_to_suspend_or_quit()?;

        // Copy Helix's behaviour here.
        let code = unsafe {
            // Rationale: https://github.com/helix-editor/helix/blob/036729211a94d058b835f5ee212ab15de83bc037/helix-term/src/application.rs#L481
            libc::kill(0, libc::SIGSTOP)
        };

        if code != 0 {
            return Err(std::io::Error::last_os_error().into());
        }

        // Continue.

        self.set_terminal_options()?;
        // Drop the previous screen so the screen gets fully redrawn after going to the foreground.
        self.frontend.lock().unwrap().previous_screen();
        Ok(())
    }

    pub(crate) fn components(&self) -> Vec<KindedComponent> {
        self.layout.components()
    }

    /// Returns true if the app should quit.
    pub(crate) fn handle_event(&mut self, event: Event) -> anyhow::Result<bool> {
        // Pass event to focused window
        let component = self.current_component();
        match event {
            Event::Resize(columns, rows) => {
                self.resize(Dimension {
                    height: rows,
                    width: columns,
                });
            }
            event => {
                let dispatches = component.borrow_mut().handle_event(&self.context, event);
                self.handle_dispatches_result(dispatches)
                    .unwrap_or_else(|e| {
                        self.show_global_info(Info::new("ERROR".to_string(), e.to_string()))
                    });
            }
        }

        Ok(false)
    }

    /// Return true if there's no more windows
    fn should_quit(&mut self) -> bool {
        self.layout.components().is_empty()
    }

    pub(crate) fn render(&mut self) -> Result<(), anyhow::Error> {
        let screen = self.get_screen()?;
        self.render_screen(screen)?;
        Ok(())
    }

    fn keyboard_layout_kind(&self) -> &KeyboardLayoutKind {
        self.context.keyboard_layout_kind()
    }

    pub(crate) fn get_screen(&mut self) -> Result<Screen, anyhow::Error> {
        // Recalculate layout before each render
        self.layout.recalculate_layout(&self.context);

        // Generate layout
        let dimension = self.layout.terminal_dimension();
        // Render every window
        let (windows, cursors): (Vec<_>, Vec<_>) = self
            .components()
            .into_iter()
            .map(|component| {
                let rectangle = component.component().borrow().rectangle().clone();
                let focused_component_id = self.layout.focused_component_id();
                let focused = component.component().borrow().id() == focused_component_id;
                let GetGridResult { grid, cursor } = component
                    .component()
                    .borrow_mut()
                    .get_grid(&self.context, focused);
                let cursor_position = 'cursor_calc: {
                    if !focused {
                        break 'cursor_calc None;
                    }

                    let Some(cursor) = cursor else {
                        break 'cursor_calc None;
                    };

                    let cursor_position = cursor.position();

                    // If cursor position is not in view
                    if cursor_position.line >= rectangle.dimension().height as usize {
                        break 'cursor_calc None;
                    }

                    let calibrated_position = Position::new(
                        cursor_position.line + rectangle.origin.line,
                        cursor_position.column + rectangle.origin.column,
                    );

                    Some(cursor.set_position(calibrated_position))
                };
                let window = Window::new(grid, rectangle.clone());

                (window, cursor_position)
            })
            .unzip();
        let borders = self.layout.borders();
        let cursor = cursors.into_iter().find_map(|cursor| cursor);
        let screen = Screen::new(windows, borders, cursor, self.context.theme().ui.border);

        // Set the global title
        let global_title_window = {
            let title = self.global_title.clone().unwrap_or_else(|| {
                let last_search_string = self
                    .context
                    .get_prompt_history(PromptHistoryKey::Search)
                    .last()
                    .map(|search| format!("{search:?}"));
                self.status_line_components
                    .iter()
                    .filter_map(|component| match component {
                        StatusLineComponent::CurrentWorkingDirectory => Some(
                            self.working_directory
                                .display_relative_to_home()
                                .ok()
                                .unwrap_or_else(|| self.working_directory.display_absolute()),
                        ),
                        StatusLineComponent::GitBranch => self.current_branch(),
                        StatusLineComponent::Mode => {
                            let mode = self
                                .context
                                .mode()
                                .map(|mode| mode.display())
                                .unwrap_or_else(|| {
                                    self.current_component().borrow().editor().display_mode()
                                });
                            Some(format!("{mode: <5}"))
                        }
                        StatusLineComponent::SelectionMode => Some(
                            self.current_component()
                                .borrow()
                                .editor()
                                .display_selection_mode(),
                        ),
                        StatusLineComponent::LastDispatch => self.last_action_description.clone(),
                        StatusLineComponent::LastSearchString => last_search_string.clone(),
                        StatusLineComponent::Help => {
                            let key = self.keyboard_layout_kind().get_insert_key(&Meaning::SHelp);
                            Some(format!("Help({key})"))
                        }
                        StatusLineComponent::KeyboardLayout => {
                            Some(self.keyboard_layout_kind().display().to_string())
                        }
                        StatusLineComponent::Reveal => self
                            .current_component()
                            .borrow()
                            .editor()
                            .reveal()
                            .map(|split| {
                                match split {
                                    Reveal::CurrentSelectionMode => "÷SELS",
                                    Reveal::Cursor => "÷CURS",
                                    Reveal::Mark => "÷MARK",
                                }
                                .to_string()
                            }),
                    })
                    .join(" ")
            });
            let title = format!(" {title}");
            let grid = Grid::new(Dimension {
                height: 1,
                width: dimension.width,
            })
            .render_content(
                &title,
                crate::grid::RenderContentLineNumber::NoLineNumber,
                Vec::new(),
                [LineUpdate {
                    line_index: 0,
                    style: self.context.theme().ui.global_title,
                }]
                .to_vec(),
                self.context.theme(),
                None,
                &[],
            );
            Window::new(
                grid,
                crate::rectangle::Rectangle {
                    width: dimension.width,
                    height: 1,
                    origin: Position {
                        line: dimension.height as usize,
                        column: 0,
                    },
                },
            )
        };
        let screen = screen.add_window(global_title_window);

        Ok(screen)
    }

    fn current_branch(&self) -> Option<String> {
        // Open the repository
        let repo = git2::Repository::open(self.working_directory.display_absolute()).ok()?;

        // Get the current branch
        let head = repo.head().ok()?;
        let branch = head.shorthand()?;
        Some(branch.to_string())
    }

    fn render_screen(&mut self, screen: Screen) -> Result<(), anyhow::Error> {
        let mut frontend = self.frontend.lock().unwrap();
        frontend.hide_cursor()?;
        let cursor = screen.cursor();
        frontend.render_screen(screen)?;
        if let Some(cursor) = cursor {
            frontend.show_cursor(&cursor)?;
        }

        Ok(())
    }

    fn handle_dispatches_result(
        &mut self,
        dispatches: anyhow::Result<Dispatches>,
    ) -> anyhow::Result<()> {
        self.handle_dispatches(dispatches?)
    }

    pub(crate) fn handle_dispatches(
        &mut self,
        dispatches: Dispatches,
    ) -> Result<(), anyhow::Error> {
        for dispatch in dispatches.into_vec() {
            self.handle_dispatch(dispatch)?;
        }
        Ok(())
    }

    fn get_request_params(&self) -> Option<RequestParams> {
        if self.current_component().borrow().type_id() != TypeId::of::<SuggestiveEditor>() {
            None
        } else {
            self.current_component()
                .borrow()
                .editor()
                .get_request_params()
        }
    }

    fn send_integration_event(&self, event: crate::integration_event::IntegrationEvent) {
        self.integration_event_sender.emit_event(event)
    }

    pub(crate) fn handle_dispatch(&mut self, dispatch: Dispatch) -> Result<(), anyhow::Error> {
        log::info!("App::handle_dispatch = {}", dispatch.variant_name());
        match dispatch {
            Dispatch::Suspend => {
                self.suspend()?;
            }
            Dispatch::CloseCurrentWindow => {
                self.close_current_window()?;
            }
            Dispatch::CloseCurrentWindowAndFocusParent => {
                self.close_current_window_and_focus_parent();
            }
            Dispatch::OpenSearchPrompt {
                scope,
                if_current_not_found,
            } => self.open_search_prompt(scope, if_current_not_found, None)?,
            Dispatch::OpenSearchPromptWithPriorChange {
                scope,
                if_current_not_found,
                prior_change,
            } => self.open_search_prompt_with_prior_change(
                scope,
                if_current_not_found,
                prior_change,
            )?,
            Dispatch::OpenPipeToShellPrompt => self.open_pipe_to_shell_prompt()?,
            Dispatch::OpenFile { path, owner, focus } => {
                self.open_file(&path, owner, true, focus)?;
            }
            Dispatch::OpenFileFromPathBuf { path, owner, focus } => {
                let canonicalized_path = path.try_into()?;
                self.open_file(&canonicalized_path, owner, true, focus)?;
            }
            Dispatch::OpenFilePicker(kind) => {
                self.open_file_picker(kind)?;
            }
            Dispatch::RequestCompletion => {
                if let Some(params) = self.get_request_params() {
                    self.lsp_manager.send_message(
                        params.path.clone(),
                        FromEditor::TextDocumentCompletion(params),
                    )?;
                }
            }
            Dispatch::ResolveCompletionItem(completion_item) => {
                if let Some(params) = self.get_request_params() {
                    self.lsp_manager.send_message(
                        params.path.clone(),
                        FromEditor::CompletionItemResolve {
                            completion_item: Box::new(completion_item),
                            params,
                        },
                    )?
                }
            }
            Dispatch::RequestReferences {
                include_declaration,
                scope,
            } => {
                if let Some(params) = self.get_request_params() {
                    let params =
                        params
                            .set_kind(Some(scope))
                            .set_description(if include_declaration {
                                "References (include declaration)"
                            } else {
                                "References (exclude declaration)"
                            });
                    self.lsp_manager.send_message(
                        params.path.clone(),
                        FromEditor::TextDocumentReferences {
                            params,
                            include_declaration,
                        },
                    )?;
                    self.send_integration_event(IntegrationEvent::RequestLspReferences);
                }
            }
            Dispatch::RequestHover => {
                if let Some(params) = self.get_request_params() {
                    let params = params.set_description("Hover");
                    self.lsp_manager
                        .send_message(params.path.clone(), FromEditor::TextDocumentHover(params))?;
                }

                self.send_integration_event(IntegrationEvent::RequestLspHover);
            }
            Dispatch::RequestDefinitions(scope) => {
                if let Some(params) = self.get_request_params() {
                    let params = params.set_kind(Some(scope)).set_description("Definitions");
                    self.lsp_manager.send_message(
                        params.path.clone(),
                        FromEditor::TextDocumentDefinition(params),
                    )?;

                    self.send_integration_event(IntegrationEvent::RequestLspDefinition);
                }
            }
            Dispatch::RequestDeclarations(scope) => {
                if let Some(params) = self.get_request_params() {
                    let params = params.set_kind(Some(scope)).set_description("Declarations");
                    self.lsp_manager.send_message(
                        params.path.clone(),
                        FromEditor::TextDocumentDeclaration(params),
                    )?;

                    self.send_integration_event(IntegrationEvent::RequestLspDeclaration);
                }
            }
            Dispatch::RequestImplementations(scope) => {
                if let Some(params) = self.get_request_params() {
                    let params = params
                        .set_kind(Some(scope))
                        .set_description("Implementations");
                    self.lsp_manager.send_message(
                        params.path.clone(),
                        FromEditor::TextDocumentImplementation(params),
                    )?;
                    self.send_integration_event(IntegrationEvent::RequestLspImplementation);
                }
            }
            Dispatch::RequestTypeDefinitions(scope) => {
                if let Some(params) = self.get_request_params() {
                    let params = params
                        .set_kind(Some(scope))
                        .set_description("Type Definitions");
                    self.lsp_manager.send_message(
                        params.path.clone(),
                        FromEditor::TextDocumentTypeDefinition(params),
                    )?;
                    self.send_integration_event(IntegrationEvent::RequestLspTypeDefinition);
                }
            }
            Dispatch::RequestDocumentSymbols => {
                if let Some(params) = self.get_request_params() {
                    let params = params.set_description("Document Symbols");
                    self.lsp_manager.send_message(
                        params.path.clone(),
                        FromEditor::TextDocumentDocumentSymbol(params),
                    )?;
                    self.send_integration_event(IntegrationEvent::RequestLspDocumentSymbols);
                }
            }
            Dispatch::RequestWorkspaceSymbols { query, path } => {
                self.lsp_manager.send_message(
                    path.clone(),
                    FromEditor::WorkspaceSymbol {
                        context: ResponseContext::default(),
                        query,
                    },
                )?;
            }
            Dispatch::PrepareRename => {
                if let Some(params) = self.get_request_params() {
                    self.lsp_manager.send_message(
                        params.path.clone(),
                        FromEditor::TextDocumentPrepareRename(params),
                    )?;
                    self.send_integration_event(IntegrationEvent::RequestLspRename);
                }
            }
            Dispatch::RenameSymbol { new_name } => {
                if let Some(params) = self.get_request_params() {
                    self.lsp_manager.send_message(
                        params.path.clone(),
                        FromEditor::TextDocumentRename { params, new_name },
                    )?;
                }
            }
            Dispatch::RequestCodeAction { diagnostics } => {
                if let Some(params) = self.get_request_params() {
                    self.lsp_manager.send_message(
                        params.path.clone(),
                        FromEditor::TextDocumentCodeAction {
                            params,
                            diagnostics,
                        },
                    )?;
                    self.send_integration_event(IntegrationEvent::RequestLspCodeAction);
                }
            }
            Dispatch::RequestSignatureHelp => {
                if let Some(params) = self.get_request_params() {
                    self.lsp_manager.send_message(
                        params.path.clone(),
                        FromEditor::TextDocumentSignatureHelp(params),
                    )?;
                }
            }
            Dispatch::DocumentDidChange {
                path,
                content,
                language,
                component_id,
                batch_id,
            } => {
                if let Some(language) = language {
                    self.request_syntax_highlight(
                        component_id,
                        batch_id,
                        language,
                        content.clone(),
                    )?;
                }
                if let Some(path) = path.clone() {
                    self.lsp_manager.send_message(
                        path.clone(),
                        FromEditor::TextDocumentDidChange {
                            content,
                            file_path: path,
                            version: 2,
                        },
                    )?;
                }
            }
            Dispatch::DocumentDidSave { path } => {
                // Emit an integration event for buffer save
                // Find the component that has this path
                for component in self.layout.components() {
                    // Store the component reference to extend its lifetime
                    let component_rc = component.component();
                    let component_ref = component_rc.borrow();
                    if let Some(component_path) = component_ref.path() {
                        if component_path == path {
                            self.integration_event_sender.emit_event(
                                crate::integration_event::IntegrationEvent::BufferSaved {
                                    path: path.clone(),
                                },
                            );
                            break;
                        }
                    }
                }

                self.lsp_manager.send_message(
                    path.clone(),
                    FromEditor::TextDocumentDidSave { file_path: path },
                )?;
            }
            Dispatch::SetQuickfixList(r#type) => {
                self.set_quickfix_list_type(Default::default(), r#type)?;
            }
            Dispatch::GotoQuickfixListItem(movement) => self.goto_quickfix_list_item(movement)?,
            Dispatch::ApplyWorkspaceEdit(workspace_edit) => {
                self.apply_workspace_edit(workspace_edit)?;
            }
            Dispatch::ShowKeymapLegend(keymap_legend_config) => {
                self.show_keymap_legend(keymap_legend_config)
            }
            #[cfg(test)]
            Dispatch::Custom(_) => unreachable!(),
            Dispatch::RemainOnlyCurrentComponent => self.layout.remain_only_current_component(),
            Dispatch::ToEditor(dispatch_editor) => self.handle_dispatch_editor(dispatch_editor)?,
            Dispatch::GotoLocation(location) => self.go_to_location(&location, true)?,
            Dispatch::OpenMoveToIndexPrompt(prior_change) => {
                self.open_move_to_index_prompt(prior_change)?
            }
            Dispatch::QuitAll => self.quit_all()?,
            Dispatch::SaveQuitAll => self.save_quit_all()?,
            Dispatch::RevealInExplorer(path) => self.reveal_path_in_explorer(&path)?,
            Dispatch::OpenMoveFilePrompt => self.open_move_file_prompt()?,
            Dispatch::OpenDuplicateFilePrompt => self.open_copy_file_prompt()?,
            Dispatch::OpenAddPathPrompt => self.open_add_path_prompt()?,
            Dispatch::OpenDeleteFilePrompt => self.open_delete_file_prompt()?,
            Dispatch::DeletePath(path) => self.delete_path(&path)?,
            Dispatch::Null => {
                // do nothing
            }
            Dispatch::MoveFile { from, to } => self.move_file(from, to)?,
            Dispatch::CopyFile { from, to } => self.copy_file(from, to)?,
            Dispatch::AddPath(path) => self.add_path(path)?,
            Dispatch::RefreshFileExplorer => self.layout.refresh_file_explorer(&self.context)?,
            Dispatch::SetClipboardContent {
                copied_texts: contents,
            } => self.context.set_clipboard_content(contents)?,
            Dispatch::SetGlobalMode(mode) => self.set_global_mode(mode),
            #[cfg(test)]
            Dispatch::HandleKeyEvent(key_event) => {
                self.handle_event(Event::Key(key_event))?;
            }
            Dispatch::GetRepoGitHunks(diff_mode) => self.get_repo_git_hunks(diff_mode)?,
            Dispatch::SaveAll => self.save_all()?,
            #[cfg(test)]
            Dispatch::TerminalDimensionChanged(dimension) => self.resize(dimension),
            #[cfg(test)]
            Dispatch::SetGlobalTitle(title) => self.set_global_title(title),
            Dispatch::LspExecuteCommand { command } => {
                if let Some(params) = self.get_request_params() {
                    self.lsp_manager.send_message(
                        params.path.clone(),
                        FromEditor::WorkspaceExecuteCommand { params, command },
                    )?
                };
            }
            Dispatch::UpdateLocalSearchConfig {
                update,
                scope,
                if_current_not_found,
                run_search_after_config_updated,
            } => self.update_local_search_config(
                update,
                scope,
                if_current_not_found,
                run_search_after_config_updated,
            )?,
            Dispatch::UpdateGlobalSearchConfig { update } => {
                self.update_global_search_config(update)?;
            }
            Dispatch::Replace { scope } => match scope {
                Scope::Local => self.handle_dispatch_editor(ReplacePattern {
                    config: self.context.local_search_config(Scope::Local).clone(),
                })?,
                Scope::Global => self.global_replace()?,
            },
            #[cfg(test)]
            Dispatch::HandleLspNotification(notification) => {
                self.handle_lsp_notification(notification)?
            }
            Dispatch::SetTheme(theme) => {
                self.context.set_theme(theme.clone());
            }
            Dispatch::SetThemeFromDescriptor(theme_descriptor) => {
                self.context.set_theme(theme_descriptor.to_theme());
            }
            #[cfg(test)]
            Dispatch::HandleKeyEvents(key_events) => self.handle_key_events(key_events)?,
            Dispatch::CloseDropdown => self.layout.close_dropdown(),
            Dispatch::CloseEditorInfo => self.layout.close_editor_info(),
            Dispatch::CloseGlobalInfo => self.layout.close_global_info(),
            Dispatch::RenderDropdown { render } => {
                if let Some(dropdown) = self.layout.open_dropdown(&self.context) {
                    self.render_dropdown(dropdown, render)?;
                }
            }
            #[cfg(test)]
            Dispatch::OpenPrompt {
                config,
                current_line,
            } => self.open_prompt(config, current_line)?,
            Dispatch::ShowEditorInfo(info) => self.show_editor_info(info)?,
            Dispatch::ReceiveCodeActions(code_actions) => {
                self.open_code_actions_prompt(code_actions)?;
            }
            Dispatch::OtherWindow => self.layout.cycle_window(),
            Dispatch::CycleMarkedFile(direction) => self.cycle_marked_file(direction)?,
            Dispatch::PushPromptHistory { key, line } => self.push_history_prompt(key, line),
            Dispatch::OpenThemePrompt => self.open_theme_prompt()?,
            Dispatch::SetLastNonContiguousSelectionMode(selection_mode) => self
                .context
                .set_last_non_contiguous_selection_mode(selection_mode),
            Dispatch::UseLastNonContiguousSelectionMode(if_current_not_found) => {
                self.use_last_non_contiguous_selection_mode(if_current_not_found)?
            }
            Dispatch::SetLastActionDescription {
                long_description: description,
                short_description,
            } => {
                self.last_action_description = Some(description);
                self.last_action_short_description = short_description
            }
            Dispatch::OpenFilterSelectionsPrompt { maintain } => {
                self.open_filter_selections_prompt(maintain)?
            }
            Dispatch::MoveToCompletionItem(direction) => self.handle_dispatch_suggestive_editor(
                DispatchSuggestiveEditor::MoveToCompletionItem(direction),
            )?,
            Dispatch::SelectCompletionItem => self.handle_dispatch_suggestive_editor(
                DispatchSuggestiveEditor::SelectCompletionItem,
            )?,
            Dispatch::SetKeyboardLayoutKind(keyboard_layout_kind) => {
                self.context.set_keyboard_layout_kind(keyboard_layout_kind);
                self.keyboard_layout_changed();
            }
            Dispatch::OpenKeyboardLayoutPrompt => self.open_keyboard_layout_prompt()?,
            Dispatch::NavigateForward => self.navigate_forward()?,
            Dispatch::NavigateBack => self.navigate_back()?,
            Dispatch::ToggleFileMark => self.toggle_file_mark()?,
            Dispatch::ToHostApp(to_host_app) => self.handle_to_host_app(to_host_app)?,
            Dispatch::FromHostApp(from_host_app) => self.handle_from_host_app(from_host_app)?,
            Dispatch::OpenSurroundXmlPrompt => self.open_surround_xml_prompt()?,
            Dispatch::OpenSearchPromptWithCurrentSelection {
                scope,
                prior_change,
            } => self.open_search_prompt_with_current_selection(scope, prior_change)?,
            Dispatch::ShowGlobalInfo(info) => self.show_global_info(info),
            Dispatch::DropdownFilterUpdated(filter) => {
                self.handle_dropdown_filter_updated(filter)?
            }
            #[cfg(test)]
            Dispatch::SetSystemClipboardHtml { html, alt_text } => {
                self.set_system_clipboard_html(html, alt_text)?
            }
            Dispatch::AddQuickfixListEntries(locations) => {
                self.add_quickfix_list_entries(locations)?
            }
            Dispatch::AppliedEdits { path, edits } => self.handle_applied_edits(path, edits),
<<<<<<< HEAD
            Dispatch::HandleLeaderAction(leader_action) => {
                self.handle_leader_action(leader_action)?
            }
=======
            Dispatch::ShowBufferSaveConflictPrompt {
                path,
                content_editor,
                content_filesystem,
            } => {
                self.show_buffer_save_conflict_prompt(&path, content_editor, content_filesystem)?
            }
            Dispatch::OpenWorkspaceSymbolsPrompt => self.open_workspace_symbols_prompt()?,
>>>>>>> 5e99e543
        }
        Ok(())
    }

    pub(crate) fn get_editor_by_file_path(
        &self,
        path: &CanonicalizedPath,
    ) -> Option<Rc<RefCell<SuggestiveEditor>>> {
        self.layout.get_existing_editor(path)
    }

    pub(crate) fn current_component(&self) -> Rc<RefCell<dyn Component>> {
        self.layout.get_current_component()
    }

    fn close_current_window(&mut self) -> anyhow::Result<()> {
        if let Some(removed_path) = self.layout.close_current_window(&self.context) {
            self.send_file_watcher_input(FileWatcherInput::SyncOpenedPaths(
                self.layout.get_opened_files(),
            ));
            if let Some(path) = self.context.unmark_path(removed_path).cloned() {
                self.open_file(&path, BufferOwner::User, true, true)?;
            }
        }
        Ok(())
    }

    fn local_search(&mut self, if_current_not_found: IfCurrentNotFound) -> anyhow::Result<()> {
        let config = self.context.local_search_config(Scope::Local);
        let search = config.search();
        if !search.is_empty() {
            self.handle_dispatch_editor_custom(
                SetSelectionMode(
                    if_current_not_found,
                    SelectionMode::Find {
                        search: Search {
                            mode: config.mode,
                            search,
                        },
                    },
                ),
                self.current_component(),
            )?;
        }

        Ok(())
    }

    fn resize(&mut self, dimension: Dimension) {
        self.layout.set_terminal_dimension(
            dimension.decrement_height(GLOBAL_TITLE_BAR_HEIGHT),
            &self.context,
        );
    }

    fn open_move_to_index_prompt(
        &mut self,
        prior_change: Option<PriorChange>,
    ) -> anyhow::Result<()> {
        self.current_component()
            .borrow_mut()
            .editor_mut()
            .handle_prior_change(prior_change);
        self.open_prompt(
            PromptConfig {
                title: "Move to index".to_string(),
                on_enter: DispatchPrompt::MoveSelectionByIndex,
                leaves_current_line_empty: true,
                prompt_history_key: PromptHistoryKey::MoveToIndex,
                ..Default::default()
            },
            None,
        )
    }

    fn open_rename_prompt(&mut self, current_name: Option<String>) -> anyhow::Result<()> {
        self.open_prompt(
            PromptConfig {
                title: "Rename Symbol".to_string(),
                on_enter: DispatchPrompt::RenameSymbol,
                prompt_history_key: PromptHistoryKey::Rename,
                ..Default::default()
            },
            current_name,
        )
    }

    fn open_surround_xml_prompt(&mut self) -> anyhow::Result<()> {
        self.open_prompt(
            PromptConfig {
                title: "Surround selection with XML tag (can be empty for React Fragment)"
                    .to_string(),
                on_enter: DispatchPrompt::SurroundXmlTag,
                prompt_history_key: PromptHistoryKey::SurroundXmlTag,
                ..Default::default()
            },
            None,
        )
    }

    fn open_search_prompt_with_current_selection(
        &mut self,
        scope: Scope,
        prior_change: Option<PriorChange>,
    ) -> anyhow::Result<()> {
        self.current_component()
            .borrow_mut()
            .editor_mut()
            .handle_prior_change(prior_change);
        let current_line = self
            .current_component()
            .borrow()
            .editor()
            .current_primary_selection()?;
        self.open_search_prompt(scope, IfCurrentNotFound::LookForward, Some(current_line))
    }

    fn open_search_prompt(
        &mut self,
        scope: Scope,
        if_current_not_found: IfCurrentNotFound,
        current_line: Option<String>,
    ) -> anyhow::Result<()> {
        self.open_prompt(
            PromptConfig {
                title: format!("{scope:?} search",),
                items: PromptItems::Precomputed(self.words()),
                on_enter: DispatchPrompt::UpdateLocalSearchConfigSearch {
                    scope,
                    if_current_not_found,
                    run_search_after_config_updated: true,
                },
                leaves_current_line_empty: current_line.is_none(),
                prompt_history_key: PromptHistoryKey::Search,
                ..Default::default()
            },
            current_line,
        )
    }

    fn get_file_explorer_current_path(&mut self) -> anyhow::Result<Option<CanonicalizedPath>> {
        self.current_component()
            .borrow_mut()
            .as_any_mut()
            .downcast_mut::<FileExplorer>()
            .and_then(|file_explorer| file_explorer.get_current_path().transpose())
            .transpose()
    }

    fn open_delete_file_prompt(&mut self) -> anyhow::Result<()> {
        if let Some(path) = self.get_file_explorer_current_path()? {
            self.open_yes_no_prompt(YesNoPrompt {
                title: format!("Delete \"{}\"?", path.display_absolute()),
                yes: Box::new(Dispatch::DeletePath(path.clone())),
            })
        } else {
            Ok(())
        }
    }

    fn open_add_path_prompt(&mut self) -> anyhow::Result<()> {
        if let Some(path) = self.get_file_explorer_current_path()? {
            self.open_prompt(
                PromptConfig {
                    title: "Add path".to_string(),
                    on_enter: DispatchPrompt::AddPath,
                    prompt_history_key: PromptHistoryKey::AddPath,
                    ..Default::default()
                },
                Some(path.display_absolute()),
            )
        } else {
            Ok(())
        }
    }

    fn open_move_file_prompt(&mut self) -> anyhow::Result<()> {
        let path = self.get_file_explorer_current_path()?;
        if let Some(path) = path {
            self.open_prompt(
                PromptConfig {
                    title: "Move path".to_string(),
                    on_enter: DispatchPrompt::MovePath { from: path.clone() },
                    prompt_history_key: PromptHistoryKey::MovePath,
                    ..Default::default()
                },
                Some(path.display_absolute()),
            )
        } else {
            Ok(())
        }
    }

    fn open_copy_file_prompt(&mut self) -> anyhow::Result<()> {
        let path = self.get_file_explorer_current_path()?;
        if let Some(path) = path {
            self.open_prompt(
                PromptConfig {
                    title: format!("Duplicate '{}' to", path.display_absolute()),
                    on_enter: DispatchPrompt::CopyFile { from: path.clone() },
                    prompt_history_key: PromptHistoryKey::CopyFile,
                    ..Default::default()
                },
                Some(path.display_absolute()),
            )
        } else {
            Ok(())
        }
    }

    fn open_symbol_picker(&mut self, symbols: Symbols) -> anyhow::Result<()> {
        self.open_prompt(
            PromptConfig {
                title: "Symbols".to_string(),
                items: PromptItems::Precomputed(
                    symbols
                        .symbols
                        .clone()
                        .into_iter()
                        .map(|symbol| symbol.into())
                        .collect_vec(),
                ),
                on_enter: DispatchPrompt::SelectSymbol { symbols },
                enter_selects_first_matching_item: true,
                leaves_current_line_empty: true,
                prompt_history_key: PromptHistoryKey::Symbol,
                ..Default::default()
            },
            None,
        )
    }

    fn open_file_picker(&mut self, kind: FilePickerKind) -> anyhow::Result<()> {
        let working_directory = self.working_directory.clone();
        self.open_prompt(
            PromptConfig {
                title: format!("Open file: {}", kind.display()),
                on_enter: DispatchPrompt::OpenFile {
                    working_directory: working_directory.clone(),
                },
                items: match kind {
                    FilePickerKind::NonGitIgnored => PromptItems::BackgroundTask {
                        task: PromptItemsBackgroundTask::NonGitIgnoredFiles { working_directory },
                        on_nucleo_tick_debounced: {
                            let sender = self.sender.clone();
                            Callback::new(Arc::new(move |_| {
                                let _ = sender.send(AppMessage::NucleoTickDebounced);
                            }))
                        },
                    },
                    FilePickerKind::GitStatus(diff_mode) => PromptItems::Precomputed(
                        git::GitRepo::try_from(&self.working_directory)?
                            .diff_entries(diff_mode)?
                            .into_iter()
                            .map(|entry| {
                                DropdownItem::from_path_buf(
                                    &working_directory,
                                    entry.new_path().into_path_buf(),
                                )
                            })
                            .collect_vec(),
                    ),
                    FilePickerKind::Opened => PromptItems::Precomputed(
                        self.layout
                            .get_opened_files()
                            .into_iter()
                            .map(|path| {
                                DropdownItem::from_path_buf(
                                    &working_directory,
                                    path.into_path_buf(),
                                )
                            })
                            .collect_vec(),
                    ),
                },
                enter_selects_first_matching_item: true,
                leaves_current_line_empty: true,
                prompt_history_key: PromptHistoryKey::OpenFile,
                ..Default::default()
            },
            None,
        )
    }

    fn open_file(
        &mut self,
        path: &CanonicalizedPath,
        owner: BufferOwner,
        store_history: bool,
        focus: bool,
    ) -> anyhow::Result<Rc<RefCell<SuggestiveEditor>>> {
        if !path.exists() {
            return Err(anyhow::anyhow!(
                "The path {:?} does not exist.",
                path.try_display_relative_to(self.context.current_working_directory()),
            ));
        }
        if !path.is_file() {
            return Err(anyhow::anyhow!(
                "The path {:?} is not a file.",
                path.try_display_relative_to(self.context.current_working_directory()),
            ));
        }

        if store_history {
            self.push_current_location_into_navigation_history(true);
        }

        // Check if the file is opened before so that we won't notify the LSP twice
        if let Some(matching_editor) = self.layout.open_file(path, focus) {
            return Ok(matching_editor);
        }

        let mut buffer = Buffer::from_path(path, true)?;
        buffer.set_owner(owner);

        let language = buffer.language();
        let content = buffer.content();
        let batch_id = buffer.batch_id().clone();
        let buffer = Rc::new(RefCell::new(buffer));
        let editor = SuggestiveEditor::from_buffer(buffer, SuggestiveEditorFilter::CurrentWord);
        let component_id = editor.id();
        let component = Rc::new(RefCell::new(editor));

        self.layout.add_suggestive_editor(component.clone());

        if focus {
            self.layout
                .replace_and_focus_current_suggestive_editor(component.clone());
        }
        if let Some(language) = language {
            self.request_syntax_highlight(component_id, batch_id, language, content)?;
        }
        if self.enable_lsp {
            self.lsp_manager.open_file(path.clone())?;
        }

        self.send_file_watcher_input(FileWatcherInput::SyncOpenedPaths(
            self.layout.get_opened_files(),
        ));
        Ok(component)
    }

    pub(crate) fn handle_lsp_notification(
        &mut self,
        notification: LspNotification,
    ) -> anyhow::Result<()> {
        match notification {
            LspNotification::Hover(hover) => self.show_editor_info(Info::new(
                "Hover Info".to_string(),
                hover.contents.join("\n\n"),
            )),
            LspNotification::Definition(context, response) => {
                match response {
                    GotoDefinitionResponse::Single(location) => {
                        self.go_to_location(&location, true)?
                    }
                    GotoDefinitionResponse::Multiple(locations) => {
                        if locations.is_empty() {
                            self.show_global_info(Info::new(
                                "Goto definition info".to_string(),
                                "No definitions found".to_string(),
                            ));
                        } else {
                            self.set_quickfix_list_type(
                                context,
                                QuickfixListType::Items(
                                    locations.into_iter().map(QuickfixListItem::from).collect(),
                                ),
                            )?;
                        }
                    }
                }

                Ok(())
            }
            LspNotification::References(context, locations) => self.set_quickfix_list_type(
                context,
                QuickfixListType::Items(
                    locations.into_iter().map(QuickfixListItem::from).collect(),
                ),
            ),
            LspNotification::Completion(_context, completion) => {
                self.handle_dispatch_suggestive_editor(DispatchSuggestiveEditor::Completion(
                    completion,
                ))?;

                Ok(())
            }
            LspNotification::Initialized(language) => {
                // Need to notify LSP that the file is opened
                let opened_documents = self
                    .layout
                    .buffers()
                    .into_iter()
                    .filter_map(|buffer| {
                        if buffer.borrow().language()? == language {
                            buffer.borrow().path()
                        } else {
                            None
                        }
                    })
                    .collect_vec();
                self.lsp_manager.initialized(language, opened_documents);
                Ok(())
            }
            LspNotification::PublishDiagnostics(params) => {
                self.update_diagnostics(
                    params
                        .uri
                        .to_file_path()
                        .map_err(|err| {
                            anyhow::anyhow!("Couldn't convert URI to file path: {:?}", err)
                        })?
                        .try_into()?,
                    params.diagnostics,
                )?;
                Ok(())
            }
            LspNotification::PrepareRenameResponse(response) => {
                let editor = self.current_component();

                let current_name = {
                    let editor = editor.borrow();
                    let buffer = editor.editor().buffer();
                    response
                        .range
                        .map(|range| {
                            let range = buffer.position_to_char(range.start)?
                                ..buffer.position_to_char(range.end)?;
                            buffer.slice(&range.into())
                        })
                        .transpose()
                        .unwrap_or_default()
                        .map(|rope| rope.to_string())
                };
                self.open_rename_prompt(current_name)?;

                Ok(())
            }
            LspNotification::Error(error) => {
                self.show_global_info(Info::new("LSP Error".to_string(), error));
                Ok(())
            }
            LspNotification::WorkspaceEdit(workspace_edit) => {
                self.apply_workspace_edit(workspace_edit)
            }
            LspNotification::CodeAction(code_actions) => {
                self.handle_dispatch(Dispatch::ReceiveCodeActions(code_actions))?;
                Ok(())
            }
            LspNotification::SignatureHelp(signature_help) => {
                self.handle_signature_help(signature_help)?;
                Ok(())
            }
            LspNotification::DocumentSymbols(symbols) => {
                self.open_symbol_picker(symbols)?;
                Ok(())
            }
            LspNotification::CompletionItemResolve(completion_item) => {
                self.update_current_completion_item((*completion_item).into())
            }
            LspNotification::WorkspaceSymbols(symbols) => self.handle_workspace_symbols(symbols),
        }
    }

    pub(crate) fn update_diagnostics(
        &mut self,
        path: CanonicalizedPath,
        diagnostics: Vec<lsp_types::Diagnostic>,
    ) -> anyhow::Result<()> {
        let component = self.open_file(&path, BufferOwner::System, false, false)?;

        component
            .borrow_mut()
            .editor_mut()
            .buffer_mut()
            .set_diagnostics(diagnostics);
        Ok(())
    }

    pub(crate) fn get_quickfix_list(&self) -> Option<QuickfixList> {
        self.context.quickfix_list_state().as_ref().map(|state| {
            let items = self.layout.get_quickfix_list_items(&state.source);
            // Preload the buffers to avoid unnecessarily rereading the files
            let buffers = items
                .iter()
                .map(|item| &item.location().path)
                .unique()
                .filter_map(|path| {
                    Some(Rc::new(RefCell::new(Buffer::from_path(path, false).ok()?)))
                })
                .collect_vec();
            QuickfixList::new(
                state.title.clone(),
                items,
                buffers,
                self.context.current_working_directory(),
            )
            .set_current_item_index(state.current_item_index)
        })
    }

    fn goto_quickfix_list_item(&mut self, movement: Movement) -> anyhow::Result<()> {
        if let Some(mut quickfix_list) = self.get_quickfix_list() {
            if let Some((current_item_index, dispatches)) = quickfix_list.get_item(movement) {
                self.context
                    .set_quickfix_list_current_item_index(current_item_index);
                self.handle_dispatches(dispatches)?;
                self.render_quickfix_list(
                    quickfix_list.set_current_item_index(current_item_index),
                )?;
            } else {
                log::info!("No current item found")
            }
        }
        Ok(())
    }

    fn show_global_info(&mut self, info: Info) {
        if self.is_running_as_embedded() {
            self.integration_event_sender.emit_event(
                crate::integration_event::IntegrationEvent::ShowInfo {
                    info: Some(info.display()),
                },
            );
        }
        self.layout
            .show_global_info(info, &self.context)
            .unwrap_or_else(|err| {
                log::error!("Error showing info: {err:?}");
            });
    }

    fn go_to_location(
        &mut self,
        location: &Location,
        store_history: bool,
    ) -> Result<(), anyhow::Error> {
        let component = self.open_file(&location.path, BufferOwner::System, store_history, true)?;

        if self.is_running_as_embedded() {
            // Emit an integration event for selection change
            let component_ref = component.borrow();
            let component_id = component_ref.id();

            // Create a selection at the location position
            // We'll let the editor.set_position_range call below handle the actual selection
            // Just emit a simple empty selection at the start position for now
            let selection = crate::selection::Selection::new(location.range);

            // Emit a selection changed event
            self.integration_event_sender.emit_event(
                crate::integration_event::IntegrationEvent::SelectionChanged {
                    component_id,
                    selections: vec![selection],
                },
            );
        }

        let dispatches = component
            .borrow_mut()
            .editor_mut()
            .set_char_index_range(location.range, &self.context)?;
        self.handle_dispatches(dispatches)?;
        Ok(())
    }

    fn set_quickfix_list_type(
        &mut self,
        context: ResponseContext,
        r#type: QuickfixListType,
    ) -> anyhow::Result<()> {
        let title = context.description.unwrap_or_default();
        self.context.set_mode(Some(GlobalMode::QuickfixListItem));
        let go_to_first_quickfix = match r#type {
            QuickfixListType::Diagnostic(severity_range) => {
                self.context.set_quickfix_list_source(
                    title.clone(),
                    QuickfixListSource::Diagnostic(severity_range),
                );
                true
            }
            QuickfixListType::Items(items) => {
                let is_empty = items.is_empty();
                self.context
                    .set_quickfix_list_source(title.clone(), QuickfixListSource::Custom(items));
                !is_empty
            }
            QuickfixListType::Mark => {
                self.context
                    .set_quickfix_list_source(title.clone(), QuickfixListSource::Mark);
                true
            }
        };
        match context.scope {
            None | Some(Scope::Global) => {
                if go_to_first_quickfix {
                    self.goto_quickfix_list_item(Movement::Current(
                        IfCurrentNotFound::LookForward,
                    ))?;
                }
                Ok(())
            }
            Some(Scope::Local) => self.handle_dispatch(Dispatch::ToEditor(SetSelectionMode(
                IfCurrentNotFound::LookForward,
                SelectionMode::LocalQuickfix { title },
            ))),
        }
    }

    fn apply_workspace_edit(&mut self, workspace_edit: WorkspaceEdit) -> Result<(), anyhow::Error> {
        // TODO: should we wrap this in a transaction so that if one of the edit/operation fails, the whole transaction fails?
        // Such that it won't leave the workspace in an half-edited messed up state
        for edit in workspace_edit.edits {
            let component = self.open_file(&edit.path, BufferOwner::System, false, false)?;
            let dispatches = component
                .borrow_mut()
                .editor_mut()
                .apply_positional_edits(edit.edits, &self.context)?;

            self.handle_dispatches(dispatches)?;

            let dispatches = component.borrow_mut().editor_mut().save(&self.context)?;

            self.handle_dispatches(dispatches)?;
        }
        use crate::lsp::workspace_edit::ResourceOperation;
        for operation in workspace_edit.resource_operations {
            match operation {
                ResourceOperation::Create(path) => self.add_path(path)?,
                ResourceOperation::Rename { old, new } => self.move_file(old, new)?,
                ResourceOperation::Delete(path) => self.delete_path(&path)?,
            }
        }
        Ok(())
    }

    fn show_keymap_legend(&mut self, keymap_legend_config: KeymapLegendConfig) {
        if self.is_running_as_embedded() {
            let title = keymap_legend_config.title.clone();
            let body = keymap_legend_config.display(
                self.context.keyboard_layout_kind(),
                u16::MAX,
                &KeymapDisplayOption {
                    show_alt: false,
                    show_shift: true,
                },
            );
            self.integration_event_sender
                .emit_event(IntegrationEvent::ShowInfo {
                    info: Some(format!("{title}\n\n{body}")),
                });
        }
        self.layout
            .show_keymap_legend(keymap_legend_config, &self.context);
        self.layout.recalculate_layout(&self.context);
    }

    fn global_replace(&mut self) -> anyhow::Result<()> {
        let working_directory = self.working_directory.clone();
        let global_search_config = self.context.global_search_config();
        let walk_builder_config = WalkBuilderConfig {
            root: working_directory.clone().into(),
            include: global_search_config.include_glob(),
            exclude: global_search_config.exclude_glob(),
        };
        let config = self.context.global_search_config().local_config();
        let (dispatches, affected_paths) =
            list::grep::replace(walk_builder_config, config.clone())?;
        self.handle_dispatches(dispatches)?;
        let dispatches = self.layout.reload_buffers(affected_paths)?;
        self.handle_dispatches(dispatches)
    }

    fn global_search(&mut self) -> anyhow::Result<()> {
        let working_directory = self.working_directory.clone();

        let global_search_config = self.context.global_search_config();
        let walk_builder_config = WalkBuilderConfig {
            root: working_directory.clone().into(),
            include: global_search_config.include_glob(),
            exclude: global_search_config.exclude_glob(),
        };
        let config = global_search_config.local_config();
        if config.search().is_empty() {
            return Ok(());
        }
        let sender = self.sender.clone();
        let send_matches = Arc::new(move |matches: Vec<Match>| {
            SendResult::from(sender.send(AppMessage::ExternalDispatch(Box::new(
                Dispatch::AddQuickfixListEntries(matches),
            ))))
        });
        let send_match = crate::thread::batch(send_matches, Duration::from_millis(16)); // Around 30 ticks per second

        // TODO: we need to create a new sender for each global search, so that it can be cancelled, but when?
        // Is it when the quickfix list is closed?
        match config.mode {
            LocalSearchConfigMode::Regex(regex) => {
                list::grep::run(&config.search(), walk_builder_config, regex, send_match)?;
            }
            LocalSearchConfigMode::AstGrep => {
                list::ast_grep::run(config.search().clone(), walk_builder_config, send_match)?;
            }
            LocalSearchConfigMode::NamingConventionAgnostic => {
                list::naming_convention_agnostic::run(
                    config.search().clone(),
                    walk_builder_config,
                    send_match,
                )?;
            }
        };
        self.set_quickfix_list_type(
            ResponseContext::default().set_description("Global search"),
            // We start with an empty quickfix list, as the result will come later
            // due to the asynchronity
            QuickfixListType::Items(Vec::new()),
        )?;
        Ok(())
    }

    pub(crate) fn quit_all(&self) -> Result<(), anyhow::Error> {
        Ok(self.sender.send(AppMessage::QuitAll)?)
    }

    pub(crate) fn sender(&self) -> Sender<AppMessage> {
        self.sender.clone()
    }

    fn save_quit_all(&mut self) -> anyhow::Result<()> {
        self.save_all()?;
        self.quit_all()?;
        Ok(())
    }

    fn save_all(&self) -> anyhow::Result<()> {
        self.layout.save_all(&self.context)
    }

    fn open_yes_no_prompt(&mut self, prompt: YesNoPrompt) -> anyhow::Result<()> {
        self.handle_dispatch(Dispatch::ShowKeymapLegend(KeymapLegendConfig {
            title: prompt.title.to_string(),
            keymaps: Keymaps::new(&[
                Keymap::new(
                    self.keyboard_layout_kind().get_yes_no_key(&Meaning::Yes__),
                    "Yes".to_string(),
                    *prompt.yes,
                ),
                Keymap::new(
                    self.keyboard_layout_kind().get_yes_no_key(&Meaning::No___),
                    "No".to_string(),
                    Dispatch::Null,
                ),
            ]),
        }))
    }

    fn delete_path(&mut self, path: &CanonicalizedPath) -> anyhow::Result<()> {
        if path.is_dir() {
            std::fs::remove_dir_all(path)?;
        } else {
            std::fs::remove_file(path)?;
        }
        self.layout.remove_suggestive_editor(path);
        self.layout.refresh_file_explorer(&self.context)?;
        Ok(())
    }

    fn move_file(&mut self, from: CanonicalizedPath, to: PathBuf) -> anyhow::Result<()> {
        use std::fs;
        self.add_path_parent(&to)?;
        fs::rename(from.clone(), to.clone())?;
        self.layout.refresh_file_explorer(&self.context)?;
        let to = to.try_into()?;

        self.context.rename_path_mark(&from, &to);

        self.reveal_path_in_explorer(&to)?;

        self.lsp_manager.send_message(
            from.clone(),
            FromEditor::WorkspaceDidRenameFiles {
                old: from.clone(),
                new: to,
            },
        )?;
        self.layout.remove_suggestive_editor(&from);
        Ok(())
    }

    fn copy_file(&mut self, from: CanonicalizedPath, to: PathBuf) -> anyhow::Result<()> {
        use std::fs;
        self.add_path_parent(&to)?;
        fs::copy(from.clone(), to.clone())?;
        self.layout.refresh_file_explorer(&self.context)?;
        let to = to.try_into()?;
        self.reveal_path_in_explorer(&to)?;
        self.lsp_manager.send_message(
            from.clone(),
            FromEditor::WorkspaceDidCreateFiles { file_path: to },
        )?;
        self.layout.remove_suggestive_editor(&from);
        Ok(())
    }

    fn add_path_parent(&self, path: &Path) -> anyhow::Result<()> {
        if let Some(new_dir) = path.parent() {
            std::fs::create_dir_all(new_dir)?;
        }
        Ok(())
    }

    fn add_path(&mut self, path: String) -> anyhow::Result<()> {
        if PathBuf::from(path.clone()).exists() {
            return Err(anyhow::anyhow!("The path \"{}\" already exists", path));
        };
        if path.ends_with(&std::path::MAIN_SEPARATOR.to_string()) {
            std::fs::create_dir_all(path.clone())?;
        } else {
            let path: PathBuf = path.clone().into();
            self.add_path_parent(&path)?;
            std::fs::File::create(&path)?;
        }
        self.layout.refresh_file_explorer(&self.context)?;
        let path: CanonicalizedPath = path.try_into()?;
        self.reveal_path_in_explorer(&path)?;
        self.lsp_manager.send_message(
            path.clone(),
            FromEditor::WorkspaceDidCreateFiles { file_path: path },
        )?;
        Ok(())
    }

    fn request_syntax_highlight(
        &self,
        component_id: ComponentId,
        batch_id: SyntaxHighlightRequestBatchId,
        language: Language,
        content: String,
    ) -> anyhow::Result<()> {
        if let Some(sender) = &self.syntax_highlight_request_sender {
            sender.send(SyntaxHighlightRequest {
                component_id,
                batch_id,
                language,
                source_code: content,
            })?;
        }
        Ok(())
    }

    #[cfg(test)]
    pub(crate) fn get_current_selected_texts(&self) -> Vec<String> {
        let _content = self.current_component().borrow().content();
        self.current_component()
            .borrow()
            .editor()
            .get_selected_texts()
    }

    #[cfg(test)]
    pub(crate) fn get_file_content(&self, path: &CanonicalizedPath) -> String {
        self.layout
            .get_existing_editor(path)
            .unwrap()
            .borrow()
            .content()
    }

    pub(crate) fn handle_dispatch_editor(
        &mut self,
        dispatch_editor: DispatchEditor,
    ) -> anyhow::Result<()> {
        self.handle_dispatch_editor_custom(dispatch_editor, self.current_component())
    }

    fn handle_dispatch_editor_custom(
        &mut self,
        dispatch_editor: DispatchEditor,
        component: Rc<RefCell<dyn Component>>,
    ) -> anyhow::Result<()> {
        // Call the component's handle_dispatch_editor method
        let dispatches = component
            .borrow_mut()
            .handle_dispatch_editor(&mut self.context, dispatch_editor.clone())?;

        self.handle_dispatches(dispatches)?;

        if self.is_running_as_embedded() {
            /*
            Note: we always send the latest selection set & selection mode to VS Code
              regardless of whether they actually changes after handling
              `dispatch_editor`. This is the simplest and most reliable way
              to ensure the updated selection set is sent to VS Code,
              rather than tracking all possible paths that lead to selection updates.
              We are sacrificing a little performance (by sending the same selection set to VS Code occasionally)
              in exchange for better code maintainability and behavioral correctness.
            */
            let other_dispatches = Dispatches::default()
                .append(component.borrow().editor().dispatch_selection_changed())
                .append(component.borrow().editor().dispatch_marks_changed())
                .append(
                    component
                        .borrow()
                        .editor()
                        .dispatch_selection_mode_changed(),
                )
                .append(Dispatch::ToHostApp(ToHostApp::ModeChanged));
            self.handle_dispatches(other_dispatches)?;
        };

        Ok(())
    }

    fn get_repo_git_hunks(&mut self, diff_mode: git::DiffMode) -> anyhow::Result<()> {
        let working_directory = self.working_directory.clone();
        let repo = git::GitRepo::try_from(&working_directory)?;
        let diffs = repo.diffs(diff_mode)?;
        self.set_quickfix_list_type(
            ResponseContext::default().set_description("Git Hunks"),
            QuickfixListType::Items(
                diffs
                    .into_iter()
                    .flat_map(|file_diff| {
                        file_diff
                            .hunks()
                            .iter()
                            .filter_map(|hunk| {
                                let buffer = Buffer::from_path(file_diff.path(), false).ok()?;
                                let line_range = hunk.line_range();
                                let location = Location {
                                    path: file_diff.path().clone(),
                                    range: buffer
                                        .line_range_to_char_index_range(line_range)
                                        .ok()?,
                                };
                                Some(QuickfixListItem::new(location, hunk.to_info(), None))
                            })
                            .collect_vec()
                    })
                    .collect_vec(),
            ),
        )
    }

    #[cfg(test)]
    fn set_global_title(&mut self, title: String) {
        self.global_title = Some(title)
    }

    pub(crate) fn get_current_file_path(&self) -> Option<CanonicalizedPath> {
        self.current_component().borrow().path()
    }

    fn set_global_mode(&mut self, mode: Option<GlobalMode>) {
        self.context.set_mode(mode);
    }

    #[cfg(test)]
    pub(crate) fn context(&self) -> &Context {
        &self.context
    }

    fn update_local_search_config(
        &mut self,
        update: LocalSearchConfigUpdate,
        scope: Scope,
        if_current_not_found: IfCurrentNotFound,
        run_search_after_config_updated: bool,
    ) -> Result<(), anyhow::Error> {
        self.context.update_local_search_config(update, scope);
        if run_search_after_config_updated {
            match scope {
                Scope::Local => self.local_search(if_current_not_found)?,
                Scope::Global => {
                    self.global_search()?;
                }
            }
        }

        Ok(())
    }

    fn update_global_search_config(
        &mut self,
        update: GlobalSearchConfigUpdate,
    ) -> anyhow::Result<()> {
        self.context.update_global_search_config(update)?;
        self.global_search()?;
        Ok(())
    }

    fn words(&self) -> Vec<DropdownItem> {
        self.current_component()
            .borrow()
            .editor()
            .buffer()
            .words()
            .into_iter()
            .map(|word| {
                DropdownItem::new(word.clone()).set_dispatches(Dispatches::one(Dispatch::ToEditor(
                    ReplaceCurrentSelectionWith(word),
                )))
            })
            .collect_vec()
    }

    fn cycle_marked_file(&mut self, direction: Direction) -> anyhow::Result<()> {
        if let Some(next_file_path) = {
            let file_paths = self.context.get_marked_files();
            self.get_current_file_path()
                .and_then(|current_file_path| {
                    if let Some(current_index) = file_paths
                        .iter()
                        .position(|path| path == &&current_file_path)
                    {
                        let next_index = match direction {
                            Direction::Start if current_index == 0 => file_paths.len() - 1,
                            Direction::Start => current_index - 1,
                            Direction::End if current_index == file_paths.len() - 1 => 0,
                            Direction::End => current_index + 1,
                        };
                        // We are doing defensive programming here
                        // to ensure that Ki editor never crashes
                        return file_paths.get(next_index);
                    }
                    None
                })
                .or_else(|| file_paths.first())
                .cloned()
        } {
            let next_file_path = next_file_path.clone();
            if let Err(err) = self.open_file(&next_file_path.clone(), BufferOwner::User, true, true)
            {
                // If the file failed to open, show the error.
                // The failure reasons might be:
                // - the file no longer exists
                // - the file is not a file
                //
                // In such cases we should remove it from the list of marked files,
                // and then cycle to the next file.
                //
                // The removal is necessary otherwise this file will become an
                // an obstacle that prevents cycle_mark_file from passing through.
                self.context.toggle_path_mark(next_file_path.clone());
                self.show_global_info(Info::new(
                    "Cycle marked file error".to_string(),
                    format!(
                        "The file mark {:?} is removed from the list as it cannot be opened due to the following error:\n\n{err:?}",
                        next_file_path
                            .try_display_relative_to(self.context.current_working_directory())
                    ),
                ));
                self.cycle_marked_file(direction)?;
            }
        }
        Ok(())
    }

    #[cfg(test)]
    pub(crate) fn get_current_component_content(&self) -> String {
        self.current_component().borrow().editor().content()
    }

    #[cfg(test)]
    pub(crate) fn get_buffer_contents_map(&self) -> BufferContentsMap {
        self.layout.get_buffer_contents_map()
    }

    fn handle_key_events(&mut self, key_events: Vec<event::KeyEvent>) -> anyhow::Result<()> {
        for key_event in key_events.into_iter() {
            self.handle_event(Event::Key(key_event.to_owned()))?;
        }
        Ok(())
    }

    pub(crate) fn handle_dispatch_suggestive_editor(
        &mut self,
        dispatch: DispatchSuggestiveEditor,
    ) -> anyhow::Result<()> {
        if let Some(component) = self.layout.get_component_by_kind(ComponentKind::Prompt) {
            let dispatches = component
                .borrow_mut()
                .as_any_mut()
                .downcast_mut::<Prompt>()
                .ok_or_else(|| anyhow::anyhow!("App::handle_dispatch_suggestive_editor Failed to downcast current component to Prompt"))?
                .handle_dispatch_suggestive_editor(
                    dispatch,
                )?;
            self.handle_dispatches(dispatches)
        } else if let Some(component) = self
            .layout
            .get_component_by_kind(ComponentKind::SuggestiveEditor)
        {
            let dispatches = component
                .borrow_mut()
                .as_any_mut()
                .downcast_mut::<SuggestiveEditor>()
                .ok_or_else(|| anyhow::anyhow!("App::handle_dispatch_suggestive_editor Failed to downcast current component to SuggestiveEditor"))?
                .handle_dispatch(
                    dispatch,
                )?;
            self.handle_dispatches(dispatches)
        } else {
            Err(anyhow::anyhow!(
                "The current component is neither Prompt or SuggestiveEditor, thus `App::handle_dispatch_suggestive_editor` does nothing."
            ))
        }
    }

    #[cfg(test)]
    pub(crate) fn completion_dropdown_is_open(&self) -> bool {
        self.layout.completion_dropdown_is_open()
    }

    pub(crate) fn current_completion_dropdown(&self) -> Option<Rc<RefCell<dyn Component>>> {
        self.layout.current_completion_dropdown()
    }

    #[cfg(test)]
    pub(crate) fn current_completion_dropdown_info(&self) -> Option<Rc<RefCell<dyn Component>>> {
        self.layout.current_completion_dropdown_info()
    }

    fn open_prompt(
        &mut self,
        prompt_config: PromptConfig,
        current_line: Option<String>,
    ) -> anyhow::Result<()> {
        if self.is_running_as_embedded() {
            self.open_prompt_embedded(prompt_config, current_line)
        } else {
            self.open_prompt_non_embedded(prompt_config, current_line)
        }
    }

    fn open_prompt_non_embedded(
        &mut self,
        prompt_config: PromptConfig,
        current_line: Option<String>,
    ) -> anyhow::Result<()> {
        if let Some(line) = current_line {
            self.context
                .push_history_prompt(prompt_config.prompt_history_key, line)
        }
        let key = prompt_config.prompt_history_key;
        let history = self.context.get_prompt_history(key);
        let (prompt, dispatches) = Prompt::new(prompt_config, history);

        self.layout.add_and_focus_prompt(
            ComponentKind::Prompt,
            Rc::new(RefCell::new(prompt)),
            &self.context,
        );
        self.handle_dispatches(dispatches)
    }

    fn open_prompt_embedded(
        &mut self,
        prompt_config: PromptConfig,
        current_line: Option<String>,
    ) -> anyhow::Result<()> {
        let key = prompt_config.prompt_history_key;

        let history = self.context.get_prompt_history(key);

        let items = prompt_config
            .items()
            .iter()
            .map(|item| ki_protocol_types::PromptItem {
                label: item.display(),
                details: item.info().map(|info| info.content()).cloned(),
            })
            .chain(
                history
                    .into_iter()
                    .map(|label| ki_protocol_types::PromptItem {
                        label,
                        details: None,
                    }),
            )
            .collect();

        if let Some(line) = current_line {
            self.context.push_history_prompt(key, line)
        }
        let title = prompt_config.title.clone();

        self.last_prompt_config = Some(prompt_config);

        self.integration_event_sender
            .emit_event(crate::integration_event::IntegrationEvent::PromptOpened { title, items });
        Ok(())
    }

    fn prompt_entered(&mut self, entry: String) -> anyhow::Result<()> {
        let Some(prompt_config) = self.last_prompt_config.take() else {
            return Ok(());
        };
        let dispatches = prompt_config.on_enter.to_dispatches(&entry)?;
        self.handle_dispatches(dispatches.append(Dispatch::PushPromptHistory {
            key: prompt_config.prompt_history_key,
            line: entry,
        }))
    }
    fn render_dropdown(
        &mut self,
        editor: Rc<RefCell<Editor>>,
        render: DropdownRender,
    ) -> Result<(), anyhow::Error> {
        let dispatches = editor
            .borrow_mut()
            .render_dropdown(&mut self.context, &render)?;
        editor.borrow_mut().set_title(render.title);

        match render.info {
            Some(info) => {
                self.layout.show_dropdown_info(info, &self.context)?;
            }
            _ => self.layout.hide_dropdown_info(),
        }
        self.handle_dispatches(dispatches)
    }

    #[cfg(test)]
    pub(crate) fn get_dropdown_infos_count(&self) -> usize {
        self.layout.get_dropdown_infos_count()
    }

    pub(crate) fn render_quickfix_list(
        &mut self,
        quickfix_list: QuickfixList,
    ) -> anyhow::Result<()> {
        let (editor, dispatches) = self
            .layout
            .show_quickfix_list(quickfix_list, &self.context)?;

        let editor = editor.borrow();
        let buffer = editor.buffer();
        if let Some(language) = buffer.language() {
            self.request_syntax_highlight(
                editor.id(),
                buffer.batch_id().clone(),
                language,
                buffer.content(),
            )?;
        };
        self.handle_dispatches(dispatches)
    }

    fn show_editor_info(&mut self, info: Info) -> anyhow::Result<()> {
        if self.is_running_as_embedded() {
            self.integration_event_sender
                .emit_event(IntegrationEvent::ShowInfo {
                    info: Some(info.display()),
                });
        }
        self.layout.show_editor_info(info, &self.context)?;
        Ok(())
    }

    #[cfg(test)]
    pub(crate) fn editor_info_contents(&self) -> Vec<String> {
        self.layout.editor_info_contents()
    }

    #[cfg(test)]
    pub(crate) fn global_info_contents(&self) -> Vec<String> {
        self.layout.global_info_contents()
    }

    fn reveal_path_in_explorer(&mut self, path: &CanonicalizedPath) -> anyhow::Result<()> {
        let dispatches = self.layout.reveal_path_in_explorer(path, &self.context)?;
        self.send_file_watcher_input(FileWatcherInput::SyncFileExplorerExpandedFolders(
            self.layout
                .file_explorer_expanded_folders()
                .into_iter()
                // Need to include the current working directory (cwd)
                // otherwise path modifications of files that are parked directly under the cwd
                // will not refresh the file explorer.
                .chain(Some(self.context.current_working_directory().clone()))
                .collect(),
        ));
        self.handle_dispatches(dispatches)
    }

    #[cfg(test)]
    pub(crate) fn file_explorer_content(&self) -> String {
        self.layout.file_explorer_content()
    }

    fn open_code_actions_prompt(
        &mut self,
        code_actions: Vec<crate::lsp::code_action::CodeAction>,
    ) -> anyhow::Result<()> {
        self.open_prompt(
            PromptConfig {
                on_enter: DispatchPrompt::Null,
                items: PromptItems::Precomputed(
                    code_actions
                        .into_iter()
                        .map(move |code_action| code_action.into())
                        .collect(),
                ),
                title: "Code Actions".to_string(),
                enter_selects_first_matching_item: true,
                leaves_current_line_empty: true,
                prompt_history_key: PromptHistoryKey::CodeAction,
                ..Default::default()
            },
            None,
        )?;
        Ok(())
    }

    fn close_current_window_and_focus_parent(&mut self) {
        self.layout.close_current_window_and_focus_parent();
        self.integration_event_sender
            .emit_event(IntegrationEvent::ShowInfo { info: None });
    }

    pub(crate) fn opened_files_count(&self) -> usize {
        self.layout.get_opened_files().len()
    }

    #[cfg(test)]
    pub(crate) fn global_info(&self) -> Option<String> {
        self.layout.global_info()
    }

    #[cfg(test)]
    pub(crate) fn get_component_by_kind(
        &self,
        kind: ComponentKind,
    ) -> Option<Rc<RefCell<dyn Component>>> {
        self.layout.get_component_by_kind(kind)
    }

    fn hide_editor_info(&mut self) {
        self.layout.hide_editor_info()
    }

    #[cfg(test)]
    pub(crate) fn components_order(&self) -> Vec<ComponentKind> {
        self.layout
            .components()
            .into_iter()
            .map(|c| c.kind())
            .collect_vec()
    }

    fn handle_signature_help(
        &mut self,
        signature_help: Option<crate::lsp::signature_help::SignatureHelp>,
    ) -> anyhow::Result<()> {
        if let Some(info) = signature_help.and_then(|s| s.into_info()) {
            if self.current_component().borrow().editor().mode
                == crate::components::editor::Mode::Insert
            {
                self.show_editor_info(info)?;
            }
        } else {
            self.hide_editor_info()
        }
        Ok(())
    }

    fn push_history_prompt(&mut self, key: PromptHistoryKey, line: String) {
        self.context.push_history_prompt(key, line)
    }

    fn open_theme_prompt(&mut self) -> anyhow::Result<()> {
        self.open_prompt(
            PromptConfig {
                on_enter: DispatchPrompt::Null,
                items: PromptItems::Precomputed(
                    crate::themes::theme_descriptor::all()
                        .into_iter()
                        .enumerate()
                        .map(|(index, theme_descriptor)| {
                            DropdownItem::new(theme_descriptor.name().to_string())
                                .set_rank(Some(Box::from([index].to_vec())))
                                .set_on_focused(Dispatches::one(Dispatch::SetThemeFromDescriptor(
                                    theme_descriptor.clone(),
                                )))
                                .set_dispatches(Dispatches::one(Dispatch::SetThemeFromDescriptor(
                                    theme_descriptor,
                                )))
                        })
                        .collect_vec(),
                ),
                title: "Theme".to_string(),
                enter_selects_first_matching_item: true,
                leaves_current_line_empty: true,
                on_cancelled: Some(Dispatches::one(Dispatch::SetTheme(
                    self.context.theme().clone(),
                ))),
                prompt_history_key: PromptHistoryKey::Theme,
                ..Default::default()
            },
            None,
        )
    }

    fn open_keyboard_layout_prompt(&mut self) -> anyhow::Result<()> {
        let embedded = self.context.is_running_as_embedded();
        self.open_prompt(
            PromptConfig {
                on_enter: if embedded {
                    DispatchPrompt::SetKeyboardLayoutKind
                } else {
                    DispatchPrompt::Null
                },
                items: PromptItems::Precomputed(
                    KeyboardLayoutKind::iter()
                        .map(|keyboard_layout| {
                            DropdownItem::new(keyboard_layout.display().to_string()).set_dispatches(
                                if embedded {
                                    Dispatches::default()
                                } else {
                                    Dispatches::one(Dispatch::SetKeyboardLayoutKind(
                                        keyboard_layout,
                                    ))
                                },
                            )
                        })
                        .collect_vec(),
                ),
                title: "Keyboard Layout".to_string(),
                enter_selects_first_matching_item: true,
                leaves_current_line_empty: true,
                prompt_history_key: PromptHistoryKey::KeyboardLayout,
                ..Default::default()
            },
            None,
        )
    }

    fn update_current_completion_item(
        &mut self,
        completion_item: CompletionItem,
    ) -> anyhow::Result<()> {
        self.handle_dispatch_suggestive_editor(
            DispatchSuggestiveEditor::UpdateCurrentCompletionItem(Box::new(completion_item)),
        )
    }

    #[cfg(test)]
    pub(crate) fn lsp_request_sent(&self, from_editor: &FromEditor) -> bool {
        self.lsp_manager.lsp_request_sent(from_editor)
    }

    fn open_pipe_to_shell_prompt(&mut self) -> anyhow::Result<()> {
        self.open_prompt(
            PromptConfig {
                title: "Pipe to shell".to_string(),
                on_enter: DispatchPrompt::PipeToShell,
                leaves_current_line_empty: true,
                prompt_history_key: PromptHistoryKey::PipeToShell,
                ..Default::default()
            },
            None,
        )
    }

    fn use_last_non_contiguous_selection_mode(
        &mut self,
        if_current_not_found: IfCurrentNotFound,
    ) -> anyhow::Result<()> {
        if let Some(selection_mode) = self.context.last_non_contiguous_selection_mode() {
            match selection_mode {
                Either::Left(selection_mode) => self.handle_dispatch_editor(
                    DispatchEditor::SetSelectionMode(if_current_not_found, selection_mode.clone()),
                )?,
                Either::Right(global_mode) => self.handle_dispatches(Dispatches::new(
                    [
                        Dispatch::SetGlobalMode(Some(global_mode.clone())),
                        Dispatch::ToEditor(MoveSelection(match if_current_not_found {
                            IfCurrentNotFound::LookForward => Movement::Right,
                            IfCurrentNotFound::LookBackward => Movement::Left,
                        })),
                    ]
                    .to_vec(),
                ))?,
            }
        }
        Ok(())
    }

    fn open_filter_selections_prompt(&mut self, maintain: bool) -> anyhow::Result<()> {
        let config = self.context.local_search_config(Scope::Local);
        let mode = config.mode;
        self.open_prompt(
            PromptConfig {
                title: format!(
                    "{} selections matching search ({})",
                    if maintain { "Maintain" } else { "Remove" },
                    mode.display()
                ),
                on_enter: DispatchPrompt::FilterSelectionMatchingSearch { maintain },
                leaves_current_line_empty: true,
                prompt_history_key: PromptHistoryKey::FilterSelectionsMatchingSearch { maintain },
                ..Default::default()
            },
            None,
        )
    }

    fn navigate_back(&mut self) -> anyhow::Result<()> {
        while let Some(location) = self.context.location_previous() {
            if location.path.exists() {
                self.push_current_location_into_navigation_history(false);
                self.go_to_location(&location, false)?;
                return Ok(());
            }
        }
        Ok(())
    }

    fn navigate_forward(&mut self) -> anyhow::Result<()> {
        while let Some(location) = self.context.location_next() {
            if location.path.exists() {
                self.push_current_location_into_navigation_history(true);
                self.go_to_location(&location, false)?
            }
        }
        Ok(())
    }

    fn push_current_location_into_navigation_history(&mut self, backward: bool) {
        // TODO: should include scroll offset as well
        // so that when the user navigates back, it really feels the same
        if let Some(path) = self.current_component().borrow().editor().path() {
            let range = self
                .current_component()
                .borrow()
                .editor()
                .current_selection_range();
            let location = Location { path, range };
            self.context.push_location_history(location, backward)
        }
    }

    fn toggle_file_mark(&mut self) -> anyhow::Result<()> {
        if let Some(path) = self.get_current_file_path() {
            if let Some(new_path) = self.context.toggle_path_mark(path).cloned() {
                self.open_file(&new_path, BufferOwner::User, true, true)?;
            }
        }
        Ok(())
    }

    fn mode_changed(&self) {
        // This dispatch is handled by the VSCode integration to send mode change notifications
        // No action needed here as the mode has already been changed in the editor

        // Get the current component and its mode
        let component = self.current_component();
        let component_ref = component.borrow();
        let editor = component_ref.editor();
        // Emit an integration event for the mode change
        self.integration_event_sender.emit_event(
            crate::integration_event::IntegrationEvent::ModeChanged {
                component_id: editor.id(),
                mode: editor.mode.clone(),
            },
        );
    }

    fn selection_changed(
        &self,
        component_id: ComponentId,
        selections: Vec<crate::selection::Selection>,
    ) {
        // Convert component_id to usize for integration event
        self.integration_event_sender.emit_event(
            crate::integration_event::IntegrationEvent::SelectionChanged {
                component_id,
                selections: selections.clone(),
            },
        );
    }

    fn jumps_changed(&self, component_id: ComponentId, jumps: Vec<(char, CharIndex)>) {
        self.integration_event_sender.emit_event(
            crate::integration_event::IntegrationEvent::JumpsChanged {
                component_id,
                jumps,
            },
        );
    }

    fn marks_updated(
        &self,
        component_id: ComponentId,
        marks: Vec<crate::char_index_range::CharIndexRange>,
    ) {
        self.integration_event_sender.emit_event(
            crate::integration_event::IntegrationEvent::MarksChanged {
                component_id,
                marks,
            },
        );
    }

    fn selection_mode_changed(&self, selection_mode: SelectionMode) {
        // This dispatch is handled by the VSCode integration to send mode change notifications
        // No action needed here as the mode has already been changed in the editor

        // Get the current component and its mode
        let component = self.current_component();
        let component_ref = component.borrow();
        let editor = component_ref.editor();
        // Emit an integration event for the mode change
        self.integration_event_sender.emit_event(
            crate::integration_event::IntegrationEvent::SelectionModeChanged {
                component_id: editor.id(),
                selection_mode,
            },
        );
    }

    fn keyboard_layout_changed(&self) {
        self.integration_event_sender.emit_event(
            crate::integration_event::IntegrationEvent::KeyboardLayoutChanged(
                self.context.keyboard_layout_kind().display(),
            ),
        );
    }

    fn is_running_as_embedded(&self) -> bool {
        self.context.is_running_as_embedded()
    }

    pub(crate) fn take_queued_events(&mut self) -> Vec<Event> {
        std::mem::take(&mut self.queued_events)
    }

    fn handle_targeted_event(
        &mut self,
        event: Event,
        path: Option<CanonicalizedPath>,
        content_hash: u32,
    ) -> anyhow::Result<()> {
        // If the current component kind is a not a SuggestiveEditor, we handle the event directly
        if self.layout.get_current_component_kind() != Some(ComponentKind::SuggestiveEditor) {
            self.handle_event(event)?;
            Ok(())
        } else if let Some(path) = path {
            let component = self.open_file(&path, BufferOwner::User, false, true)?;

            // Compare the checksum of of the content of the buffer in Ki with that of the host application (e.g. VS Code)
            // This step is necessary to detect unsynchronized buffer
            if content_hash != crc32fast::hash(component.borrow().content().as_bytes()) {
                // If the buffer is desync, request the latest content
                // before handling this event
                self.integration_event_sender
                    .emit_event(IntegrationEvent::SyncBufferRequest { path });

                // Suspend this event until the buffer content is synced
                self.queued_events.push(event);

                return Ok(());
            }

            let dispatches = component
                .borrow_mut()
                .handle_event(&self.context, event.clone())?;
            self.handle_dispatches(dispatches)
        } else {
            // If no path is provided, handle the event for the current component
            self.handle_event(event)?;
            Ok(())
        }
    }

    fn handle_to_host_app(&mut self, to_host_app: ToHostApp) -> anyhow::Result<()> {
        match to_host_app {
            ToHostApp::BufferEditTransaction { path, edits } => {
                // Emit an integration event for the buffer change
                self.integration_event_sender.emit_event(
                    crate::integration_event::IntegrationEvent::BufferChanged {
                        path: path.clone(),
                        edits: edits.clone(),
                    },
                );
            }
            ToHostApp::ModeChanged => self.mode_changed(),
            ToHostApp::SelectionModeChanged(selection_mode) => {
                self.selection_mode_changed(selection_mode)
            }
            ToHostApp::SelectionChanged {
                component_id,
                selections,
            } => self.selection_changed(component_id, selections),
            ToHostApp::JumpsChanged {
                component_id,
                jumps,
            } => self.jumps_changed(component_id, jumps),
            ToHostApp::PromptEntered(entry) => self.prompt_entered(entry)?,
            ToHostApp::MarksChanged(component_id, marks) => self.marks_updated(component_id, marks),
        }
        Ok(())
    }

    fn handle_from_host_app(&mut self, from_host_app: FromHostApp) -> anyhow::Result<()> {
        match from_host_app {
            FromHostApp::TargetedEvent {
                event,
                path,
                content_hash,
            } => self.handle_targeted_event(event, path, content_hash)?,
        }
        Ok(())
    }

    fn open_search_prompt_with_prior_change(
        &mut self,
        scope: Scope,
        if_current_not_found: IfCurrentNotFound,
        prior_change: Option<PriorChange>,
    ) -> anyhow::Result<()> {
        self.current_component()
            .borrow_mut()
            .editor_mut()
            .handle_prior_change(prior_change);
        self.open_search_prompt(scope, if_current_not_found, None)?;
        Ok(())
    }

    #[cfg(test)]
    pub(crate) fn lsp_server_initialized_args(
        &self,
    ) -> Option<(LanguageId, Vec<CanonicalizedPath>)> {
        self.lsp_manager.lsp_server_initialized_args()
    }

    fn handle_nucleo_debounced(&mut self) -> Result<(), anyhow::Error> {
        let dispatches = {
            let component = self.layout.get_current_component();
            let mut component_mut = component.borrow_mut();
            let Some(prompt) = component_mut.as_any_mut().downcast_mut::<Prompt>() else {
                return Ok(());
            };

            let viewport_height: u32 = self
                .current_completion_dropdown()
                .map(|component| component.borrow().rectangle().height)
                .unwrap_or(10)
                .into();

            prompt.handle_nucleo_updated(viewport_height)
        };
        self.handle_dispatches(dispatches)
    }

    fn handle_dropdown_filter_updated(&mut self, filter: String) -> anyhow::Result<()> {
        {
            let component = self.layout.get_current_component();
            let mut component_mut = component.borrow_mut();
            let Some(prompt) = component_mut.as_any_mut().downcast_mut::<Prompt>() else {
                return Ok(());
            };
            prompt.reparse_pattern(&filter);
        }
        self.handle_nucleo_debounced()
    }

    #[cfg(test)]
    fn set_system_clipboard_html(&self, html: &str, alt_text: &str) -> anyhow::Result<()> {
        Ok(arboard::Clipboard::new()?.set_html(html, Some(alt_text))?)
    }

    fn restore_session(&mut self) {
        // This condition is necessary, because user might have opened a file by passing
        // a path argument to the Ki CLI
        if self.opened_files_count() == 0 {
            // Try to go to a marked file, if there are loaded marked file from the persistence
            let _ = self.cycle_marked_file(Direction::End);
        }
    }

    fn add_quickfix_list_entries(&mut self, matches: Vec<Match>) -> anyhow::Result<()> {
        let go_to_quickfix_item = self.context.quickfix_list_items().is_empty();

        self.context.extend_quickfix_list_items(
            matches
                .into_iter()
                .map(|m| QuickfixListItem::new(m.location, None, Some(m.line)))
                .collect_vec(),
        );

        let quickfix_list = self.get_quickfix_list();
        if let Some(quickfix_list) = quickfix_list {
            self.render_quickfix_list(quickfix_list)?;
        }
        if go_to_quickfix_item {
            self.goto_quickfix_list_item(Movement::Current(IfCurrentNotFound::LookForward))?;
        }
        Ok(())
    }

    fn handle_applied_edits(&mut self, path: CanonicalizedPath, edits: Vec<Edit>) {
        self.context.handle_applied_edits(path, edits)
    }

    #[cfg(test)]
    pub(crate) fn wait_for_app_message(
        &mut self,
        app_message_matcher: &lazy_regex::Lazy<regex::Regex>,
        timeout: Option<Duration>,
    ) -> anyhow::Result<()> {
        use std::time::Instant;

        let start_time = Instant::now();
        let timeout = timeout.unwrap_or_else(|| Duration::from_secs(5));
        while (Instant::now() - start_time) < timeout {
            if let Ok(app_message) = self.receiver.try_recv() {
                let string = format!("{app_message:?}");
                self.process_message(app_message)?;
                if app_message_matcher.is_match(&string) {
                    return Ok(());
                }
            }
        }
        Err(anyhow::anyhow!(
            "No app message matching {} is received after {:?}.",
            app_message_matcher.as_str(),
            timeout,
        ))
    }

    #[cfg(test)]
    pub(crate) fn expect_app_message_not_received(
        &mut self,
        regex: &&'static lazy_regex::Lazy<regex::Regex>,
        timeout: &Duration,
    ) -> anyhow::Result<()> {
        use std::time::Instant;

        let start_time = Instant::now();
        while &(Instant::now() - start_time) < timeout {
            if let Ok(app_message) = self.receiver.try_recv() {
                let string = format!("{app_message:?}");
                self.process_message(app_message)?;
                if regex.is_match(&string) {
                    return Err(anyhow::anyhow!(
                    "Expected no app message matching {} is received within {timeout:?}, but got {string:?}",
                    regex.as_str(),
                ));
                }
            }
        }
        Ok(())
    }

    fn get_diff(before: &str, after: &str) -> String {
        let input = imara_diff::InternedInput::new(before, after);
        let mut diff = imara_diff::Diff::compute(imara_diff::Algorithm::Histogram, &input);
        diff.postprocess_lines(&input);

        diff.unified_diff(
            &imara_diff::BasicLineDiffPrinter(&input.interner),
            imara_diff::UnifiedDiffConfig::default(),
            &input,
        )
        .to_string()
    }

    fn show_buffer_save_conflict_prompt(
        &mut self,
        path: &CanonicalizedPath,
        content_editor: String,
        content_filesystem: String,
    ) -> anyhow::Result<()> {
        self.open_prompt(
            PromptConfig {
                on_enter: DispatchPrompt::Null,
                items: PromptItems::Precomputed(
                    [
                        DropdownItem::new("Force Save".to_string())
                            .set_dispatches(Dispatches::one(Dispatch::ToEditor(
                                DispatchEditor::ForceSave,
                            )))
                            .set_info(Some(Info::new(
                                "Diff to be applied".to_string(),
                                Self::get_diff(&content_filesystem, &content_editor),
                            ))),
                        DropdownItem::new("Force Reload".to_string())
                            .set_dispatches(Dispatches::one(Dispatch::ToEditor(
                                DispatchEditor::ReloadFile { force: true },
                            )))
                            .set_info(Some(Info::new(
                                "Diff to be applied".to_string(),
                                Self::get_diff(&content_editor, &content_filesystem),
                            ))),
                        DropdownItem::new("Merge".to_string())
                            .set_dispatches(Dispatches::one(Dispatch::ToEditor(
                                DispatchEditor::MergeContent {
                                    content_filesystem,
                                    content_editor,
                                    path: path.clone(),
                                },
                            )))
                            .set_info(Some(Info::new(
                                "Info".to_string(),
                                "Perform a 3-way merge where:

- ours     = content of file in the Editor
- theirs   = content of file in the Filesystem
- original = content of file in the latest Git commit

Conflict markers will be injected in areas that cannot be merged gracefully."
                                    .to_string(),
                            ))),
                    ]
                    .into_iter()
                    .collect(),
                ),
                title: format!(
                    "Failed to save {}: The content of the file is newer.",
                    path.try_display_relative_to(self.context.current_working_directory())
                ),
                enter_selects_first_matching_item: true,
                leaves_current_line_empty: true,
                prompt_history_key: PromptHistoryKey::ResolveBufferSaveConflict,
                ..Default::default()
            },
            None,
        )
    }

    fn handle_file_watcher_event(&mut self, event: FileWatcherEvent) -> anyhow::Result<()> {
        log::info!("Received file watcher event: {event:?}");
        match event {
            FileWatcherEvent::ContentModified(path) => {
                if path.is_file()
                    && self
                        .layout
                        .get_opened_files()
                        .iter()
                        .any(|opened_file| &path == opened_file)
                {
                    let component = self.open_file(&path, BufferOwner::User, false, false)?;
                    self.handle_dispatch_editor_custom(
                        DispatchEditor::ReloadFile { force: false },
                        component,
                    )?;
                }
            }
            FileWatcherEvent::PathCreated
            | FileWatcherEvent::PathRemoved(_)
            | FileWatcherEvent::PathRenamed(_) => {
                self.layout.refresh_file_explorer(&self.context)?;
            }
        }
        Ok(())
    }

<<<<<<< HEAD
    fn handle_leader_action(&mut self, leader_action: LeaderAction) -> anyhow::Result<()> {
        let leader_context = LeaderContext {
            path: self.get_current_file_path(),
            primary_selection_line_index: self
                .current_component()
                .borrow()
                .get_cursor_position()
                .map(|position| position.line)
                .unwrap_or_default(),
            primary_selection_content: self
                .current_component()
                .borrow()
                .editor()
                .primary_selection()
                .unwrap_or_default(),
            current_working_directory: self.context.current_working_directory().clone(),
        };
        match leader_action {
            LeaderAction::DoNothing => {}
            LeaderAction::RunCommand(command, args) => {
                let args = args
                    .iter()
                    .map(|arg| arg.to_string(&leader_context))
                    .collect_vec();
                let output = std::process::Command::new(command).args(&args).spawn()?;
                // self.show_global_info(Info::new( format!("{command} {}", args.join(" ")), format!( "[STATUS]:\n{:?}\n\n[STDOUT]:\n{}\n\n[STDERR]:\n{}\n\n", output.status, String::from_utf8_lossy(&output.stdout).trim(), String::from_utf8_lossy(&output.stderr).trim() ), ))
            }
            LeaderAction::Macro(key_events) => self.handle_key_events(key_events)?,
=======
    fn send_file_watcher_input(&self, input: FileWatcherInput) {
        if let Some(sender) = self.file_watcher_input_sender.as_ref() {
            if let Err(error) = sender.send(input) {
                log::error!("[App::send_file_watcher_input] error = {error:?}")
            }
        }
    }

    fn open_workspace_symbols_prompt(&mut self) -> anyhow::Result<()> {
        if self.is_running_as_embedded() {
            self.send_integration_event(IntegrationEvent::RequestLspWorkspaceSymbols);
            return Ok(());
        }

        let Some(path) = self.current_component().borrow().path() else {
            return Ok(());
        };
        self.open_prompt(
            PromptConfig {
                title: "Workspace Symbol".to_string(),
                on_change: Some(PromptOnChangeDispatch::RequestWorkspaceSymbol(path)),
                items: PromptItems::BackgroundTask {
                    task: PromptItemsBackgroundTask::HandledByMainEventLoop,
                    on_nucleo_tick_debounced: {
                        let sender = self.sender.clone();
                        Callback::new(Arc::new(move |_| {
                            let _ = sender.send(AppMessage::NucleoTickDebounced);
                        }))
                    },
                },
                enter_selects_first_matching_item: true,
                leaves_current_line_empty: true,
                prompt_history_key: PromptHistoryKey::WorkspaceSymbol,
                ..Default::default()
            },
            None,
        )
    }

    fn handle_workspace_symbols(&self, symbols: Symbols) -> Result<(), anyhow::Error> {
        {
            let component = self.layout.get_current_component();
            let mut component_mut = component.borrow_mut();
            let Some(prompt) = component_mut.as_any_mut().downcast_mut::<Prompt>() else {
                return Ok(());
            };
            prompt.clear_and_update_matcher_items(
                symbols
                    .symbols
                    .clone()
                    .into_iter()
                    .map(|symbol| symbol.into())
                    .collect_vec(),
            );
>>>>>>> 5e99e543
        }
        Ok(())
    }
}

#[derive(Debug, Clone, Copy, Default, PartialEq, Eq)]
pub(crate) struct Dimension {
    pub(crate) height: u16,
    pub(crate) width: u16,
}

impl Dimension {
    #[cfg(test)]
    pub(crate) fn area(&self) -> usize {
        self.height as usize * self.width as usize
    }

    #[cfg(test)]
    pub(crate) fn positions(&self) -> std::collections::HashSet<Position> {
        (0..self.height as usize)
            .flat_map(|line| (0..self.width as usize).map(move |column| Position { column, line }))
            .collect()
    }

    fn decrement_height(&self, global_title_bar_height: u16) -> Dimension {
        Dimension {
            height: self.height.saturating_sub(global_title_bar_height),
            width: self.width,
        }
    }
}

#[must_use]
#[derive(Clone, Debug, PartialEq, Default)]
pub(crate) struct Dispatches(Vec<Dispatch>);
impl From<Vec<Dispatch>> for Dispatches {
    fn from(value: Vec<Dispatch>) -> Self {
        Self(value)
    }
}
impl Dispatches {
    pub(crate) fn into_vec(self) -> Vec<Dispatch> {
        self.0
    }

    pub(crate) fn new(dispatches: Vec<Dispatch>) -> Dispatches {
        Dispatches(dispatches)
    }

    pub(crate) fn chain(self, other: Dispatches) -> Dispatches {
        self.0.into_iter().chain(other.0).collect_vec().into()
    }

    pub(crate) fn append(self, other: Dispatch) -> Dispatches {
        self.0.into_iter().chain(Some(other)).collect_vec().into()
    }

    pub(crate) fn append_some(self, dispatch: Option<Dispatch>) -> Dispatches {
        if let Some(dispatch) = dispatch {
            self.append(dispatch)
        } else {
            self
        }
    }

    pub(crate) fn one(edit: Dispatch) -> Dispatches {
        Dispatches(vec![edit])
    }

    pub(crate) fn empty() -> Dispatches {
        Dispatches(Default::default())
    }
}

#[must_use]
#[derive(Clone, Debug, PartialEq, NamedVariant)]
/// Dispatch are for child component to request action from the root node
pub(crate) enum Dispatch {
    SetTheme(crate::themes::Theme),
    SetThemeFromDescriptor(crate::themes::theme_descriptor::ThemeDescriptor),
    CloseCurrentWindow,
    OpenFilePicker(FilePickerKind),
    OpenSearchPrompt {
        scope: Scope,
        if_current_not_found: IfCurrentNotFound,
    },
    OpenSearchPromptWithPriorChange {
        scope: Scope,
        if_current_not_found: IfCurrentNotFound,
        prior_change: Option<PriorChange>,
    },
    OpenFile {
        path: CanonicalizedPath,
        owner: BufferOwner,
        focus: bool,
    },
    OpenFileFromPathBuf {
        path: PathBuf,
        owner: BufferOwner,
        focus: bool,
    },
    RequestCompletion,
    RequestSignatureHelp,
    RequestHover,
    RequestDefinitions(Scope),
    RequestDeclarations(Scope),
    RequestImplementations(Scope),
    RequestTypeDefinitions(Scope),
    RequestReferences {
        scope: Scope,
        include_declaration: bool,
    },
    PrepareRename,
    RequestCodeAction {
        diagnostics: Vec<lsp_types::Diagnostic>,
    },
    RenameSymbol {
        new_name: String,
    },
    DocumentDidChange {
        component_id: ComponentId,
        batch_id: SyntaxHighlightRequestBatchId,
        path: Option<CanonicalizedPath>,
        content: String,
        language: Option<Language>,
    },
    DocumentDidSave {
        path: CanonicalizedPath,
    },
    SetQuickfixList(QuickfixListType),
    GotoQuickfixListItem(Movement),
    ApplyWorkspaceEdit(WorkspaceEdit),
    ShowKeymapLegend(KeymapLegendConfig),
    RemainOnlyCurrentComponent,

    #[cfg(test)]
    /// Used for testing
    Custom(String),
    ToEditor(DispatchEditor),
    RequestDocumentSymbols,
    GotoLocation(Location),
    OpenMoveToIndexPrompt(Option<PriorChange>),
    QuitAll,
    SaveQuitAll,
    RevealInExplorer(CanonicalizedPath),
    OpenMoveFilePrompt,
    OpenDuplicateFilePrompt,
    OpenAddPathPrompt,
    DeletePath(CanonicalizedPath),
    Null,
    MoveFile {
        from: CanonicalizedPath,
        to: PathBuf,
    },
    CopyFile {
        from: CanonicalizedPath,
        to: PathBuf,
    },
    AddPath(String),
    RefreshFileExplorer,
    SetClipboardContent {
        copied_texts: CopiedTexts,
    },
    SetGlobalMode(Option<GlobalMode>),
    #[cfg(test)]
    HandleKeyEvent(event::KeyEvent),
    #[cfg(test)]
    HandleKeyEvents(Vec<event::KeyEvent>),
    GetRepoGitHunks(git::DiffMode),
    SaveAll,
    #[cfg(test)]
    TerminalDimensionChanged(Dimension),
    #[cfg(test)]
    SetGlobalTitle(String),
    LspExecuteCommand {
        command: crate::lsp::code_action::Command,
    },
    UpdateLocalSearchConfig {
        update: LocalSearchConfigUpdate,
        scope: Scope,
        if_current_not_found: IfCurrentNotFound,
        run_search_after_config_updated: bool,
    },
    UpdateGlobalSearchConfig {
        update: GlobalSearchConfigUpdate,
    },
    Replace {
        scope: Scope,
    },
    #[cfg(test)]
    HandleLspNotification(LspNotification),
    CloseDropdown,
    RenderDropdown {
        render: DropdownRender,
    },
    #[cfg(test)]
    OpenPrompt {
        config: PromptConfig,
        current_line: Option<String>,
    },
    ShowEditorInfo(Info),
    ReceiveCodeActions(Vec<crate::lsp::code_action::CodeAction>),
    OtherWindow,
    CloseCurrentWindowAndFocusParent,
    CloseEditorInfo,
    CloseGlobalInfo,
    CycleMarkedFile(Direction),
    PushPromptHistory {
        key: PromptHistoryKey,
        line: String,
    },
    OpenThemePrompt,
    ResolveCompletionItem(lsp_types::CompletionItem),
    OpenPipeToShellPrompt,
    SetLastNonContiguousSelectionMode(Either<SelectionMode, GlobalMode>),
    UseLastNonContiguousSelectionMode(IfCurrentNotFound),
    SetLastActionDescription {
        long_description: String,
        short_description: Option<String>,
    },
    OpenFilterSelectionsPrompt {
        maintain: bool,
    },
    MoveToCompletionItem(Direction),
    OpenDeleteFilePrompt,
    SelectCompletionItem,
    SetKeyboardLayoutKind(KeyboardLayoutKind),
    OpenKeyboardLayoutPrompt,
    NavigateForward,
    NavigateBack,
    ToggleFileMark,
    Suspend,

    ToHostApp(ToHostApp),
    FromHostApp(FromHostApp),
    OpenSurroundXmlPrompt,
    OpenSearchPromptWithCurrentSelection {
        scope: Scope,
        prior_change: Option<PriorChange>,
    },
    ShowGlobalInfo(Info),
    DropdownFilterUpdated(String),
    #[cfg(test)]
    SetSystemClipboardHtml {
        html: &'static str,
        alt_text: &'static str,
    },
    AddQuickfixListEntries(Vec<Match>),
    AppliedEdits {
        edits: Vec<Edit>,
        path: CanonicalizedPath,
    },
<<<<<<< HEAD
    HandleLeaderAction(LeaderAction),
=======
    ShowBufferSaveConflictPrompt {
        path: CanonicalizedPath,
        content_filesystem: String,
        content_editor: String,
    },
    RequestWorkspaceSymbols {
        query: String,
        path: CanonicalizedPath,
    },
    OpenWorkspaceSymbolsPrompt,
>>>>>>> 5e99e543
}

/// Used to send notify host app about changes
#[derive(Clone, Debug, PartialEq, Eq)]
pub(crate) enum ToHostApp {
    BufferEditTransaction {
        path: CanonicalizedPath,
        edits: Vec<ki_protocol_types::DiffEdit>,
    },
    ModeChanged,
    SelectionChanged {
        component_id: crate::components::component::ComponentId,
        selections: Vec<crate::selection::Selection>,
    },
    JumpsChanged {
        component_id: crate::components::component::ComponentId,
        jumps: Vec<(char, CharIndex)>,
    },
    SelectionModeChanged(SelectionMode),
    PromptEntered(String),
    MarksChanged(ComponentId, Vec<crate::char_index_range::CharIndexRange>),
}

#[derive(Clone, Debug, PartialEq, Eq)]
pub(crate) enum FromHostApp {
    TargetedEvent {
        event: Event,
        path: Option<CanonicalizedPath>,
        content_hash: u32,
    },
}

#[derive(Clone, Debug, PartialEq, Eq)]
pub(crate) enum GlobalSearchConfigUpdate {
    Config(GlobalSearchConfig),
}

#[derive(Clone, Debug, PartialEq, Eq)]
pub(crate) enum LocalSearchConfigUpdate {
    #[cfg(test)]
    Mode(LocalSearchConfigMode),
    #[cfg(test)]
    Replacement(String),
    #[cfg(test)]
    Search(String),
    Config(crate::context::LocalSearchConfig),
}

#[derive(Clone, Debug, PartialEq)]
pub(crate) struct YesNoPrompt {
    pub(crate) title: String,
    pub(crate) yes: Box<Dispatch>,
}

#[derive(Clone, Debug, PartialEq, Eq)]
pub(crate) enum FilePickerKind {
    NonGitIgnored,
    GitStatus(git::DiffMode),
    Opened,
}
impl FilePickerKind {
    pub(crate) fn display(&self) -> String {
        match self {
            FilePickerKind::NonGitIgnored => "Not Git Ignored".to_string(),
            FilePickerKind::GitStatus(diff_mode) => format!("Git Status ({})", diff_mode.display()),
            FilePickerKind::Opened => "Opened".to_string(),
        }
    }
}

#[derive(Debug, Clone, PartialEq, Eq)]
pub(crate) struct RequestParams {
    pub(crate) path: CanonicalizedPath,
    pub(crate) position: Position,
    pub(crate) context: ResponseContext,
}
impl RequestParams {
    pub(crate) fn set_kind(self, scope: Option<Scope>) -> Self {
        Self {
            context: ResponseContext {
                scope,
                ..self.context
            },
            ..self
        }
    }

    pub(crate) fn set_description(self, description: &str) -> Self {
        Self {
            context: ResponseContext {
                description: Some(description.to_string()),
                ..self.context
            },
            ..self
        }
    }
}

#[derive(Clone, Debug, Hash, PartialEq, Eq, Copy)]
pub(crate) enum Scope {
    Local,
    Global,
}

#[derive(Debug)]
pub(crate) enum AppMessage {
    LspNotification(Box<LspNotification>),
    Event(Event),
    QuitAll,
    SyntaxHighlightResponse {
        component_id: ComponentId,
        batch_id: SyntaxHighlightRequestBatchId,
        highlighted_spans: HighlightedSpans,
    },
    // New variant for external dispatches
    ExternalDispatch(Box<Dispatch>),
    NucleoTickDebounced,
    FileWatcherEvent(FileWatcherEvent),
}

#[derive(Clone, Debug, PartialEq, Eq)]
pub(crate) enum DispatchPrompt {
    MoveSelectionByIndex,
    RenameSymbol,
    UpdateLocalSearchConfigSearch {
        scope: Scope,
        if_current_not_found: IfCurrentNotFound,
        run_search_after_config_updated: bool,
    },
    AddPath,
    MovePath {
        from: CanonicalizedPath,
    },
    CopyFile {
        from: CanonicalizedPath,
    },
    Null,
    // TODO: remove the following variants
    // Because the following action already embeds dispatches
    SelectSymbol {
        symbols: Symbols,
    },
    OpenFile {
        working_directory: CanonicalizedPath,
    },
    #[cfg(test)]
    SetContent,
    PipeToShell,
    FilterSelectionMatchingSearch {
        maintain: bool,
    },
    SetKeyboardLayoutKind,
    SurroundXmlTag,
}

impl Default for DispatchPrompt {
    fn default() -> Self {
        Self::Null
    }
}

impl DispatchPrompt {
    pub(crate) fn to_dispatches(&self, text: &str) -> anyhow::Result<Dispatches> {
        match self.clone() {
            DispatchPrompt::MoveSelectionByIndex => {
                let index = text.parse::<usize>()?.saturating_sub(1);
                Ok(Dispatches::new(
                    [Dispatch::ToEditor(MoveSelection(Movement::Index(index)))].to_vec(),
                ))
            }
            DispatchPrompt::RenameSymbol => Ok(Dispatches::new(vec![Dispatch::RenameSymbol {
                new_name: text.to_string(),
            }])),
            DispatchPrompt::UpdateLocalSearchConfigSearch {
                scope,
                if_current_not_found,
                run_search_after_config_updated,
            } => {
                let dispatch = match parse_search_config(text) {
                    Ok(search_config) => match scope {
                        Scope::Local => Dispatch::UpdateLocalSearchConfig {
                            update: LocalSearchConfigUpdate::Config(search_config.local_config),
                            scope,
                            if_current_not_found,
                            run_search_after_config_updated,
                        },
                        Scope::Global => Dispatch::UpdateGlobalSearchConfig {
                            update: GlobalSearchConfigUpdate::Config(search_config),
                        },
                    },
                    Err(error) => Dispatch::ShowEditorInfo(Info::new(
                        "Error".to_string(),
                        format!("{error:?}"),
                    )),
                };
                Ok(Dispatches::one(dispatch))
            }
            DispatchPrompt::AddPath => {
                Ok(Dispatches::new([Dispatch::AddPath(text.into())].to_vec()))
            }
            DispatchPrompt::MovePath { from } => Ok(Dispatches::new(
                [Dispatch::MoveFile {
                    from,
                    to: text.into(),
                }]
                .to_vec(),
            )),
            DispatchPrompt::CopyFile { from } => Ok(Dispatches::new(
                [Dispatch::CopyFile {
                    from,
                    to: text.into(),
                }]
                .to_vec(),
            )),
            DispatchPrompt::SelectSymbol { symbols } => {
                // TODO: make Prompt generic over the item type,
                // so that we don't have to do this,
                // i.e. we can just return the symbol directly,
                // instead of having to find it again.
                if let Some(symbol) = symbols
                    .symbols
                    .iter()
                    .find(|symbol| text == symbol.display())
                {
                    Ok(Dispatches::new(vec![Dispatch::GotoLocation(
                        symbol.location.clone(),
                    )]))
                } else {
                    Ok(Dispatches::new(vec![]))
                }
            }
            DispatchPrompt::OpenFile { working_directory } => {
                let path = working_directory.join(text)?;
                Ok(Dispatches::new(vec![Dispatch::OpenFile {
                    path,
                    owner: BufferOwner::User,
                    focus: true,
                }]))
            }
            #[cfg(test)]
            DispatchPrompt::SetContent => Ok(Dispatches::new(
                [Dispatch::ToEditor(SetContent(text.to_string()))].to_vec(),
            )),
            DispatchPrompt::Null => Ok(Default::default()),
            DispatchPrompt::PipeToShell => Ok(Dispatches::one(Dispatch::ToEditor(
                DispatchEditor::PipeToShell {
                    command: text.to_string(),
                },
            ))),
            DispatchPrompt::FilterSelectionMatchingSearch { maintain } => Ok(Dispatches::one(
                Dispatch::ToEditor(DispatchEditor::FilterSelectionMatchingSearch {
                    maintain,
                    search: text.to_string(),
                }),
            )),
            DispatchPrompt::SetKeyboardLayoutKind => {
                let keyboard_layout_kind = KeyboardLayoutKind::iter()
                    .find(|keyboard_layout| keyboard_layout.display() == text)
                    .ok_or_else(|| anyhow::anyhow!("No keyboard layout is named {text:?}"))?;
                Ok(Dispatches::one(Dispatch::SetKeyboardLayoutKind(
                    keyboard_layout_kind,
                )))
            }
            DispatchPrompt::SurroundXmlTag => Ok(Dispatches::one(Dispatch::ToEditor(
                DispatchEditor::Surround(format!("<{text}>"), format!("</{text}>")),
            ))),
        }
    }
}<|MERGE_RESOLUTION|>--- conflicted
+++ resolved
@@ -981,11 +981,9 @@
                 self.add_quickfix_list_entries(locations)?
             }
             Dispatch::AppliedEdits { path, edits } => self.handle_applied_edits(path, edits),
-<<<<<<< HEAD
             Dispatch::HandleLeaderAction(leader_action) => {
                 self.handle_leader_action(leader_action)?
             }
-=======
             Dispatch::ShowBufferSaveConflictPrompt {
                 path,
                 content_editor,
@@ -994,7 +992,6 @@
                 self.show_buffer_save_conflict_prompt(&path, content_editor, content_filesystem)?
             }
             Dispatch::OpenWorkspaceSymbolsPrompt => self.open_workspace_symbols_prompt()?,
->>>>>>> 5e99e543
         }
         Ok(())
     }
@@ -2955,7 +2952,64 @@
         Ok(())
     }
 
-<<<<<<< HEAD
+    fn send_file_watcher_input(&self, input: FileWatcherInput) {
+        if let Some(sender) = self.file_watcher_input_sender.as_ref() {
+            if let Err(error) = sender.send(input) {
+                log::error!("[App::send_file_watcher_input] error = {error:?}")
+            }
+        }
+    }
+
+    fn open_workspace_symbols_prompt(&mut self) -> anyhow::Result<()> {
+        if self.is_running_as_embedded() {
+            self.send_integration_event(IntegrationEvent::RequestLspWorkspaceSymbols);
+            return Ok(());
+        }
+
+        let Some(path) = self.current_component().borrow().path() else {
+            return Ok(());
+        };
+        self.open_prompt(
+            PromptConfig {
+                title: "Workspace Symbol".to_string(),
+                on_change: Some(PromptOnChangeDispatch::RequestWorkspaceSymbol(path)),
+                items: PromptItems::BackgroundTask {
+                    task: PromptItemsBackgroundTask::HandledByMainEventLoop,
+                    on_nucleo_tick_debounced: {
+                        let sender = self.sender.clone();
+                        Callback::new(Arc::new(move |_| {
+                            let _ = sender.send(AppMessage::NucleoTickDebounced);
+                        }))
+                    },
+                },
+                enter_selects_first_matching_item: true,
+                leaves_current_line_empty: true,
+                prompt_history_key: PromptHistoryKey::WorkspaceSymbol,
+                ..Default::default()
+            },
+            None,
+        )
+    }
+
+    fn handle_workspace_symbols(&self, symbols: Symbols) -> Result<(), anyhow::Error> {
+        {
+            let component = self.layout.get_current_component();
+            let mut component_mut = component.borrow_mut();
+            let Some(prompt) = component_mut.as_any_mut().downcast_mut::<Prompt>() else {
+                return Ok(());
+            };
+            prompt.clear_and_update_matcher_items(
+                symbols
+                    .symbols
+                    .clone()
+                    .into_iter()
+                    .map(|symbol| symbol.into())
+                    .collect_vec(),
+            );
+        }
+        Ok(())
+    }
+
     fn handle_leader_action(&mut self, leader_action: LeaderAction) -> anyhow::Result<()> {
         let leader_context = LeaderContext {
             path: self.get_current_file_path(),
@@ -2984,62 +3038,6 @@
                 // self.show_global_info(Info::new( format!("{command} {}", args.join(" ")), format!( "[STATUS]:\n{:?}\n\n[STDOUT]:\n{}\n\n[STDERR]:\n{}\n\n", output.status, String::from_utf8_lossy(&output.stdout).trim(), String::from_utf8_lossy(&output.stderr).trim() ), ))
             }
             LeaderAction::Macro(key_events) => self.handle_key_events(key_events)?,
-=======
-    fn send_file_watcher_input(&self, input: FileWatcherInput) {
-        if let Some(sender) = self.file_watcher_input_sender.as_ref() {
-            if let Err(error) = sender.send(input) {
-                log::error!("[App::send_file_watcher_input] error = {error:?}")
-            }
-        }
-    }
-
-    fn open_workspace_symbols_prompt(&mut self) -> anyhow::Result<()> {
-        if self.is_running_as_embedded() {
-            self.send_integration_event(IntegrationEvent::RequestLspWorkspaceSymbols);
-            return Ok(());
-        }
-
-        let Some(path) = self.current_component().borrow().path() else {
-            return Ok(());
-        };
-        self.open_prompt(
-            PromptConfig {
-                title: "Workspace Symbol".to_string(),
-                on_change: Some(PromptOnChangeDispatch::RequestWorkspaceSymbol(path)),
-                items: PromptItems::BackgroundTask {
-                    task: PromptItemsBackgroundTask::HandledByMainEventLoop,
-                    on_nucleo_tick_debounced: {
-                        let sender = self.sender.clone();
-                        Callback::new(Arc::new(move |_| {
-                            let _ = sender.send(AppMessage::NucleoTickDebounced);
-                        }))
-                    },
-                },
-                enter_selects_first_matching_item: true,
-                leaves_current_line_empty: true,
-                prompt_history_key: PromptHistoryKey::WorkspaceSymbol,
-                ..Default::default()
-            },
-            None,
-        )
-    }
-
-    fn handle_workspace_symbols(&self, symbols: Symbols) -> Result<(), anyhow::Error> {
-        {
-            let component = self.layout.get_current_component();
-            let mut component_mut = component.borrow_mut();
-            let Some(prompt) = component_mut.as_any_mut().downcast_mut::<Prompt>() else {
-                return Ok(());
-            };
-            prompt.clear_and_update_matcher_items(
-                symbols
-                    .symbols
-                    .clone()
-                    .into_iter()
-                    .map(|symbol| symbol.into())
-                    .collect_vec(),
-            );
->>>>>>> 5e99e543
         }
         Ok(())
     }
@@ -3292,9 +3290,7 @@
         edits: Vec<Edit>,
         path: CanonicalizedPath,
     },
-<<<<<<< HEAD
     HandleLeaderAction(LeaderAction),
-=======
     ShowBufferSaveConflictPrompt {
         path: CanonicalizedPath,
         content_filesystem: String,
@@ -3305,7 +3301,6 @@
         path: CanonicalizedPath,
     },
     OpenWorkspaceSymbolsPrompt,
->>>>>>> 5e99e543
 }
 
 /// Used to send notify host app about changes
