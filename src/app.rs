use crate::{
    buffer::{Buffer, BufferOwner},
    char_index_range::CharIndexRange,
    clipboard::CopiedTexts,
    components::{
        component::{Component, ComponentId, GetGridResult},
        dropdown::{DropdownItem, DropdownRender},
        editor::{
            Direction, DispatchEditor, Editor, IfCurrentNotFound, Movement, PriorChange, Reveal,
        },
        editor_keymap::{KeyboardLayoutKind, Meaning},
        editor_keymap_printer::KeymapDisplayOption,
        file_explorer::FileExplorer,
        keymap_legend::{Keymap, KeymapLegendConfig, Keymaps},
        prompt::{
            Prompt, PromptConfig, PromptHistoryKey, PromptItems, PromptItemsBackgroundTask,
            PromptOnChangeDispatch,
        },
        suggestive_editor::{
            Decoration, DispatchSuggestiveEditor, Info, SuggestiveEditor, SuggestiveEditorFilter,
        },
    },
    context::{
        Context, GlobalMode, GlobalSearchConfig, LocalSearchConfigMode, QuickfixListSource, Search,
    },
    custom_config::custom_keymap::{leader_keymap, LeaderAction, LeaderContext},
    edit::Edit,
    file_watcher::{FileWatcherEvent, FileWatcherInput},
    frontend::Frontend,
    git::{self},
    grid::{Grid, IndexedHighlightGroup, LineUpdate, StyleKey},
    integration_event::{IntegrationEvent, IntegrationEventEmitter},
    layout::Layout,
    list::{self, Match, WalkBuilderConfig},
    lsp::{
        completion::CompletionItem,
        goto_definition_response::GotoDefinitionResponse,
        manager::LspManager,
        process::{FromEditor, LspNotification, ResponseContext},
        symbols::Symbols,
        workspace_edit::WorkspaceEdit,
    },
    macro_help_player::MacroHelpPlayer,
    persistence::Persistence,
    position::Position,
    process_manager::ProcessManager,
    quickfix_list::{Location, QuickfixList, QuickfixListItem, QuickfixListType},
    screen::{Screen, Window},
    search::parse_search_config,
    selection::{CharIndex, SelectionMode},
    selection_range::SelectionRange,
    syntax_highlight::{HighlightedSpans, SyntaxHighlightRequest, SyntaxHighlightRequestBatchId},
    thread::{Callback, SendResult},
    ui_tree::{ComponentKind, KindedComponent},
};
use comfy_table::Table;
use event::event::Event;
use itertools::{Either, Itertools};
use name_variant::NamedVariant;
use nonempty::NonEmpty;
#[cfg(test)]
use shared::language::LanguageId;
use shared::{canonicalized_path::CanonicalizedPath, language::Language};
use std::{
    any::TypeId,
    cell::RefCell,
    path::{Path, PathBuf},
    process::Stdio,
    rc::Rc,
    sync::{
        mpsc::{Receiver, Sender},
        Mutex,
    },
    thread,
};
use std::{sync::Arc, time::Duration};
use strum::IntoEnumIterator;
use DispatchEditor::*;

#[cfg(test)]
use crate::{layout::BufferContentsMap, test_app::RunTestOptions};

// TODO: rename current Context struct to RawContext struct
// The new Context struct should always be derived, it should contains Hashmap of rectangles, keyed by Component ID
// The scroll offset of each componentn should only be recalculated when:
// 1. The number of components is changed (this means we need to store the components)
// 2. The terminal dimension is changed
pub(crate) struct App<T: Frontend> {
    context: Context,

    sender: Sender<AppMessage>,

    /// Used for receiving message from various sources:
    /// - Events from crossterm
    /// - Notifications from language server
    receiver: Receiver<AppMessage>,

    /// Sender for integration events (used by external integrations like VSCode)
    integration_event_sender: Option<Sender<crate::integration_event::IntegrationEvent>>,

    lsp_manager: LspManager,
    enable_lsp: bool,

    working_directory: CanonicalizedPath,
    global_title: Option<String>,

    layout: Layout,

    frontend: Rc<Mutex<T>>,

    syntax_highlight_request_sender: Option<Sender<SyntaxHighlightRequest>>,
    status_line_components: Vec<StatusLineComponent>,
    last_action_description: Option<String>,
    last_action_short_description: Option<String>,

    /// This is necessary when Ki is running as an embedded application
    last_prompt_config: Option<PromptConfig>,

    /// This is used for suspending events until the buffer content
    /// is synced between Ki and the host application.
    queued_events: Vec<Event>,
    file_watcher_input_sender: Option<Sender<FileWatcherInput>>,

    /// This is used for ToggleProcess in keymaps
    process_manager: ProcessManager,
}

const GLOBAL_TITLE_BAR_HEIGHT: u16 = 1;

#[derive(Clone)]
pub(crate) enum StatusLineComponent {
    KiCharacter,
    CurrentWorkingDirectory,
    GitBranch,
    Mode,
    SelectionMode,
    LastDispatch,
    LastSearchString,
    Help,
    KeyboardLayout,
    Reveal,
}

impl<T: Frontend> App<T> {
    #[cfg(test)]
    pub(crate) fn new(
        frontend: Rc<Mutex<T>>,
        working_directory: CanonicalizedPath,
        status_line_components: Vec<StatusLineComponent>,
        options: RunTestOptions,
    ) -> anyhow::Result<App<T>> {
        use crate::syntax_highlight;

        let (sender, receiver) = std::sync::mpsc::channel();
        let syntax_highlight_request_sender = if options.enable_syntax_highlighting {
            Some(syntax_highlight::start_thread(sender.clone()))
        } else {
            None
        };
        Self::from_channel(
            frontend,
            working_directory,
            sender,
            receiver,
            syntax_highlight_request_sender,
            status_line_components,
            None, // No integration event sender
            options.enable_lsp,
            options.enable_file_watcher,
            false,
            None,
        )
    }

    #[allow(clippy::too_many_arguments)]
    pub(crate) fn from_channel(
        frontend: Rc<Mutex<T>>,
        working_directory: CanonicalizedPath,
        sender: Sender<AppMessage>,
        receiver: Receiver<AppMessage>,
        syntax_highlight_request_sender: Option<Sender<SyntaxHighlightRequest>>,
        status_line_components: Vec<StatusLineComponent>,
        integration_event_sender: Option<Sender<crate::integration_event::IntegrationEvent>>,
        enable_lsp: bool,
        enable_file_watcher: bool,
        is_running_as_embedded: bool,
        persistence: Option<Persistence>,
    ) -> anyhow::Result<App<T>> {
        let dimension = frontend.lock().unwrap().get_terminal_dimension()?;
        let file_watcher_input_sender = if enable_file_watcher {
            Some(crate::file_watcher::watch_file_changes(
                &working_directory.clone(),
                sender.clone(),
            )?)
        } else {
            None
        };
        let mut app = App {
            context: Context::new(
                working_directory.clone(),
                is_running_as_embedded,
                persistence,
            ),
            receiver,
            lsp_manager: LspManager::new(sender.clone(), working_directory.clone()),
            process_manager: ProcessManager::new(),

            enable_lsp,
            sender,
            layout: Layout::new(
                dimension.decrement_height(GLOBAL_TITLE_BAR_HEIGHT),
                &working_directory,
            )?,
            working_directory,
            frontend,
            syntax_highlight_request_sender,
            global_title: None,
            status_line_components,
            last_action_description: None,
            last_action_short_description: None,
            integration_event_sender,
            last_prompt_config: None,
            queued_events: Vec::new(),
            file_watcher_input_sender,
        };

        app.restore_session();

        Ok(app)
    }

    fn update_highlighted_spans(
        &self,
        component_id: ComponentId,
        batch_id: SyntaxHighlightRequestBatchId,
        highlighted_spans: HighlightedSpans,
    ) -> Result<(), anyhow::Error> {
        self.layout
            .update_highlighted_spans(component_id, batch_id, highlighted_spans)
    }

    fn set_terminal_options(&mut self) -> anyhow::Result<()> {
        let mut frontend = self.frontend.lock().unwrap();
        frontend.enter_alternate_screen()?;
        frontend.enable_raw_mode()?;
        frontend.enable_mouse_capture()?;
        Ok(())
    }

    /// This is the main event loop.
    pub(crate) fn run(
        mut self,
        entry_path: Option<CanonicalizedPath>,
    ) -> Result<(), anyhow::Error> {
        self.set_terminal_options()?;

        if let Some(entry_path) = entry_path {
            if entry_path.as_ref().is_dir() {
                self.layout.open_file_explorer();
            } else {
                self.open_file(&entry_path, BufferOwner::User, true, true)?;
            }
        }

        self.render()?;

        while let Ok(message) = self.receiver.recv() {
            self.process_message(message).unwrap_or_else(|e| {
                self.show_global_info(Info::new("ERROR".to_string(), e.to_string()));
                false
            });

            if self.should_quit() {
                break;
            }

            self.render()?;
        }

        self.quit()
    }

    pub(crate) fn process_message(&mut self, message: AppMessage) -> anyhow::Result<bool> {
        match message {
            AppMessage::Event(event) => self.handle_event(event),
            AppMessage::LspNotification(notification) => {
                self.handle_lsp_notification(*notification).map(|_| false)
            }
            AppMessage::QuitAll => {
                self.quit()?;
                Ok(true)
            }
            AppMessage::SyntaxHighlightResponse {
                component_id,
                batch_id,
                highlighted_spans,
            } => self
                .update_highlighted_spans(component_id, batch_id, highlighted_spans)
                .map(|_| false),
            AppMessage::ExternalDispatch(dispatch) => {
                // Process the dispatch directly
                self.handle_dispatch(*dispatch)?;
                Ok(false)
            }
            AppMessage::NucleoTickDebounced => {
                self.handle_nucleo_debounced()?;
                Ok(false)
            }
            AppMessage::FileWatcherEvent(event) => {
                self.handle_file_watcher_event(event)?;
                Ok(false)
            }
        }
    }

    fn prepare_to_suspend_or_quit(&mut self) -> anyhow::Result<()> {
        let mut frontend = self.frontend.lock().unwrap();
        frontend.leave_alternate_screen()?;
        frontend.disable_raw_mode()?;
        frontend.disable_mouse_capture()?;
        self.context.persist_data();
        Ok(())
    }

    pub(crate) fn quit(&mut self) -> anyhow::Result<()> {
        self.prepare_to_suspend_or_quit()?;

        // self.lsp_manager.shutdown();

        std::process::exit(0);
    }

    #[cfg(windows)]
    fn suspend(&mut self) -> anyhow::Result<()> {
        Ok(())
    }

    /// Send SIGSTOP to the current process group to stop the editor.
    /// After receiving SIGCONT, continue.
    #[cfg(unix)]
    fn suspend(&mut self) -> anyhow::Result<()> {
        self.prepare_to_suspend_or_quit()?;

        // Copy Helix's behaviour here.
        let code = unsafe {
            // Rationale: https://github.com/helix-editor/helix/blob/036729211a94d058b835f5ee212ab15de83bc037/helix-term/src/application.rs#L481
            libc::kill(0, libc::SIGSTOP)
        };

        if code != 0 {
            return Err(std::io::Error::last_os_error().into());
        }

        // Continue.

        self.set_terminal_options()?;
        // Drop the previous screen so the screen gets fully redrawn after going to the foreground.
        self.frontend.lock().unwrap().previous_screen();
        Ok(())
    }

    pub(crate) fn components(&self) -> Vec<KindedComponent> {
        self.layout.components()
    }

    /// Returns true if the app should quit.
    pub(crate) fn handle_event(&mut self, event: Event) -> anyhow::Result<bool> {
        // Pass event to focused window
        let component = self.current_component();
        match event {
            Event::Resize(columns, rows) => {
                self.resize(Dimension {
                    height: rows,
                    width: columns,
                });
            }
            event => {
                let dispatches = component.borrow_mut().handle_event(&self.context, event);
                self.handle_dispatches_result(dispatches)
                    .unwrap_or_else(|e| {
                        self.show_global_info(Info::new("ERROR".to_string(), e.to_string()))
                    });
            }
        }

        Ok(false)
    }

    /// Return true if there's no more windows
    fn should_quit(&mut self) -> bool {
        self.layout.components().is_empty()
    }

    pub(crate) fn render(&mut self) -> Result<(), anyhow::Error> {
        let screen = self.get_screen()?;
        self.render_screen(screen)?;
        Ok(())
    }

    fn keyboard_layout_kind(&self) -> &KeyboardLayoutKind {
        self.context.keyboard_layout_kind()
    }

    pub(crate) fn get_screen(&mut self) -> Result<Screen, anyhow::Error> {
        // Recalculate layout before each render
        self.layout.recalculate_layout(&self.context);

        // Generate layout
        let dimension = self.layout.terminal_dimension();
        // Render every window
        let (windows, cursors): (Vec<_>, Vec<_>) = self
            .components()
            .into_iter()
            .map(|component| {
                let rectangle = component.component().borrow().rectangle().clone();
                let focused_component_id = self.layout.focused_component_id();
                let focused = component.component().borrow().id() == focused_component_id;
                let GetGridResult { grid, cursor } = component
                    .component()
                    .borrow_mut()
                    .get_grid(&self.context, focused);
                let cursor_position = 'cursor_calc: {
                    if !focused {
                        break 'cursor_calc None;
                    }

                    let Some(cursor) = cursor else {
                        break 'cursor_calc None;
                    };

                    let cursor_position = cursor.position();

                    // If cursor position is not in view
                    if cursor_position.line >= rectangle.dimension().height as usize {
                        break 'cursor_calc None;
                    }

                    let calibrated_position = Position::new(
                        cursor_position.line + rectangle.origin.line,
                        cursor_position.column + rectangle.origin.column,
                    );

                    Some(cursor.set_position(calibrated_position))
                };
                let window = Window::new(grid, rectangle.clone());

                (window, cursor_position)
            })
            .unzip();
        let borders = self.layout.borders();
        let cursor = cursors.into_iter().find_map(|cursor| cursor);
        let screen = Screen::new(windows, borders, cursor, self.context.theme().ui.border);

        // Set the global title
        let global_title_window = {
            let title = self.global_title.clone().unwrap_or_else(|| {
                let last_search_string = self
                    .context
                    .get_prompt_history(PromptHistoryKey::Search)
                    .last()
                    .map(|search| format!("{search:?}"));
                self.status_line_components
                    .iter()
                    .filter_map(|component| match component {
                        StatusLineComponent::KiCharacter => Some("Ж".to_string()),
                        StatusLineComponent::CurrentWorkingDirectory => Some(
                            self.working_directory
                                .display_relative_to_home()
                                .ok()
                                .unwrap_or_else(|| self.working_directory.display_absolute()),
                        ),
                        StatusLineComponent::GitBranch => self.current_branch(),
                        StatusLineComponent::Mode => {
                            let mode = self
                                .context
                                .mode()
                                .map(|mode| mode.display())
                                .unwrap_or_else(|| {
                                    self.current_component().borrow().editor().display_mode()
                                });
                            Some(format!("{mode: <5}"))
                        }
                        StatusLineComponent::SelectionMode => Some(
                            self.current_component()
                                .borrow()
                                .editor()
                                .display_selection_mode(),
                        ),
                        StatusLineComponent::LastDispatch => self.last_action_description.clone(),
                        StatusLineComponent::LastSearchString => last_search_string.clone(),
                        StatusLineComponent::Help => {
                            let key = self.keyboard_layout_kind().get_insert_key(&Meaning::SHelp);
                            Some(format!("Help({key})"))
                        }
                        StatusLineComponent::KeyboardLayout => {
                            Some(self.keyboard_layout_kind().display().to_string())
                        }
                        StatusLineComponent::Reveal => self
                            .current_component()
                            .borrow()
                            .editor()
                            .reveal()
                            .map(|split| {
                                match split {
                                    Reveal::CurrentSelectionMode => "÷SELS",
                                    Reveal::Cursor => "÷CURS",
                                    Reveal::Mark => "÷MARK",
                                }
                                .to_string()
                            }),
                    })
                    .join(" ")
            });
            let title = format!(" {title}");
            let grid = Grid::new(Dimension {
                height: 1,
                width: dimension.width,
            })
            .render_content(
                &title,
                crate::grid::RenderContentLineNumber::NoLineNumber,
                Vec::new(),
                [LineUpdate {
                    line_index: 0,
                    style: self.context.theme().ui.global_title,
                }]
                .to_vec(),
                self.context.theme(),
                None,
                &[],
            );
            Window::new(
                grid,
                crate::rectangle::Rectangle {
                    width: dimension.width,
                    height: 1,
                    origin: Position {
                        line: dimension.height as usize,
                        column: 0,
                    },
                },
            )
        };
        let screen = screen.add_window(global_title_window);

        Ok(screen)
    }

    fn current_branch(&self) -> Option<String> {
        // Open the repository
        let repo = git2::Repository::open(self.working_directory.display_absolute()).ok()?;

        // Get the current branch
        let head = repo.head().ok()?;
        let branch = head.shorthand()?;
        Some(branch.to_string())
    }

    fn render_screen(&mut self, screen: Screen) -> Result<(), anyhow::Error> {
        let mut frontend = self.frontend.lock().unwrap();
        frontend.hide_cursor()?;
        let cursor = screen.cursor();
        frontend.render_screen(screen)?;
        if let Some(cursor) = cursor {
            frontend.show_cursor(&cursor)?;
        }

        Ok(())
    }

    fn handle_dispatches_result(
        &mut self,
        dispatches: anyhow::Result<Dispatches>,
    ) -> anyhow::Result<()> {
        self.handle_dispatches(dispatches?)
    }

    pub(crate) fn handle_dispatches(
        &mut self,
        dispatches: Dispatches,
    ) -> Result<(), anyhow::Error> {
        for dispatch in dispatches.into_vec() {
            self.handle_dispatch(dispatch)?;
        }
        Ok(())
    }

    fn get_request_params(&self) -> Option<RequestParams> {
        if self.current_component().borrow().type_id() != TypeId::of::<SuggestiveEditor>() {
            None
        } else {
            self.current_component()
                .borrow()
                .editor()
                .get_request_params()
        }
    }

    fn send_integration_event(&self, event: crate::integration_event::IntegrationEvent) {
        self.integration_event_sender.emit_event(event)
    }

    pub(crate) fn handle_dispatch(&mut self, dispatch: Dispatch) -> Result<(), anyhow::Error> {
        log::info!("App::handle_dispatch = {}", dispatch.variant_name());
        match dispatch {
            Dispatch::Suspend => {
                self.suspend()?;
            }
            Dispatch::CloseCurrentWindow => {
                self.close_current_window()?;
            }
            Dispatch::CloseCurrentWindowAndFocusParent => {
                self.close_current_window_and_focus_parent();
            }
            Dispatch::OpenSearchPrompt {
                scope,
                if_current_not_found,
            } => self.open_search_prompt(scope, if_current_not_found, None)?,
            Dispatch::OpenSearchPromptWithPriorChange {
                scope,
                if_current_not_found,
                prior_change,
            } => self.open_search_prompt_with_prior_change(
                scope,
                if_current_not_found,
                prior_change,
            )?,
            Dispatch::OpenPipeToShellPrompt => self.open_pipe_to_shell_prompt()?,
            Dispatch::OpenFile { path, owner, focus } => {
                self.open_file(&path, owner, true, focus)?;
            }
            Dispatch::OpenFileFromPathBuf { path, owner, focus } => {
                let canonicalized_path = path.try_into()?;
                self.open_file(&canonicalized_path, owner, true, focus)?;
            }
            Dispatch::OpenFilePicker(kind) => {
                self.open_file_picker(kind)?;
            }
            Dispatch::RequestCompletion => {
                if let Some(params) = self.get_request_params() {
                    self.lsp_manager.send_message(
                        params.path.clone(),
                        FromEditor::TextDocumentCompletion(params),
                    )?;
                }
            }
            Dispatch::ResolveCompletionItem(completion_item) => {
                if let Some(params) = self.get_request_params() {
                    self.lsp_manager.send_message(
                        params.path.clone(),
                        FromEditor::CompletionItemResolve {
                            completion_item: Box::new(completion_item),
                            params,
                        },
                    )?
                }
            }
            Dispatch::RequestReferences {
                include_declaration,
                scope,
            } => {
                if let Some(params) = self.get_request_params() {
                    let params =
                        params
                            .set_kind(Some(scope))
                            .set_description(if include_declaration {
                                "References (include declaration)"
                            } else {
                                "References (exclude declaration)"
                            });
                    self.lsp_manager.send_message(
                        params.path.clone(),
                        FromEditor::TextDocumentReferences {
                            params,
                            include_declaration,
                        },
                    )?;
                    self.send_integration_event(IntegrationEvent::RequestLspReferences);
                }
            }
            Dispatch::RequestHover => {
                if let Some(params) = self.get_request_params() {
                    let params = params.set_description("Hover");
                    self.lsp_manager
                        .send_message(params.path.clone(), FromEditor::TextDocumentHover(params))?;
                }

                self.send_integration_event(IntegrationEvent::RequestLspHover);
            }
            Dispatch::RequestDefinitions(scope) => {
                if let Some(params) = self.get_request_params() {
                    let params = params.set_kind(Some(scope)).set_description("Definitions");
                    self.lsp_manager.send_message(
                        params.path.clone(),
                        FromEditor::TextDocumentDefinition(params),
                    )?;

                    self.send_integration_event(IntegrationEvent::RequestLspDefinition);
                }
            }
            Dispatch::RequestDeclarations(scope) => {
                if let Some(params) = self.get_request_params() {
                    let params = params.set_kind(Some(scope)).set_description("Declarations");
                    self.lsp_manager.send_message(
                        params.path.clone(),
                        FromEditor::TextDocumentDeclaration(params),
                    )?;

                    self.send_integration_event(IntegrationEvent::RequestLspDeclaration);
                }
            }
            Dispatch::RequestImplementations(scope) => {
                if let Some(params) = self.get_request_params() {
                    let params = params
                        .set_kind(Some(scope))
                        .set_description("Implementations");
                    self.lsp_manager.send_message(
                        params.path.clone(),
                        FromEditor::TextDocumentImplementation(params),
                    )?;
                    self.send_integration_event(IntegrationEvent::RequestLspImplementation);
                }
            }
            Dispatch::RequestTypeDefinitions(scope) => {
                if let Some(params) = self.get_request_params() {
                    let params = params
                        .set_kind(Some(scope))
                        .set_description("Type Definitions");
                    self.lsp_manager.send_message(
                        params.path.clone(),
                        FromEditor::TextDocumentTypeDefinition(params),
                    )?;
                    self.send_integration_event(IntegrationEvent::RequestLspTypeDefinition);
                }
            }
            Dispatch::RequestDocumentSymbols => {
                if let Some(params) = self.get_request_params() {
                    let params = params.set_description("Document Symbols");
                    self.lsp_manager.send_message(
                        params.path.clone(),
                        FromEditor::TextDocumentDocumentSymbol(params),
                    )?;
                    self.send_integration_event(IntegrationEvent::RequestLspDocumentSymbols);
                }
            }
            Dispatch::RequestWorkspaceSymbols { query, path } => {
                self.lsp_manager.send_message(
                    path.clone(),
                    FromEditor::WorkspaceSymbol {
                        context: ResponseContext::default(),
                        query,
                    },
                )?;
            }
            Dispatch::PrepareRename => {
                if let Some(params) = self.get_request_params() {
                    self.lsp_manager.send_message(
                        params.path.clone(),
                        FromEditor::TextDocumentPrepareRename(params),
                    )?;
                    self.send_integration_event(IntegrationEvent::RequestLspRename);
                }
            }
            Dispatch::RenameSymbol { new_name } => {
                if let Some(params) = self.get_request_params() {
                    self.lsp_manager.send_message(
                        params.path.clone(),
                        FromEditor::TextDocumentRename { params, new_name },
                    )?;
                }
            }
            Dispatch::RequestCodeAction { diagnostics } => {
                if let Some(params) = self.get_request_params() {
                    self.lsp_manager.send_message(
                        params.path.clone(),
                        FromEditor::TextDocumentCodeAction {
                            params,
                            diagnostics,
                        },
                    )?;
                    self.send_integration_event(IntegrationEvent::RequestLspCodeAction);
                }
            }
            Dispatch::RequestSignatureHelp => {
                if let Some(params) = self.get_request_params() {
                    self.lsp_manager.send_message(
                        params.path.clone(),
                        FromEditor::TextDocumentSignatureHelp(params),
                    )?;
                }
            }
            Dispatch::DocumentDidChange {
                path,
                content,
                language,
                component_id,
                batch_id,
            } => {
                if let Some(language) = language {
                    self.request_syntax_highlight(
                        component_id,
                        batch_id,
                        language,
                        content.clone(),
                    )?;
                }
                if let Some(path) = path.clone() {
                    self.lsp_manager.send_message(
                        path.clone(),
                        FromEditor::TextDocumentDidChange {
                            content,
                            file_path: path,
                            version: 2,
                        },
                    )?;
                }
            }
            Dispatch::DocumentDidSave { path } => {
                // Emit an integration event for buffer save
                // Find the component that has this path
                for component in self.layout.components() {
                    // Store the component reference to extend its lifetime
                    let component_rc = component.component();
                    let component_ref = component_rc.borrow();
                    if let Some(component_path) = component_ref.path() {
                        if component_path == path {
                            self.integration_event_sender.emit_event(
                                crate::integration_event::IntegrationEvent::BufferSaved {
                                    path: path.clone(),
                                },
                            );
                            break;
                        }
                    }
                }

                self.lsp_manager.send_message(
                    path.clone(),
                    FromEditor::TextDocumentDidSave { file_path: path },
                )?;
            }
            Dispatch::SetQuickfixList(r#type) => {
                self.set_quickfix_list_type(Default::default(), r#type)?;
            }
            Dispatch::GotoQuickfixListItem(movement) => self.goto_quickfix_list_item(movement)?,
            Dispatch::ApplyWorkspaceEdit(workspace_edit) => {
                self.apply_workspace_edit(workspace_edit)?;
            }
            Dispatch::ShowKeymapLegend(keymap_legend_config) => {
                self.show_keymap_legend(keymap_legend_config)
            }
            #[cfg(test)]
            Dispatch::Custom(_) => unreachable!(),
            Dispatch::RemainOnlyCurrentComponent => self.layout.remain_only_current_component(),
            Dispatch::ToEditor(dispatch_editor) => self.handle_dispatch_editor(dispatch_editor)?,
            Dispatch::GotoLocation(location) => self.go_to_location(&location, true)?,
            Dispatch::OpenMoveToIndexPrompt(prior_change) => {
                self.open_move_to_index_prompt(prior_change)?
            }
            Dispatch::QuitAll => self.quit_all()?,
            Dispatch::SaveQuitAll => self.save_quit_all()?,
            Dispatch::RevealInExplorer(path) => self.reveal_path_in_explorer(&path)?,
            Dispatch::OpenMoveFilePrompt => self.open_move_file_prompt()?,
            Dispatch::OpenDuplicateFilePrompt => self.open_copy_file_prompt()?,
            Dispatch::OpenAddPathPrompt => self.open_add_path_prompt()?,
            Dispatch::OpenDeleteFilePrompt => self.open_delete_file_prompt()?,
            Dispatch::DeletePath(path) => self.delete_path(&path)?,
            Dispatch::Null => {
                // do nothing
            }
            Dispatch::MoveFile { from, to } => self.move_file(from, to)?,
            Dispatch::CopyFile { from, to } => self.copy_file(from, to)?,
            Dispatch::AddPath(path) => self.add_path(path)?,
            Dispatch::RefreshFileExplorer => self.layout.refresh_file_explorer(&self.context)?,
            Dispatch::SetClipboardContent {
                copied_texts: contents,
            } => self.context.set_clipboard_content(contents)?,
            Dispatch::SetGlobalMode(mode) => self.set_global_mode(mode),
            #[cfg(test)]
            Dispatch::HandleKeyEvent(key_event) => {
                self.handle_event(Event::Key(key_event))?;
            }
            #[cfg(test)]
            Dispatch::HandleEvent(event) => {
                self.handle_event(event)?;
            }
            Dispatch::GetRepoGitHunks(diff_mode) => self.get_repo_git_hunks(diff_mode)?,
            Dispatch::SaveAll => self.save_all()?,
            #[cfg(test)]
            Dispatch::TerminalDimensionChanged(dimension) => self.resize(dimension),
            #[cfg(test)]
            Dispatch::SetGlobalTitle(title) => self.set_global_title(title),
            Dispatch::LspExecuteCommand { command } => {
                if let Some(params) = self.get_request_params() {
                    self.lsp_manager.send_message(
                        params.path.clone(),
                        FromEditor::WorkspaceExecuteCommand { params, command },
                    )?
                };
            }
            Dispatch::UpdateLocalSearchConfig {
                update,
                scope,
                if_current_not_found,
                run_search_after_config_updated,
                component_id,
            } => self.update_local_search_config(
                update,
                scope,
                if_current_not_found,
                run_search_after_config_updated,
                component_id,
            )?,
            Dispatch::UpdateGlobalSearchConfig { update } => {
                self.update_global_search_config(update)?;
            }
            Dispatch::Replace { scope } => match scope {
                Scope::Local => self.handle_dispatch_editor(ReplacePattern {
                    config: self.context.local_search_config(Scope::Local).clone(),
                })?,
                Scope::Global => self.global_replace()?,
            },
            #[cfg(test)]
            Dispatch::HandleLspNotification(notification) => {
                self.handle_lsp_notification(notification)?
            }
            Dispatch::SetTheme(theme) => {
                self.context.set_theme(theme.clone());
            }
            Dispatch::SetThemeFromDescriptor(theme_descriptor) => {
                self.context.set_theme(theme_descriptor.to_theme());
            }
            #[cfg(test)]
            Dispatch::HandleKeyEvents(key_events) => self.handle_key_events(key_events)?,
            Dispatch::CloseDropdown => self.layout.close_dropdown(),
            Dispatch::CloseEditorInfo => self.layout.close_editor_info(),
            Dispatch::CloseGlobalInfo => self.layout.close_global_info(),
            Dispatch::RenderDropdown { render } => {
                if let Some(dropdown) = self.layout.open_dropdown(&self.context) {
                    self.render_dropdown(dropdown, render)?;
                }
            }
            #[cfg(test)]
            Dispatch::OpenPrompt {
                config,
                current_line,
            } => self.open_prompt(config, current_line)?,
            Dispatch::ShowEditorInfo(info) => self.show_editor_info(info)?,
            Dispatch::ReceiveCodeActions(code_actions) => {
                self.open_code_actions_prompt(code_actions)?;
            }
            Dispatch::OtherWindow => self.layout.cycle_window(),
            Dispatch::CycleMarkedFile(direction) => self.cycle_marked_file(direction)?,
            Dispatch::PushPromptHistory { key, line } => self.push_history_prompt(key, line),
            Dispatch::OpenThemePrompt => self.open_theme_prompt()?,
            Dispatch::SetLastNonContiguousSelectionMode(selection_mode) => self
                .context
                .set_last_non_contiguous_selection_mode(selection_mode),
            Dispatch::UseLastNonContiguousSelectionMode(if_current_not_found) => {
                self.use_last_non_contiguous_selection_mode(if_current_not_found)?
            }
            Dispatch::SetLastActionDescription {
                long_description: description,
                short_description,
            } => {
                self.last_action_description = Some(description);
                self.last_action_short_description = short_description
            }
            Dispatch::OpenFilterSelectionsPrompt { maintain } => {
                self.open_filter_selections_prompt(maintain)?
            }
            Dispatch::MoveToCompletionItem(direction) => self.handle_dispatch_suggestive_editor(
                DispatchSuggestiveEditor::MoveToCompletionItem(direction),
            )?,
            Dispatch::SelectCompletionItem => self.handle_dispatch_suggestive_editor(
                DispatchSuggestiveEditor::SelectCompletionItem,
            )?,
            Dispatch::SetKeyboardLayoutKind(keyboard_layout_kind) => {
                self.context.set_keyboard_layout_kind(keyboard_layout_kind);
                self.keyboard_layout_changed();
            }
            Dispatch::OpenKeyboardLayoutPrompt => self.open_keyboard_layout_prompt()?,
            Dispatch::NavigateForward => self.navigate_forward()?,
            Dispatch::NavigateBack => self.navigate_back()?,
            Dispatch::ToggleFileMark => self.toggle_file_mark()?,
            Dispatch::ToHostApp(to_host_app) => self.handle_to_host_app(to_host_app)?,
            Dispatch::FromHostApp(from_host_app) => self.handle_from_host_app(from_host_app)?,
            Dispatch::OpenSurroundXmlPrompt => self.open_surround_xml_prompt()?,
            Dispatch::OpenSearchPromptWithCurrentSelection {
                scope,
                prior_change,
            } => self.open_search_prompt_with_current_selection(scope, prior_change)?,
            Dispatch::ShowGlobalInfo(info) => self.show_global_info(info),
            Dispatch::DropdownFilterUpdated(filter) => {
                self.handle_dropdown_filter_updated(filter)?
            }
            #[cfg(test)]
            Dispatch::SetSystemClipboardHtml { html, alt_text } => {
                self.set_system_clipboard_html(html, alt_text)?
            }
            Dispatch::AddQuickfixListEntries(locations) => {
                self.add_quickfix_list_entries(locations)?
            }
            Dispatch::AppliedEdits { path, edits } => self.handle_applied_edits(path, edits),
            Dispatch::ExecuteLeaderMeaning(meaning) => {
                if let Some((_, _, action_fn)) =
                    leader_keymap().into_iter().find(|(m, _, _)| *m == meaning)
                {
                    let context = LeaderContext {
                        path: self.get_current_file_path(),
                        primary_selection_line_index: self
                            .current_component()
                            .borrow()
                            .get_cursor_position()
                            .map(|position| position.line)
                            .unwrap_or_default(),
                        primary_selection_content: self
                            .current_component()
                            .borrow()
                            .editor()
                            .primary_selection()
                            .unwrap_or_default(),
                        current_working_directory: self.context.current_working_directory().clone(),
                    };

                    let leader_action = action_fn(&context);

                    self.handle_leader_action(leader_action, context)?;
                }
            }
            Dispatch::ExecuteLeaderHelpMeaning(meaning) => {
                if let Some((_, description, action_fn)) =
                    leader_keymap().into_iter().find(|(m, _, _)| *m == meaning)
                {
                    let context = LeaderContext {
                        path: self.get_current_file_path(),
                        primary_selection_line_index: self
                            .current_component()
                            .borrow()
                            .get_cursor_position()
                            .map(|position| position.line)
                            .unwrap_or_default(),
                        primary_selection_content: self
                            .current_component()
                            .borrow()
                            .editor()
                            .primary_selection()
                            .unwrap_or_default(),
                        current_working_directory: self.context.current_working_directory().clone(),
                    };

                    let leader_action = action_fn(&context);

                    self.handle_leader_help_action(leader_action, context, description)?;
                }
            }
            Dispatch::ShowBufferSaveConflictPrompt {
                path,
                content_editor,
                content_filesystem,
            } => {
                self.show_buffer_save_conflict_prompt(&path, content_editor, content_filesystem)?
            }
            Dispatch::OpenWorkspaceSymbolsPrompt => self.open_workspace_symbols_prompt()?,
<<<<<<< HEAD
            Dispatch::PlayMacroStep(player) => self.handle_play_macro_step(player)?,
=======
            Dispatch::GetAndHandlePromptOnChangeDispatches => {
                self.get_and_handle_prompt_on_change_dispatches()?
            }
            Dispatch::SetIncrementalSearchConfig {
                config,
                component_id,
            } => self.set_incremental_search_config(config, component_id),
            Dispatch::UpdateCurrentComponentTitle(title) => {
                self.update_current_component_title(title)
            }
            Dispatch::SaveMarks { path, marks } => self.context.save_marks(path, marks),
>>>>>>> 6fffac12
        }
        Ok(())
    }

    pub(crate) fn get_editor_by_file_path(
        &self,
        path: &CanonicalizedPath,
    ) -> Option<Rc<RefCell<SuggestiveEditor>>> {
        self.layout.get_existing_editor(path)
    }

    pub(crate) fn current_component(&self) -> Rc<RefCell<dyn Component>> {
        self.layout.get_current_component()
    }

    fn close_current_window(&mut self) -> anyhow::Result<()> {
        if let Some(removed_path) = self.layout.close_current_window(&self.context) {
            self.send_file_watcher_input(FileWatcherInput::SyncOpenedPaths(
                self.layout.get_opened_files(),
            ));
            if let Some(path) = self.context.unmark_path(removed_path).cloned() {
                self.open_file(&path, BufferOwner::User, true, true)?;
            }
        }
        Ok(())
    }

    fn local_search(
        &mut self,
        if_current_not_found: IfCurrentNotFound,
        component_id: Option<ComponentId>,
    ) -> anyhow::Result<()> {
        let config = self.context.local_search_config(Scope::Local);
        let search = config.search();
        if !search.is_empty() {
            self.handle_dispatch_editor_custom(
                SetSelectionMode(
                    if_current_not_found,
                    SelectionMode::Find {
                        search: Search {
                            mode: config.mode,
                            search,
                        },
                    },
                ),
                component_id
                    .and_then(|component_id| self.get_component_by_id(component_id))
                    .unwrap_or_else(|| self.current_component()),
            )?;
        }

        Ok(())
    }

    fn resize(&mut self, dimension: Dimension) {
        self.layout.set_terminal_dimension(
            dimension.decrement_height(GLOBAL_TITLE_BAR_HEIGHT),
            &self.context,
        );
    }

    fn open_move_to_index_prompt(
        &mut self,
        prior_change: Option<PriorChange>,
    ) -> anyhow::Result<()> {
        self.current_component()
            .borrow_mut()
            .editor_mut()
            .handle_prior_change(prior_change);
        self.open_prompt(
            PromptConfig {
                title: "Move to index".to_string(),
                on_enter: DispatchPrompt::MoveSelectionByIndex,
                leaves_current_line_empty: true,
                prompt_history_key: PromptHistoryKey::MoveToIndex,
                ..Default::default()
            },
            None,
        )
    }

    fn open_rename_prompt(&mut self, current_name: Option<String>) -> anyhow::Result<()> {
        self.open_prompt(
            PromptConfig {
                title: "Rename Symbol".to_string(),
                on_enter: DispatchPrompt::RenameSymbol,
                prompt_history_key: PromptHistoryKey::Rename,
                ..Default::default()
            },
            current_name,
        )
    }

    fn open_surround_xml_prompt(&mut self) -> anyhow::Result<()> {
        self.open_prompt(
            PromptConfig {
                title: "Surround selection with XML tag (can be empty for React Fragment)"
                    .to_string(),
                on_enter: DispatchPrompt::SurroundXmlTag,
                prompt_history_key: PromptHistoryKey::SurroundXmlTag,
                ..Default::default()
            },
            None,
        )
    }

    fn open_search_prompt_with_current_selection(
        &mut self,
        scope: Scope,
        prior_change: Option<PriorChange>,
    ) -> anyhow::Result<()> {
        self.current_component()
            .borrow_mut()
            .editor_mut()
            .handle_prior_change(prior_change);
        let current_line = self
            .current_component()
            .borrow()
            .editor()
            .current_primary_selection()?;
        self.open_search_prompt(scope, IfCurrentNotFound::LookForward, Some(current_line))
    }

    fn open_search_prompt(
        &mut self,
        scope: Scope,
        if_current_not_found: IfCurrentNotFound,
        current_line: Option<String>,
    ) -> anyhow::Result<()> {
        self.open_prompt(
            PromptConfig {
                title: format!("{scope:?} search",),
                items: PromptItems::Precomputed(self.words()),
                on_enter: DispatchPrompt::UpdateLocalSearchConfigSearch {
                    scope,
                    if_current_not_found,
                    run_search_after_config_updated: true,
                },
                on_change: match scope {
                    Scope::Local => Some({
                        let component_id = self.current_component().borrow().id();
                        PromptOnChangeDispatch::SetIncrementalSearchConfig { component_id }
                    }),
                    Scope::Global => None,
                },
                leaves_current_line_empty: current_line.is_none(),
                on_cancelled: Some(Dispatches::one(Dispatch::ToEditor(
                    DispatchEditor::ClearIncrementalSearchMatches,
                ))),
                prompt_history_key: PromptHistoryKey::Search,
                ..Default::default()
            },
            current_line,
        )
    }

    fn get_file_explorer_current_path(&mut self) -> anyhow::Result<Option<CanonicalizedPath>> {
        self.current_component()
            .borrow_mut()
            .as_any_mut()
            .downcast_mut::<FileExplorer>()
            .and_then(|file_explorer| file_explorer.get_current_path().transpose())
            .transpose()
    }

    fn open_delete_file_prompt(&mut self) -> anyhow::Result<()> {
        if let Some(path) = self.get_file_explorer_current_path()? {
            self.open_yes_no_prompt(YesNoPrompt {
                title: format!("Delete \"{}\"?", path.display_absolute()),
                yes: Box::new(Dispatch::DeletePath(path.clone())),
            })
        } else {
            Ok(())
        }
    }

    fn open_add_path_prompt(&mut self) -> anyhow::Result<()> {
        if let Some(path) = self.get_file_explorer_current_path()? {
            self.open_prompt(
                PromptConfig {
                    title: "Add path".to_string(),
                    on_enter: DispatchPrompt::AddPath,
                    prompt_history_key: PromptHistoryKey::AddPath,
                    ..Default::default()
                },
                Some(path.display_absolute()),
            )
        } else {
            Ok(())
        }
    }

    fn open_move_file_prompt(&mut self) -> anyhow::Result<()> {
        let path = self.get_file_explorer_current_path()?;
        if let Some(path) = path {
            self.open_prompt(
                PromptConfig {
                    title: "Move path".to_string(),
                    on_enter: DispatchPrompt::MovePath { from: path.clone() },
                    prompt_history_key: PromptHistoryKey::MovePath,
                    ..Default::default()
                },
                Some(path.display_absolute()),
            )
        } else {
            Ok(())
        }
    }

    fn open_copy_file_prompt(&mut self) -> anyhow::Result<()> {
        let path = self.get_file_explorer_current_path()?;
        if let Some(path) = path {
            self.open_prompt(
                PromptConfig {
                    title: format!("Duplicate '{}' to", path.display_absolute()),
                    on_enter: DispatchPrompt::CopyFile { from: path.clone() },
                    prompt_history_key: PromptHistoryKey::CopyFile,
                    ..Default::default()
                },
                Some(path.display_absolute()),
            )
        } else {
            Ok(())
        }
    }

    fn open_symbol_picker(&mut self, symbols: Symbols) -> anyhow::Result<()> {
        self.open_prompt(
            PromptConfig {
                title: "Symbols".to_string(),
                items: PromptItems::Precomputed(
                    symbols
                        .symbols
                        .clone()
                        .into_iter()
                        .map(|symbol| symbol.into())
                        .collect_vec(),
                ),
                on_enter: DispatchPrompt::SelectSymbol { symbols },
                enter_selects_first_matching_item: true,
                leaves_current_line_empty: true,
                prompt_history_key: PromptHistoryKey::Symbol,
                ..Default::default()
            },
            None,
        )
    }

    fn open_file_picker(&mut self, kind: FilePickerKind) -> anyhow::Result<()> {
        let working_directory = self.working_directory.clone();
        self.open_prompt(
            PromptConfig {
                title: format!("Open file: {}", kind.display()),
                on_enter: DispatchPrompt::OpenFile {
                    working_directory: working_directory.clone(),
                },
                items: match kind {
                    FilePickerKind::NonGitIgnored => PromptItems::BackgroundTask {
                        task: PromptItemsBackgroundTask::NonGitIgnoredFiles { working_directory },
                        on_nucleo_tick_debounced: {
                            let sender = self.sender.clone();
                            Callback::new(Arc::new(move |_| {
                                let _ = sender.send(AppMessage::NucleoTickDebounced);
                            }))
                        },
                    },
                    FilePickerKind::GitStatus(diff_mode) => PromptItems::Precomputed(
                        git::GitRepo::try_from(&self.working_directory)?
                            .diff_entries(diff_mode)?
                            .into_iter()
                            .map(|entry| {
                                DropdownItem::from_path_buf(
                                    &working_directory,
                                    entry.new_path().into_path_buf(),
                                )
                            })
                            .collect_vec(),
                    ),
                    FilePickerKind::Opened => PromptItems::Precomputed(
                        self.layout
                            .get_opened_files()
                            .into_iter()
                            .map(|path| {
                                DropdownItem::from_path_buf(
                                    &working_directory,
                                    path.into_path_buf(),
                                )
                            })
                            .collect_vec(),
                    ),
                },
                enter_selects_first_matching_item: true,
                leaves_current_line_empty: true,
                prompt_history_key: PromptHistoryKey::OpenFile,
                ..Default::default()
            },
            None,
        )
    }

    fn open_file(
        &mut self,
        path: &CanonicalizedPath,
        owner: BufferOwner,
        store_history: bool,
        focus: bool,
    ) -> anyhow::Result<Rc<RefCell<SuggestiveEditor>>> {
        if !path.exists() {
            return Err(anyhow::anyhow!(
                "The path {:?} does not exist.",
                path.try_display_relative_to(self.context.current_working_directory()),
            ));
        }
        if !path.is_file() {
            return Err(anyhow::anyhow!(
                "The path {:?} is not a file.",
                path.try_display_relative_to(self.context.current_working_directory()),
            ));
        }

        if store_history {
            self.push_current_location_into_navigation_history(true);
        }

        // Check if the file is opened before so that we won't notify the LSP twice
        if let Some(matching_editor) = self.layout.open_file(path, focus) {
            return Ok(matching_editor);
        }

        let mut buffer = Buffer::from_path(path, true)?;
        buffer.set_owner(owner);

        let language = buffer.language();
        let content = buffer.content();
        let batch_id = buffer.batch_id().clone();
        let buffer = Rc::new(RefCell::new(buffer));
        let editor = SuggestiveEditor::from_buffer(buffer, SuggestiveEditorFilter::CurrentWord);
        let component_id = editor.id();
        let component = Rc::new(RefCell::new(editor));

        self.layout.add_suggestive_editor(component.clone());

        if focus {
            self.layout
                .replace_and_focus_current_suggestive_editor(component.clone());
        }
        if let Some(language) = language {
            self.request_syntax_highlight(component_id, batch_id, language, content)?;
        }
        if self.enable_lsp {
            self.lsp_manager.open_file(path.clone())?;
        }

        self.send_file_watcher_input(FileWatcherInput::SyncOpenedPaths(
            self.layout.get_opened_files(),
        ));
        Ok(component)
    }

    pub(crate) fn handle_lsp_notification(
        &mut self,
        notification: LspNotification,
    ) -> anyhow::Result<()> {
        match notification {
            LspNotification::Hover(hover) => self.show_editor_info(Info::new(
                "Hover Info".to_string(),
                hover.contents.join("\n\n"),
            )),
            LspNotification::Definition(context, response) => {
                match response {
                    GotoDefinitionResponse::Single(location) => {
                        self.go_to_location(&location, true)?
                    }
                    GotoDefinitionResponse::Multiple(locations) => {
                        if locations.is_empty() {
                            self.show_global_info(Info::new(
                                "Goto definition info".to_string(),
                                "No definitions found".to_string(),
                            ));
                        } else {
                            self.set_quickfix_list_type(
                                context,
                                QuickfixListType::Items(
                                    locations.into_iter().map(QuickfixListItem::from).collect(),
                                ),
                            )?;
                        }
                    }
                }

                Ok(())
            }
            LspNotification::References(context, locations) => self.set_quickfix_list_type(
                context,
                QuickfixListType::Items(
                    locations.into_iter().map(QuickfixListItem::from).collect(),
                ),
            ),
            LspNotification::Completion(_context, completion) => {
                self.handle_dispatch_suggestive_editor(DispatchSuggestiveEditor::Completion(
                    completion,
                ))?;

                Ok(())
            }
            LspNotification::Initialized(language) => {
                // Need to notify LSP that the file is opened
                let opened_documents = self
                    .layout
                    .buffers()
                    .into_iter()
                    .filter_map(|buffer| {
                        if buffer.borrow().language()? == language {
                            buffer.borrow().path()
                        } else {
                            None
                        }
                    })
                    .collect_vec();
                self.lsp_manager.initialized(language, opened_documents);
                Ok(())
            }
            LspNotification::PublishDiagnostics(params) => {
                self.update_diagnostics(
                    params
                        .uri
                        .to_file_path()
                        .map_err(|err| {
                            anyhow::anyhow!("Couldn't convert URI to file path: {:?}", err)
                        })?
                        .try_into()?,
                    params.diagnostics,
                )?;
                Ok(())
            }
            LspNotification::PrepareRenameResponse(response) => {
                let editor = self.current_component();

                let current_name = {
                    let editor = editor.borrow();
                    let buffer = editor.editor().buffer();
                    response
                        .range
                        .map(|range| {
                            let range = buffer.position_to_char(range.start)?
                                ..buffer.position_to_char(range.end)?;
                            buffer.slice(&range.into())
                        })
                        .transpose()
                        .unwrap_or_default()
                        .map(|rope| rope.to_string())
                };
                self.open_rename_prompt(current_name)?;

                Ok(())
            }
            LspNotification::Error(error) => {
                self.show_global_info(Info::new("LSP Error".to_string(), error));
                Ok(())
            }
            LspNotification::WorkspaceEdit(workspace_edit) => {
                self.apply_workspace_edit(workspace_edit)
            }
            LspNotification::CodeAction(code_actions) => {
                self.handle_dispatch(Dispatch::ReceiveCodeActions(code_actions))?;
                Ok(())
            }
            LspNotification::SignatureHelp(signature_help) => {
                self.handle_signature_help(signature_help)?;
                Ok(())
            }
            LspNotification::DocumentSymbols(symbols) => {
                self.open_symbol_picker(symbols)?;
                Ok(())
            }
            LspNotification::CompletionItemResolve(completion_item) => {
                self.update_current_completion_item((*completion_item).into())
            }
            LspNotification::WorkspaceSymbols(symbols) => self.handle_workspace_symbols(symbols),
        }
    }

    pub(crate) fn update_diagnostics(
        &mut self,
        path: CanonicalizedPath,
        diagnostics: Vec<lsp_types::Diagnostic>,
    ) -> anyhow::Result<()> {
        let component = self.open_file(&path, BufferOwner::System, false, false)?;

        component
            .borrow_mut()
            .editor_mut()
            .buffer_mut()
            .set_diagnostics(diagnostics);
        Ok(())
    }

    pub(crate) fn get_quickfix_list(&self) -> Option<QuickfixList> {
        self.context.quickfix_list_state().as_ref().map(|state| {
            let items = self
                .layout
                .get_quickfix_list_items(&state.source, &self.context);
            // Preload the buffers to avoid unnecessarily rereading the files
            let buffers = items
                .iter()
                .map(|item| &item.location().path)
                .unique()
                .filter_map(|path| {
                    Some(Rc::new(RefCell::new(Buffer::from_path(path, false).ok()?)))
                })
                .collect_vec();
            QuickfixList::new(
                state.title.clone(),
                items,
                buffers,
                self.context.current_working_directory(),
            )
            .set_current_item_index(state.current_item_index)
        })
    }

    fn goto_quickfix_list_item(&mut self, movement: Movement) -> anyhow::Result<()> {
        if let Some(mut quickfix_list) = self.get_quickfix_list() {
            if let Some((current_item_index, dispatches)) = quickfix_list.get_item(movement) {
                self.context
                    .set_quickfix_list_current_item_index(current_item_index);
                self.handle_dispatches(dispatches)?;
                self.render_quickfix_list(
                    quickfix_list.set_current_item_index(current_item_index),
                )?;
            } else {
                log::info!("No current item found")
            }
        }
        Ok(())
    }

    fn show_global_info(&mut self, info: Info) {
        if self.is_running_as_embedded() {
            self.integration_event_sender.emit_event(
                crate::integration_event::IntegrationEvent::ShowInfo {
                    info: Some(info.display()),
                },
            );
        }
        self.layout
            .show_global_info(info, &self.context)
            .unwrap_or_else(|err| {
                log::error!("Error showing info: {err:?}");
            });
    }

    fn go_to_location(
        &mut self,
        location: &Location,
        store_history: bool,
    ) -> Result<(), anyhow::Error> {
        let component = self.open_file(&location.path, BufferOwner::System, store_history, true)?;

        if self.is_running_as_embedded() {
            // Emit an integration event for selection change
            let component_ref = component.borrow();
            let component_id = component_ref.id();

            // Create a selection at the location position
            // We'll let the editor.set_position_range call below handle the actual selection
            // Just emit a simple empty selection at the start position for now
            let selection = crate::selection::Selection::new(location.range);

            // Emit a selection changed event
            self.integration_event_sender.emit_event(
                crate::integration_event::IntegrationEvent::SelectionChanged {
                    component_id,
                    selections: vec![selection],
                },
            );
        }

        let dispatches = component
            .borrow_mut()
            .editor_mut()
            .set_char_index_range(location.range, &self.context)?;
        self.handle_dispatches(dispatches)?;
        Ok(())
    }

    fn set_quickfix_list_type(
        &mut self,
        context: ResponseContext,
        r#type: QuickfixListType,
    ) -> anyhow::Result<()> {
        let title = context.description.unwrap_or_default();
        self.context.set_mode(Some(GlobalMode::QuickfixListItem));
        let go_to_first_quickfix = match r#type {
            QuickfixListType::Diagnostic(severity_range) => {
                self.context.set_quickfix_list_source(
                    title.clone(),
                    QuickfixListSource::Diagnostic(severity_range),
                );
                true
            }
            QuickfixListType::Items(items) => {
                let is_empty = items.is_empty();
                self.context
                    .set_quickfix_list_source(title.clone(), QuickfixListSource::Custom(items));
                !is_empty
            }
            QuickfixListType::Mark => {
                self.context
                    .set_quickfix_list_source(title.clone(), QuickfixListSource::Mark);
                true
            }
        };
        match context.scope {
            None | Some(Scope::Global) => {
                if go_to_first_quickfix {
                    self.goto_quickfix_list_item(Movement::Current(
                        IfCurrentNotFound::LookForward,
                    ))?;
                }
                Ok(())
            }
            Some(Scope::Local) => self.handle_dispatch(Dispatch::ToEditor(SetSelectionMode(
                IfCurrentNotFound::LookForward,
                SelectionMode::LocalQuickfix { title },
            ))),
        }
    }

    fn apply_workspace_edit(&mut self, workspace_edit: WorkspaceEdit) -> Result<(), anyhow::Error> {
        // TODO: should we wrap this in a transaction so that if one of the edit/operation fails, the whole transaction fails?
        // Such that it won't leave the workspace in an half-edited messed up state
        for edit in workspace_edit.edits {
            let component = self.open_file(&edit.path, BufferOwner::System, false, false)?;
            let dispatches = component
                .borrow_mut()
                .editor_mut()
                .apply_positional_edits(edit.edits, &self.context)?;

            self.handle_dispatches(dispatches)?;

            let dispatches = component.borrow_mut().editor_mut().save(&self.context)?;

            self.handle_dispatches(dispatches)?;
        }
        use crate::lsp::workspace_edit::ResourceOperation;
        for operation in workspace_edit.resource_operations {
            match operation {
                ResourceOperation::Create(path) => self.add_path(path)?,
                ResourceOperation::Rename { old, new } => self.move_file(old, new)?,
                ResourceOperation::Delete(path) => self.delete_path(&path)?,
            }
        }
        Ok(())
    }

    fn show_keymap_legend(&mut self, keymap_legend_config: KeymapLegendConfig) {
        if self.is_running_as_embedded() {
            let title = keymap_legend_config.title.clone();
            let body = keymap_legend_config.display(
                self.context.keyboard_layout_kind(),
                u16::MAX,
                &KeymapDisplayOption {
                    show_alt: false,
                    show_shift: true,
                },
            );
            self.integration_event_sender
                .emit_event(IntegrationEvent::ShowInfo {
                    info: Some(format!("{title}\n\n{body}")),
                });
        }
        self.layout
            .show_keymap_legend(keymap_legend_config, &self.context);
        self.layout.recalculate_layout(&self.context);
    }

    fn global_replace(&mut self) -> anyhow::Result<()> {
        let working_directory = self.working_directory.clone();
        let global_search_config = self.context.global_search_config();
        let walk_builder_config = WalkBuilderConfig {
            root: working_directory.clone().into(),
            include: global_search_config.include_glob(),
            exclude: global_search_config.exclude_glob(),
        };
        let config = self.context.global_search_config().local_config();
        let (dispatches, affected_paths) =
            list::grep::replace(walk_builder_config, config.clone())?;
        self.handle_dispatches(dispatches)?;
        let dispatches = self.layout.reload_buffers(affected_paths)?;
        self.handle_dispatches(dispatches)
    }

    fn global_search(&mut self) -> anyhow::Result<()> {
        let working_directory = self.working_directory.clone();

        let global_search_config = self.context.global_search_config();
        let walk_builder_config = WalkBuilderConfig {
            root: working_directory.clone().into(),
            include: global_search_config.include_glob(),
            exclude: global_search_config.exclude_glob(),
        };
        let config = global_search_config.local_config();
        if config.search().is_empty() {
            return Ok(());
        }
        let sender = self.sender.clone();
        let send_matches = Arc::new(move |matches: Vec<Match>| {
            SendResult::from(sender.send(AppMessage::ExternalDispatch(Box::new(
                Dispatch::AddQuickfixListEntries(matches),
            ))))
        });
        let send_match = crate::thread::batch(send_matches, Duration::from_millis(16)); // Around 30 ticks per second

        // TODO: we need to create a new sender for each global search, so that it can be cancelled, but when?
        // Is it when the quickfix list is closed?
        match config.mode {
            LocalSearchConfigMode::Regex(regex) => {
                list::grep::run(&config.search(), walk_builder_config, regex, send_match)?;
            }
            LocalSearchConfigMode::AstGrep => {
                list::ast_grep::run(config.search().clone(), walk_builder_config, send_match)?;
            }
            LocalSearchConfigMode::NamingConventionAgnostic => {
                list::naming_convention_agnostic::run(
                    config.search().clone(),
                    walk_builder_config,
                    send_match,
                )?;
            }
        };
        self.set_quickfix_list_type(
            ResponseContext::default().set_description("Global search"),
            // We start with an empty quickfix list, as the result will come later
            // due to the asynchronity
            QuickfixListType::Items(Vec::new()),
        )?;
        Ok(())
    }

    pub(crate) fn quit_all(&self) -> Result<(), anyhow::Error> {
        Ok(self.sender.send(AppMessage::QuitAll)?)
    }

    pub(crate) fn sender(&self) -> Sender<AppMessage> {
        self.sender.clone()
    }

    fn save_quit_all(&mut self) -> anyhow::Result<()> {
        self.save_all()?;
        self.quit_all()?;
        Ok(())
    }

    fn save_all(&self) -> anyhow::Result<()> {
        self.layout.save_all(&self.context)
    }

    fn open_yes_no_prompt(&mut self, prompt: YesNoPrompt) -> anyhow::Result<()> {
        self.handle_dispatch(Dispatch::ShowKeymapLegend(KeymapLegendConfig {
            title: prompt.title.to_string(),
            keymaps: Keymaps::new(&[
                Keymap::new(
                    self.keyboard_layout_kind().get_yes_no_key(&Meaning::Yes__),
                    "Yes".to_string(),
                    *prompt.yes,
                ),
                Keymap::new(
                    self.keyboard_layout_kind().get_yes_no_key(&Meaning::No___),
                    "No".to_string(),
                    Dispatch::Null,
                ),
            ]),
        }))
    }

    fn delete_path(&mut self, path: &CanonicalizedPath) -> anyhow::Result<()> {
        if path.is_dir() {
            std::fs::remove_dir_all(path)?;
        } else {
            std::fs::remove_file(path)?;
        }
        self.layout.remove_suggestive_editor(path);
        self.layout.refresh_file_explorer(&self.context)?;
        Ok(())
    }

    fn move_file(&mut self, from: CanonicalizedPath, to: PathBuf) -> anyhow::Result<()> {
        use std::fs;
        self.add_path_parent(&to)?;
        fs::rename(from.clone(), to.clone())?;
        self.layout.refresh_file_explorer(&self.context)?;
        let to = to.try_into()?;

        self.context.rename_path_mark(&from, &to);

        self.reveal_path_in_explorer(&to)?;

        self.lsp_manager.send_message(
            from.clone(),
            FromEditor::WorkspaceDidRenameFiles {
                old: from.clone(),
                new: to,
            },
        )?;
        self.layout.remove_suggestive_editor(&from);
        Ok(())
    }

    fn copy_file(&mut self, from: CanonicalizedPath, to: PathBuf) -> anyhow::Result<()> {
        use std::fs;
        self.add_path_parent(&to)?;
        fs::copy(from.clone(), to.clone())?;
        self.layout.refresh_file_explorer(&self.context)?;
        let to = to.try_into()?;
        self.reveal_path_in_explorer(&to)?;
        self.lsp_manager.send_message(
            from.clone(),
            FromEditor::WorkspaceDidCreateFiles { file_path: to },
        )?;
        self.layout.remove_suggestive_editor(&from);
        Ok(())
    }

    fn add_path_parent(&self, path: &Path) -> anyhow::Result<()> {
        if let Some(new_dir) = path.parent() {
            std::fs::create_dir_all(new_dir)?;
        }
        Ok(())
    }

    fn add_path(&mut self, path: String) -> anyhow::Result<()> {
        if PathBuf::from(path.clone()).exists() {
            return Err(anyhow::anyhow!("The path \"{}\" already exists", path));
        };
        if path.ends_with(&std::path::MAIN_SEPARATOR.to_string()) {
            std::fs::create_dir_all(path.clone())?;
        } else {
            let path: PathBuf = path.clone().into();
            self.add_path_parent(&path)?;
            std::fs::File::create(&path)?;
        }
        self.layout.refresh_file_explorer(&self.context)?;
        let path: CanonicalizedPath = path.try_into()?;
        self.reveal_path_in_explorer(&path)?;
        self.lsp_manager.send_message(
            path.clone(),
            FromEditor::WorkspaceDidCreateFiles { file_path: path },
        )?;
        Ok(())
    }

    fn request_syntax_highlight(
        &self,
        component_id: ComponentId,
        batch_id: SyntaxHighlightRequestBatchId,
        language: Language,
        content: String,
    ) -> anyhow::Result<()> {
        if let Some(sender) = &self.syntax_highlight_request_sender {
            sender.send(SyntaxHighlightRequest {
                component_id,
                batch_id,
                language,
                source_code: content,
            })?;
        }
        Ok(())
    }

    #[cfg(test)]
    pub(crate) fn get_current_selected_texts(&self) -> Vec<String> {
        self.current_component()
            .borrow()
            .editor()
            .get_selected_texts()
    }

    #[cfg(test)]
    pub(crate) fn get_current_editor(&self) -> Rc<RefCell<dyn Component>> {
        let component = self
            .layout
            .get_component_by_kind(ComponentKind::SuggestiveEditor)
            .unwrap();
        component.clone()
    }

    #[cfg(test)]
    pub(crate) fn get_file_content(&self, path: &CanonicalizedPath) -> String {
        self.layout
            .get_existing_editor(path)
            .unwrap()
            .borrow()
            .content()
    }

    pub(crate) fn handle_dispatch_editor(
        &mut self,
        dispatch_editor: DispatchEditor,
    ) -> anyhow::Result<()> {
        self.handle_dispatch_editor_custom(dispatch_editor, self.current_component())
    }

    fn handle_dispatch_editor_custom(
        &mut self,
        dispatch_editor: DispatchEditor,
        component: Rc<RefCell<dyn Component>>,
    ) -> anyhow::Result<()> {
        // Call the component's handle_dispatch_editor method
        let dispatches = component
            .borrow_mut()
            .handle_dispatch_editor(&mut self.context, dispatch_editor.clone())?;

        self.handle_dispatches(dispatches)?;

        if self.is_running_as_embedded() {
            /*
            Note: we always send the latest selection set & selection mode to VS Code
              regardless of whether they actually changes after handling
              `dispatch_editor`. This is the simplest and most reliable way
              to ensure the updated selection set is sent to VS Code,
              rather than tracking all possible paths that lead to selection updates.
              We are sacrificing a little performance (by sending the same selection set to VS Code occasionally)
              in exchange for better code maintainability and behavioral correctness.
            */
            let other_dispatches = Dispatches::default()
                .append(component.borrow().editor().dispatch_selection_changed())
                .append(Dispatch::ToHostApp(ToHostApp::MarksChanged(
                    component.borrow().id(),
                    self.context.get_marks(component.borrow().editor().path()),
                )))
                .append(
                    component
                        .borrow()
                        .editor()
                        .dispatch_selection_mode_changed(),
                )
                .append(Dispatch::ToHostApp(ToHostApp::ModeChanged));
            self.handle_dispatches(other_dispatches)?;
        };

        Ok(())
    }

    fn get_repo_git_hunks(&mut self, diff_mode: git::DiffMode) -> anyhow::Result<()> {
        let working_directory = self.working_directory.clone();
        let repo = git::GitRepo::try_from(&working_directory)?;
        let diffs = repo.diffs(diff_mode)?;
        self.set_quickfix_list_type(
            ResponseContext::default().set_description("Git Hunks"),
            QuickfixListType::Items(
                diffs
                    .into_iter()
                    .flat_map(|file_diff| {
                        file_diff
                            .hunks()
                            .iter()
                            .filter_map(|hunk| {
                                let buffer = Buffer::from_path(file_diff.path(), false).ok()?;
                                let line_range = hunk.line_range();
                                let location = Location {
                                    path: file_diff.path().clone(),
                                    range: buffer
                                        .line_range_to_char_index_range(line_range)
                                        .ok()?,
                                };
                                Some(QuickfixListItem::new(location, hunk.to_info(), None))
                            })
                            .collect_vec()
                    })
                    .collect_vec(),
            ),
        )
    }

    #[cfg(test)]
    fn set_global_title(&mut self, title: String) {
        self.global_title = Some(title)
    }

    pub(crate) fn get_current_file_path(&self) -> Option<CanonicalizedPath> {
        self.current_component().borrow().path()
    }

    fn set_global_mode(&mut self, mode: Option<GlobalMode>) {
        self.context.set_mode(mode);
    }

    #[cfg(test)]
    pub(crate) fn context(&self) -> &Context {
        &self.context
    }

    fn update_local_search_config(
        &mut self,
        update: LocalSearchConfigUpdate,
        scope: Scope,
        if_current_not_found: IfCurrentNotFound,
        run_search_after_config_updated: bool,
        component_id: Option<ComponentId>,
    ) -> Result<(), anyhow::Error> {
        self.context.update_local_search_config(update, scope);
        if run_search_after_config_updated {
            match scope {
                Scope::Local => self.local_search(if_current_not_found, component_id)?,
                Scope::Global => {
                    self.global_search()?;
                }
            }
        }

        Ok(())
    }

    fn update_global_search_config(
        &mut self,
        update: GlobalSearchConfigUpdate,
    ) -> anyhow::Result<()> {
        self.context.update_global_search_config(update)?;
        self.global_search()?;
        Ok(())
    }

    fn words(&self) -> Vec<DropdownItem> {
        self.current_component()
            .borrow()
            .editor()
            .buffer()
            .words()
            .into_iter()
            .map(|word| {
                DropdownItem::new(word.clone()).set_dispatches(Dispatches::one(Dispatch::ToEditor(
                    ReplaceCurrentSelectionWith(word),
                )))
            })
            .collect_vec()
    }

    fn cycle_marked_file(&mut self, direction: Direction) -> anyhow::Result<()> {
        if let Some(next_file_path) = {
            let file_paths = self.context.get_marked_files();
            self.get_current_file_path()
                .and_then(|current_file_path| {
                    if let Some(current_index) = file_paths
                        .iter()
                        .position(|path| path == &&current_file_path)
                    {
                        let next_index = match direction {
                            Direction::Start if current_index == 0 => file_paths.len() - 1,
                            Direction::Start => current_index - 1,
                            Direction::End if current_index == file_paths.len() - 1 => 0,
                            Direction::End => current_index + 1,
                        };
                        // We are doing defensive programming here
                        // to ensure that Ki editor never crashes
                        return file_paths.get(next_index);
                    }
                    None
                })
                .or_else(|| file_paths.first())
                .cloned()
        } {
            let next_file_path = next_file_path.clone();
            if let Err(err) = self.open_file(&next_file_path.clone(), BufferOwner::User, true, true)
            {
                // If the file failed to open, show the error.
                // The failure reasons might be:
                // - the file no longer exists
                // - the file is not a file
                //
                // In such cases we should remove it from the list of marked files,
                // and then cycle to the next file.
                //
                // The removal is necessary otherwise this file will become an
                // an obstacle that prevents cycle_mark_file from passing through.
                self.context.toggle_path_mark(next_file_path.clone());
                self.show_global_info(Info::new(
                    "Cycle marked file error".to_string(),
                    format!(
                        "The file mark {:?} is removed from the list as it cannot be opened due to the following error:\n\n{err:?}",
                        next_file_path
                            .try_display_relative_to(self.context.current_working_directory())
                    ),
                ));
                self.cycle_marked_file(direction)?;
            }
        }
        Ok(())
    }

    #[cfg(test)]
    pub(crate) fn get_current_component_content(&self) -> String {
        self.current_component().borrow().editor().content()
    }

    #[cfg(test)]
    pub(crate) fn get_buffer_contents_map(&self) -> BufferContentsMap {
        self.layout.get_buffer_contents_map()
    }

    fn handle_key_events(&mut self, key_events: Vec<event::KeyEvent>) -> anyhow::Result<()> {
        for key_event in key_events.into_iter() {
            self.handle_event(Event::Key(key_event.to_owned()))?;
        }
        Ok(())
    }

    pub(crate) fn handle_dispatch_suggestive_editor(
        &mut self,
        dispatch: DispatchSuggestiveEditor,
    ) -> anyhow::Result<()> {
        if let Some(component) = self.layout.get_component_by_kind(ComponentKind::Prompt) {
            let dispatches = component
                .borrow_mut()
                .as_any_mut()
                .downcast_mut::<Prompt>()
                .ok_or_else(|| anyhow::anyhow!("App::handle_dispatch_suggestive_editor Failed to downcast current component to Prompt"))?
                .handle_dispatch_suggestive_editor(
                    dispatch,
                )?;
            self.handle_dispatches(dispatches)
        } else if let Some(component) = self
            .layout
            .get_component_by_kind(ComponentKind::SuggestiveEditor)
        {
            let dispatches = component
                .borrow_mut()
                .as_any_mut()
                .downcast_mut::<SuggestiveEditor>()
                .ok_or_else(|| anyhow::anyhow!("App::handle_dispatch_suggestive_editor Failed to downcast current component to SuggestiveEditor"))?
                .handle_dispatch(
                    dispatch,
                )?;
            self.handle_dispatches(dispatches)
        } else {
            Err(anyhow::anyhow!(
                "The current component is neither Prompt or SuggestiveEditor, thus `App::handle_dispatch_suggestive_editor` does nothing."
            ))
        }
    }

    #[cfg(test)]
    pub(crate) fn completion_dropdown_is_open(&self) -> bool {
        self.layout.completion_dropdown_is_open()
    }

    pub(crate) fn current_completion_dropdown(&self) -> Option<Rc<RefCell<dyn Component>>> {
        self.layout.current_completion_dropdown()
    }

    #[cfg(test)]
    pub(crate) fn current_completion_dropdown_info(&self) -> Option<Rc<RefCell<dyn Component>>> {
        self.layout
            .get_component_by_kind(ComponentKind::DropdownInfo)
    }

    fn open_prompt(
        &mut self,
        prompt_config: PromptConfig,
        current_line: Option<String>,
    ) -> anyhow::Result<()> {
        if self.is_running_as_embedded() {
            self.open_prompt_embedded(prompt_config, current_line)
        } else {
            self.open_prompt_non_embedded(prompt_config, current_line)
        }
    }

    fn open_prompt_non_embedded(
        &mut self,
        prompt_config: PromptConfig,
        current_line: Option<String>,
    ) -> anyhow::Result<()> {
        if let Some(line) = current_line {
            self.context
                .push_history_prompt(prompt_config.prompt_history_key, line)
        }

        // Initialize the incremental search matches
        // so that the possible selections highlights will be "cleared" (i.e., not rendered)
        self.current_component()
            .borrow_mut()
            .editor_mut()
            .initialize_incremental_search_matches();

        let key = prompt_config.prompt_history_key;
        let history = self.context.get_prompt_history(key);
        let (prompt, dispatches) = Prompt::new(prompt_config, history);

        self.layout.add_and_focus_prompt(
            ComponentKind::Prompt,
            Rc::new(RefCell::new(prompt)),
            &self.context,
        );
        self.handle_dispatches(dispatches)
    }

    fn open_prompt_embedded(
        &mut self,
        prompt_config: PromptConfig,
        current_line: Option<String>,
    ) -> anyhow::Result<()> {
        let key = prompt_config.prompt_history_key;

        let history = self.context.get_prompt_history(key);

        let items = prompt_config
            .items()
            .iter()
            .map(|item| ki_protocol_types::PromptItem {
                label: item.display(),
                details: item.info().map(|info| info.content()).cloned(),
            })
            .chain(
                history
                    .into_iter()
                    .map(|label| ki_protocol_types::PromptItem {
                        label,
                        details: None,
                    }),
            )
            .collect();

        if let Some(line) = current_line {
            self.context.push_history_prompt(key, line)
        }
        let title = prompt_config.title.clone();

        self.last_prompt_config = Some(prompt_config);

        self.integration_event_sender
            .emit_event(crate::integration_event::IntegrationEvent::PromptOpened { title, items });
        Ok(())
    }

    fn prompt_entered(&mut self, entry: String) -> anyhow::Result<()> {
        let Some(prompt_config) = self.last_prompt_config.take() else {
            return Ok(());
        };
        let dispatches = prompt_config.on_enter.to_dispatches(&entry)?;
        self.handle_dispatches(dispatches.append(Dispatch::PushPromptHistory {
            key: prompt_config.prompt_history_key,
            line: entry,
        }))
    }
    fn render_dropdown(
        &mut self,
        editor: Rc<RefCell<Editor>>,
        render: DropdownRender,
    ) -> Result<(), anyhow::Error> {
        let dispatches = editor
            .borrow_mut()
            .render_dropdown(&mut self.context, &render)?;
        editor.borrow_mut().set_title(render.title);

        match render.info {
            Some(info) => {
                self.layout.show_dropdown_info(info, &self.context)?;
            }
            _ => self.layout.hide_dropdown_info(),
        }
        self.handle_dispatches(dispatches)
    }

    #[cfg(test)]
    pub(crate) fn get_dropdown_infos_count(&self) -> usize {
        self.layout.get_dropdown_infos_count()
    }

    pub(crate) fn render_quickfix_list(
        &mut self,
        quickfix_list: QuickfixList,
    ) -> anyhow::Result<()> {
        let (editor, dispatches) = self
            .layout
            .show_quickfix_list(quickfix_list, &self.context)?;

        let editor = editor.borrow();
        let buffer = editor.buffer();
        if let Some(language) = buffer.language() {
            self.request_syntax_highlight(
                editor.id(),
                buffer.batch_id().clone(),
                language,
                buffer.content(),
            )?;
        };
        self.handle_dispatches(dispatches)
    }

    fn show_editor_info(&mut self, info: Info) -> anyhow::Result<()> {
        if self.is_running_as_embedded() {
            self.integration_event_sender
                .emit_event(IntegrationEvent::ShowInfo {
                    info: Some(info.display()),
                });
        }
        self.layout.show_editor_info(info, &self.context)?;
        Ok(())
    }

    #[cfg(test)]
    pub(crate) fn editor_info_contents(&self) -> Vec<String> {
        self.layout.editor_info_contents()
    }

    #[cfg(test)]
    pub(crate) fn global_info_contents(&self) -> Vec<String> {
        self.layout.global_info_contents()
    }

    fn reveal_path_in_explorer(&mut self, path: &CanonicalizedPath) -> anyhow::Result<()> {
        let dispatches = self.layout.reveal_path_in_explorer(path, &self.context)?;
        self.send_file_watcher_input(FileWatcherInput::SyncFileExplorerExpandedFolders(
            self.layout
                .file_explorer_expanded_folders()
                .into_iter()
                // Need to include the current working directory (cwd)
                // otherwise path modifications of files that are parked directly under the cwd
                // will not refresh the file explorer.
                .chain(Some(self.context.current_working_directory().clone()))
                .collect(),
        ));
        self.handle_dispatches(dispatches)
    }

    #[cfg(test)]
    pub(crate) fn file_explorer_content(&self) -> String {
        self.layout.file_explorer_content()
    }

    fn open_code_actions_prompt(
        &mut self,
        code_actions: Vec<crate::lsp::code_action::CodeAction>,
    ) -> anyhow::Result<()> {
        self.open_prompt(
            PromptConfig {
                on_enter: DispatchPrompt::Null,
                items: PromptItems::Precomputed(
                    code_actions
                        .into_iter()
                        .map(move |code_action| code_action.into())
                        .collect(),
                ),
                title: "Code Actions".to_string(),
                enter_selects_first_matching_item: true,
                leaves_current_line_empty: true,
                prompt_history_key: PromptHistoryKey::CodeAction,
                ..Default::default()
            },
            None,
        )?;
        Ok(())
    }

    fn close_current_window_and_focus_parent(&mut self) {
        self.layout.close_current_window_and_focus_parent();
        self.integration_event_sender
            .emit_event(IntegrationEvent::ShowInfo { info: None });
    }

    pub(crate) fn opened_files_count(&self) -> usize {
        self.layout.get_opened_files().len()
    }

    #[cfg(test)]
    pub(crate) fn global_info(&self) -> Option<String> {
        self.layout.global_info()
    }

    #[cfg(test)]
    pub(crate) fn get_component_by_kind(
        &self,
        kind: ComponentKind,
    ) -> Option<Rc<RefCell<dyn Component>>> {
        self.layout.get_component_by_kind(kind)
    }

    fn hide_editor_info(&mut self) {
        self.layout.hide_editor_info()
    }

    #[cfg(test)]
    pub(crate) fn components_order(&self) -> Vec<ComponentKind> {
        self.layout
            .components()
            .into_iter()
            .map(|c| c.kind())
            .collect_vec()
    }

    fn handle_signature_help(
        &mut self,
        signature_help: Option<crate::lsp::signature_help::SignatureHelp>,
    ) -> anyhow::Result<()> {
        if let Some(info) = signature_help.and_then(|s| s.into_info()) {
            if self.current_component().borrow().editor().mode
                == crate::components::editor::Mode::Insert
            {
                self.show_editor_info(info)?;
            }
        } else {
            self.hide_editor_info()
        }
        Ok(())
    }

    fn push_history_prompt(&mut self, key: PromptHistoryKey, line: String) {
        self.context.push_history_prompt(key, line)
    }

    fn open_theme_prompt(&mut self) -> anyhow::Result<()> {
        self.open_prompt(
            PromptConfig {
                on_enter: DispatchPrompt::Null,
                items: PromptItems::Precomputed(
                    crate::themes::theme_descriptor::all()
                        .into_iter()
                        .enumerate()
                        .map(|(index, theme_descriptor)| {
                            DropdownItem::new(theme_descriptor.name().to_string())
                                .set_rank(Some(Box::from([index].to_vec())))
                                .set_on_focused(Dispatches::one(Dispatch::SetThemeFromDescriptor(
                                    theme_descriptor.clone(),
                                )))
                                .set_dispatches(Dispatches::one(Dispatch::SetThemeFromDescriptor(
                                    theme_descriptor,
                                )))
                        })
                        .collect_vec(),
                ),
                title: "Theme".to_string(),
                enter_selects_first_matching_item: true,
                leaves_current_line_empty: true,
                on_cancelled: Some(Dispatches::one(Dispatch::SetTheme(
                    self.context.theme().clone(),
                ))),
                prompt_history_key: PromptHistoryKey::Theme,
                ..Default::default()
            },
            None,
        )
    }

    fn open_keyboard_layout_prompt(&mut self) -> anyhow::Result<()> {
        let embedded = self.context.is_running_as_embedded();
        self.open_prompt(
            PromptConfig {
                on_enter: if embedded {
                    DispatchPrompt::SetKeyboardLayoutKind
                } else {
                    DispatchPrompt::Null
                },
                items: PromptItems::Precomputed(
                    KeyboardLayoutKind::iter()
                        .map(|keyboard_layout| {
                            DropdownItem::new(keyboard_layout.display().to_string()).set_dispatches(
                                if embedded {
                                    Dispatches::default()
                                } else {
                                    Dispatches::one(Dispatch::SetKeyboardLayoutKind(
                                        keyboard_layout,
                                    ))
                                },
                            )
                        })
                        .collect_vec(),
                ),
                title: "Keyboard Layout".to_string(),
                enter_selects_first_matching_item: true,
                leaves_current_line_empty: true,
                prompt_history_key: PromptHistoryKey::KeyboardLayout,
                ..Default::default()
            },
            None,
        )
    }

    fn update_current_completion_item(
        &mut self,
        completion_item: CompletionItem,
    ) -> anyhow::Result<()> {
        self.handle_dispatch_suggestive_editor(
            DispatchSuggestiveEditor::UpdateCurrentCompletionItem(Box::new(completion_item)),
        )
    }

    #[cfg(test)]
    pub(crate) fn lsp_request_sent(&self, from_editor: &FromEditor) -> bool {
        self.lsp_manager.lsp_request_sent(from_editor)
    }

    fn open_pipe_to_shell_prompt(&mut self) -> anyhow::Result<()> {
        self.open_prompt(
            PromptConfig {
                title: "Pipe to shell".to_string(),
                on_enter: DispatchPrompt::PipeToShell,
                leaves_current_line_empty: true,
                prompt_history_key: PromptHistoryKey::PipeToShell,
                ..Default::default()
            },
            None,
        )
    }

    fn use_last_non_contiguous_selection_mode(
        &mut self,
        if_current_not_found: IfCurrentNotFound,
    ) -> anyhow::Result<()> {
        if let Some(selection_mode) = self.context.last_non_contiguous_selection_mode() {
            match selection_mode {
                Either::Left(selection_mode) => self.handle_dispatch_editor(
                    DispatchEditor::SetSelectionMode(if_current_not_found, selection_mode.clone()),
                )?,
                Either::Right(global_mode) => self.handle_dispatches(Dispatches::new(
                    [
                        Dispatch::SetGlobalMode(Some(global_mode.clone())),
                        Dispatch::ToEditor(MoveSelection(match if_current_not_found {
                            IfCurrentNotFound::LookForward => Movement::Right,
                            IfCurrentNotFound::LookBackward => Movement::Left,
                        })),
                    ]
                    .to_vec(),
                ))?,
            }
        }
        Ok(())
    }

    fn open_filter_selections_prompt(&mut self, maintain: bool) -> anyhow::Result<()> {
        let config = self.context.local_search_config(Scope::Local);
        let mode = config.mode;
        self.open_prompt(
            PromptConfig {
                title: format!(
                    "{} selections matching search ({})",
                    if maintain { "Maintain" } else { "Remove" },
                    mode.display()
                ),
                on_enter: DispatchPrompt::FilterSelectionMatchingSearch { maintain },
                leaves_current_line_empty: true,
                prompt_history_key: PromptHistoryKey::FilterSelectionsMatchingSearch { maintain },
                ..Default::default()
            },
            None,
        )
    }

    fn navigate_back(&mut self) -> anyhow::Result<()> {
        while let Some(location) = self.context.location_previous() {
            if location.path.exists() {
                self.push_current_location_into_navigation_history(false);
                self.go_to_location(&location, false)?;
                return Ok(());
            }
        }
        Ok(())
    }

    fn navigate_forward(&mut self) -> anyhow::Result<()> {
        while let Some(location) = self.context.location_next() {
            if location.path.exists() {
                self.push_current_location_into_navigation_history(true);
                self.go_to_location(&location, false)?
            }
        }
        Ok(())
    }

    fn push_current_location_into_navigation_history(&mut self, backward: bool) {
        // TODO: should include scroll offset as well
        // so that when the user navigates back, it really feels the same
        if let Some(path) = self.current_component().borrow().editor().path() {
            let range = self
                .current_component()
                .borrow()
                .editor()
                .current_selection_range();
            let location = Location { path, range };
            self.context.push_location_history(location, backward)
        }
    }

    fn toggle_file_mark(&mut self) -> anyhow::Result<()> {
        if let Some(path) = self.get_current_file_path() {
            if let Some(new_path) = self.context.toggle_path_mark(path).cloned() {
                self.open_file(&new_path, BufferOwner::User, true, true)?;
            }
        }
        Ok(())
    }

    fn mode_changed(&self) {
        // This dispatch is handled by the VSCode integration to send mode change notifications
        // No action needed here as the mode has already been changed in the editor

        // Get the current component and its mode
        let component = self.current_component();
        let component_ref = component.borrow();
        let editor = component_ref.editor();
        // Emit an integration event for the mode change
        self.integration_event_sender.emit_event(
            crate::integration_event::IntegrationEvent::ModeChanged {
                component_id: editor.id(),
                mode: editor.mode.clone(),
            },
        );
    }

    fn selection_changed(
        &self,
        component_id: ComponentId,
        selections: Vec<crate::selection::Selection>,
    ) {
        // Convert component_id to usize for integration event
        self.integration_event_sender.emit_event(
            crate::integration_event::IntegrationEvent::SelectionChanged {
                component_id,
                selections: selections.clone(),
            },
        );
    }

    fn jumps_changed(&self, component_id: ComponentId, jumps: Vec<(char, CharIndex)>) {
        self.integration_event_sender.emit_event(
            crate::integration_event::IntegrationEvent::JumpsChanged {
                component_id,
                jumps,
            },
        );
    }

    fn marks_updated(
        &self,
        component_id: ComponentId,
        marks: Vec<crate::char_index_range::CharIndexRange>,
    ) {
        self.integration_event_sender.emit_event(
            crate::integration_event::IntegrationEvent::MarksChanged {
                component_id,
                marks,
            },
        );
    }

    fn selection_mode_changed(&self, selection_mode: SelectionMode) {
        // This dispatch is handled by the VSCode integration to send mode change notifications
        // No action needed here as the mode has already been changed in the editor

        // Get the current component and its mode
        let component = self.current_component();
        let component_ref = component.borrow();
        let editor = component_ref.editor();
        // Emit an integration event for the mode change
        self.integration_event_sender.emit_event(
            crate::integration_event::IntegrationEvent::SelectionModeChanged {
                component_id: editor.id(),
                selection_mode,
            },
        );
    }

    fn keyboard_layout_changed(&self) {
        self.integration_event_sender.emit_event(
            crate::integration_event::IntegrationEvent::KeyboardLayoutChanged(
                self.context.keyboard_layout_kind().display(),
            ),
        );
    }

    fn is_running_as_embedded(&self) -> bool {
        self.context.is_running_as_embedded()
    }

    pub(crate) fn take_queued_events(&mut self) -> Vec<Event> {
        std::mem::take(&mut self.queued_events)
    }

    fn handle_targeted_event(
        &mut self,
        event: Event,
        path: Option<CanonicalizedPath>,
        content_hash: u32,
    ) -> anyhow::Result<()> {
        // If the current component kind is a not a SuggestiveEditor, we handle the event directly
        if self.layout.get_current_component_kind() != Some(ComponentKind::SuggestiveEditor) {
            self.handle_event(event)?;
            Ok(())
        } else if let Some(path) = path {
            let component = self.open_file(&path, BufferOwner::User, false, true)?;

            // Compare the checksum of of the content of the buffer in Ki with that of the host application (e.g. VS Code)
            // This step is necessary to detect unsynchronized buffer
            if content_hash != crc32fast::hash(component.borrow().content().as_bytes()) {
                // If the buffer is desync, request the latest content
                // before handling this event
                self.integration_event_sender
                    .emit_event(IntegrationEvent::SyncBufferRequest { path });

                // Suspend this event until the buffer content is synced
                self.queued_events.push(event);

                return Ok(());
            }

            let dispatches = component
                .borrow_mut()
                .handle_event(&self.context, event.clone())?;
            self.handle_dispatches(dispatches)
        } else {
            // If no path is provided, handle the event for the current component
            self.handle_event(event)?;
            Ok(())
        }
    }

    fn handle_to_host_app(&mut self, to_host_app: ToHostApp) -> anyhow::Result<()> {
        match to_host_app {
            ToHostApp::BufferEditTransaction { path, edits } => {
                // Emit an integration event for the buffer change
                self.integration_event_sender.emit_event(
                    crate::integration_event::IntegrationEvent::BufferChanged {
                        path: path.clone(),
                        edits: edits.clone(),
                    },
                );
            }
            ToHostApp::ModeChanged => self.mode_changed(),
            ToHostApp::SelectionModeChanged(selection_mode) => {
                self.selection_mode_changed(selection_mode)
            }
            ToHostApp::SelectionChanged {
                component_id,
                selections,
            } => self.selection_changed(component_id, selections),
            ToHostApp::JumpsChanged {
                component_id,
                jumps,
            } => self.jumps_changed(component_id, jumps),
            ToHostApp::PromptEntered(entry) => self.prompt_entered(entry)?,
            ToHostApp::MarksChanged(component_id, marks) => self.marks_updated(component_id, marks),
        }
        Ok(())
    }

    fn handle_from_host_app(&mut self, from_host_app: FromHostApp) -> anyhow::Result<()> {
        match from_host_app {
            FromHostApp::TargetedEvent {
                event,
                path,
                content_hash,
            } => self.handle_targeted_event(event, path, content_hash)?,
        }
        Ok(())
    }

    fn open_search_prompt_with_prior_change(
        &mut self,
        scope: Scope,
        if_current_not_found: IfCurrentNotFound,
        prior_change: Option<PriorChange>,
    ) -> anyhow::Result<()> {
        self.current_component()
            .borrow_mut()
            .editor_mut()
            .handle_prior_change(prior_change);
        self.open_search_prompt(scope, if_current_not_found, None)?;
        Ok(())
    }

    #[cfg(test)]
    pub(crate) fn lsp_server_initialized_args(
        &self,
    ) -> Option<(LanguageId, Vec<CanonicalizedPath>)> {
        self.lsp_manager.lsp_server_initialized_args()
    }

    fn handle_nucleo_debounced(&mut self) -> Result<(), anyhow::Error> {
        let dispatches = {
            let component = self.layout.get_current_component();
            let mut component_mut = component.borrow_mut();
            let Some(prompt) = component_mut.as_any_mut().downcast_mut::<Prompt>() else {
                return Ok(());
            };

            let viewport_height: u32 = self
                .current_completion_dropdown()
                .map(|component| component.borrow().rectangle().height)
                .unwrap_or(10)
                .into();

            prompt.handle_nucleo_updated(viewport_height)
        };
        self.handle_dispatches(dispatches)
    }

    fn handle_dropdown_filter_updated(&mut self, filter: String) -> anyhow::Result<()> {
        {
            let component = self.layout.get_current_component();
            let mut component_mut = component.borrow_mut();
            let Some(prompt) = component_mut.as_any_mut().downcast_mut::<Prompt>() else {
                return Ok(());
            };
            prompt.reparse_pattern(&filter);
        }
        self.handle_nucleo_debounced()
    }

    #[cfg(test)]
    fn set_system_clipboard_html(&self, html: &str, alt_text: &str) -> anyhow::Result<()> {
        Ok(arboard::Clipboard::new()?.set_html(html, Some(alt_text))?)
    }

    fn restore_session(&mut self) {
        // This condition is necessary, because user might have opened a file by passing
        // a path argument to the Ki CLI
        if self.opened_files_count() == 0 {
            // Try to go to a marked file, if there are loaded marked file from the persistence
            let _ = self.cycle_marked_file(Direction::End);
        }
    }

    fn add_quickfix_list_entries(&mut self, matches: Vec<Match>) -> anyhow::Result<()> {
        let go_to_quickfix_item = self.context.quickfix_list_items().is_empty();

        self.context.extend_quickfix_list_items(
            matches
                .into_iter()
                .map(|m| QuickfixListItem::new(m.location, None, Some(m.line)))
                .collect_vec(),
        );

        let quickfix_list = self.get_quickfix_list();
        if let Some(quickfix_list) = quickfix_list {
            self.render_quickfix_list(quickfix_list)?;
        }
        if go_to_quickfix_item {
            self.goto_quickfix_list_item(Movement::Current(IfCurrentNotFound::LookForward))?;
        }
        Ok(())
    }

    fn handle_applied_edits(&mut self, path: CanonicalizedPath, edits: Vec<Edit>) {
        self.context.handle_applied_edits(path, edits)
    }

    #[cfg(test)]
    pub(crate) fn wait_for_app_message(
        &mut self,
        app_message_matcher: &lazy_regex::Lazy<regex::Regex>,
        timeout: Option<Duration>,
    ) -> anyhow::Result<()> {
        use std::time::Instant;

        let start_time = Instant::now();
        let timeout = timeout.unwrap_or_else(|| Duration::from_secs(5));
        while (Instant::now() - start_time) < timeout {
            if let Ok(app_message) = self.receiver.try_recv() {
                let string = format!("{app_message:?}");
                self.process_message(app_message)?;
                if app_message_matcher.is_match(&string) {
                    return Ok(());
                }
            }
        }
        Err(anyhow::anyhow!(
            "No app message matching {} is received after {:?}.",
            app_message_matcher.as_str(),
            timeout,
        ))
    }

    #[cfg(test)]
    pub(crate) fn expect_app_message_not_received(
        &mut self,
        regex: &&'static lazy_regex::Lazy<regex::Regex>,
        timeout: &Duration,
    ) -> anyhow::Result<()> {
        use std::time::Instant;

        let start_time = Instant::now();
        while &(Instant::now() - start_time) < timeout {
            if let Ok(app_message) = self.receiver.try_recv() {
                let string = format!("{app_message:?}");
                self.process_message(app_message)?;
                if regex.is_match(&string) {
                    return Err(anyhow::anyhow!(
                    "Expected no app message matching {} is received within {timeout:?}, but got {string:?}",
                    regex.as_str(),
                ));
                }
            }
        }
        Ok(())
    }

    fn handle_leader_action(
        &mut self,
        leader_action: LeaderAction,
        leader_context: LeaderContext,
    ) -> anyhow::Result<()> {
        match leader_action {
            LeaderAction::DoNothing => {}
            LeaderAction::RunCommand(command, args) => {
                let resolved_args: Vec<String> = args
                    .iter()
                    .map(|arg| arg.resolve(&leader_context).to_string())
                    .collect_vec();
                let _output = std::process::Command::new(command)
                    .args(&resolved_args)
                    .stdout(Stdio::null())
                    .stderr(Stdio::null())
                    .output()?;
            }
            LeaderAction::ToClipboard(text) => {
                let resolved_text: String = text
                    .iter()
                    .map(|arg| arg.resolve(&leader_context).to_string())
                    .collect_vec()
                    .join("");
                self.context
                    .set_clipboard_content(CopiedTexts::new(NonEmpty::new(resolved_text)))?
            }
            LeaderAction::ToggleProcess(command, args) => {
                let resolved_args: Vec<String> = args
                    .iter()
                    .map(|arg| arg.resolve(&leader_context).to_string())
                    .collect_vec();
                self.process_manager.toggle(command, &resolved_args);
            }
            LeaderAction::Macro(key_events) => self.handle_key_events(key_events.to_vec())?,
        }
        Ok(())
    }

    fn handle_leader_help_action(
        &mut self,
        leader_action: LeaderAction,
        leader_context: LeaderContext,
        description: &str,
    ) -> anyhow::Result<()> {
        match leader_action {
            LeaderAction::DoNothing => {}
            LeaderAction::RunCommand(command, args) => {
                let resolved_args: Vec<String> = args
                    .iter()
                    .map(|arg| arg.resolve(&leader_context).to_string())
                    .collect_vec();
                let resolved_vec_with_quotes: Vec<String> = args
                    .iter()
                    .map(|arg| {
                        let resolved_str = arg.resolve(&leader_context).to_string();
                        format!("\"{}\"", resolved_str)
                    })
                    .collect_vec();
                let unresolved_vec: Vec<String> =
                    args.iter().map(|arg| arg.to_string()).collect_vec();
                let output = std::process::Command::new(command)
                    .args(&resolved_args)
                    .stdout(Stdio::null())
                    .stderr(Stdio::null())
                    .output()?;

                let quoted_command = format!("\"{}\"", command);
                let mut content = String::new();
                let mut decorations = Vec::new();

                let append_and_decorate =
                    |content: &mut String, decorations: &mut Vec<Decoration>, s: &str| {
                        if !s.is_empty() {
                            let start_byte = content.len();
                            content.push_str(s);
                            let end_byte = content.len();
                            let range = SelectionRange::Byte(start_byte..end_byte);
                            decorations.push(Decoration::new(
                                range,
                                StyleKey::Syntax(IndexedHighlightGroup::new(41)),
                            ));
                        }
                    };

                content.push_str("Description: ");
                append_and_decorate(&mut content, &mut decorations, description);

                content.push_str("\nUnresolved RunCommand:\nRunCommand(");
                append_and_decorate(&mut content, &mut decorations, &quoted_command);

                content.push_str(", vec![");
                for unresolved_arg in unresolved_vec.iter() {
                    append_and_decorate(&mut content, &mut decorations, &unresolved_arg);
                    if Some(unresolved_arg) != unresolved_vec.last() {
                        content.push_str(", ");
                    }
                }

                content.push_str("])\nResolved RunCommand:\nstd::process::Command::new(");
                append_and_decorate(&mut content, &mut decorations, &quoted_command);

                content.push_str(").args(&[");
                for resolved_arg in resolved_vec_with_quotes.iter() {
                    append_and_decorate(&mut content, &mut decorations, &resolved_arg);
                    if Some(resolved_arg) != resolved_vec_with_quotes.last() {
                        content.push_str(", ");
                    }
                }

                content.push_str("])\nRunCommand Command:\n");
                append_and_decorate(&mut content, &mut decorations, &command);

                content.push_str(" ");
                append_and_decorate(&mut content, &mut decorations, &resolved_args.join(" "));

                content.push_str("\n\n[STATUS]:\n");
                append_and_decorate(
                    &mut content,
                    &mut decorations,
                    &format!("{:?}", output.status),
                );

                content.push_str("\n[STDOUT]:\n");
                append_and_decorate(
                    &mut content,
                    &mut decorations,
                    String::from_utf8_lossy(&output.stdout).trim(),
                );

                content.push_str("\n[STDERR]:\n");
                append_and_decorate(
                    &mut content,
                    &mut decorations,
                    String::from_utf8_lossy(&output.stderr).trim(),
                );

                let info =
                    Info::new("RunCommand Help".to_string(), content).set_decorations(decorations);
                self.show_global_info(info);
            }
            LeaderAction::ToClipboard(text) => {
                let resolved_text: String = text
                    .iter()
                    .map(|arg| arg.resolve(&leader_context).to_string())
                    .collect_vec()
                    .join("");
                let unresolved_vec: Vec<String> =
                    text.iter().map(|arg| arg.to_string()).collect_vec();
                self.context
                    .set_clipboard_content(CopiedTexts::new(NonEmpty::new(
                        resolved_text.clone(),
                    )))?;
                let mut content = String::new();
                let mut decorations = Vec::new();

                let append_and_decorate =
                    |content: &mut String, decorations: &mut Vec<Decoration>, s: &str| {
                        if !s.is_empty() {
                            let start_byte = content.len();
                            content.push_str(s);
                            let end_byte = content.len();
                            let range = SelectionRange::Byte(start_byte..end_byte);
                            decorations.push(Decoration::new(
                                range,
                                StyleKey::Syntax(IndexedHighlightGroup::new(41)),
                            ));
                        }
                    };

                content.push_str("Description: ");
                append_and_decorate(&mut content, &mut decorations, description);

                content.push_str("\nUnresolved ToClipboard:\nToClipboard(vec![");
                for unresolved_arg in unresolved_vec.iter() {
                    append_and_decorate(&mut content, &mut decorations, &unresolved_arg);
                    if Some(unresolved_arg) != unresolved_vec.last() {
                        content.push_str(", ");
                    }
                }

                content.push_str("])\nCopied Text:\n");
                append_and_decorate(&mut content, &mut decorations, &resolved_text);

                let info =
                    Info::new("ToClipboard Help".to_string(), content).set_decorations(decorations);
                self.show_global_info(info);
            }
            LeaderAction::ToggleProcess(command, args) => {
                let unresolved_vec: Vec<String> =
                    args.iter().map(|arg| arg.to_string()).collect_vec();
                let resolved_vec_with_quotes: Vec<String> = args
                    .iter()
                    .map(|arg| {
                        let resolved_str = arg.resolve(&leader_context).to_string();
                        format!("\"{}\"", resolved_str)
                    })
                    .collect_vec();
                let resolved_text: String = args
                    .iter()
                    .map(|arg| arg.resolve(&leader_context).to_string())
                    .collect_vec()
                    .join(" ");
                let resolved_args: Vec<String> = args
                    .iter()
                    .map(|arg| arg.resolve(&leader_context).to_string())
                    .collect_vec();
                self.process_manager.toggle(command, &resolved_args);

                let quoted_command = format!("\"{}\"", command);
                let mut content = String::new();
                let mut decorations = Vec::new();

                let append_and_decorate =
                    |content: &mut String, decorations: &mut Vec<Decoration>, s: &str| {
                        if !s.is_empty() {
                            let start_byte = content.len();
                            content.push_str(s);
                            let end_byte = content.len();
                            let range = SelectionRange::Byte(start_byte..end_byte);
                            decorations.push(Decoration::new(
                                range,
                                StyleKey::Syntax(IndexedHighlightGroup::new(41)),
                            ));
                        }
                    };

                content.push_str("Description: ");
                append_and_decorate(&mut content, &mut decorations, description);

                content.push_str("\nUnresolved ToggledProcess:\nToggleProcess(");
                append_and_decorate(&mut content, &mut decorations, &quoted_command);

                content.push_str(", vec![");
                for unresolved_arg in unresolved_vec.iter() {
                    append_and_decorate(&mut content, &mut decorations, &unresolved_arg);
                    if Some(unresolved_arg) != unresolved_vec.last() {
                        content.push_str(", ");
                    }
                }

                content.push_str("])\nResolved ToggledProcess:\nprocess_manager.toggle(");
                append_and_decorate(&mut content, &mut decorations, &quoted_command);
                content.push_str(", &[");
                for resolved_arg in resolved_vec_with_quotes.iter() {
                    append_and_decorate(&mut content, &mut decorations, &resolved_arg);
                    if Some(resolved_arg) != resolved_vec_with_quotes.last() {
                        content.push_str(", ");
                    }
                }

                content.push_str("])\nToggleProcess Command:\n");
                append_and_decorate(&mut content, &mut decorations, command);

                content.push_str(" ");
                append_and_decorate(&mut content, &mut decorations, &resolved_text);

                let info = Info::new("ToggleProcess Help".to_string(), content)
                    .set_decorations(decorations);
                self.show_global_info(info);
            }
            LeaderAction::Macro(key_events) => {
                let editor_component = self.current_component();
                let editor = editor_component.borrow();
                let keymap_config = editor
                    .editor()
                    .get_current_keymap_legend_config(&self.context);

                let player = MacroHelpPlayer::new(
                    description.to_string(),
                    key_events.to_vec(),
                    keymap_config,
                );

                self.handle_dispatch(Dispatch::PlayMacroStep(player))?;
            }
        }
        Ok(())
    }
    fn handle_play_macro_step(&mut self, player: MacroHelpPlayer) -> anyhow::Result<()> {
        if player.press_key_and_update {
            if let Some(key_to_send) = player.get_current_key() {
                self.handle_event(Event::Key(key_to_send))?;
            }

            self.sender.send(AppMessage::ExternalDispatch(Box::new(
                Dispatch::PlayMacroStep(player.for_render_phase()),
            )))?;
        } else {
            if player.is_finished() {
                let (width, _height) = self
                    .layout
                    .get_component_by_kind(ComponentKind::GlobalInfo)
                    .map(|c| (c.borrow().rectangle().width.saturating_sub(4), u16::MAX))
                    .unwrap_or_else(|| {
                        (
                            self.layout.terminal_dimension().width.saturating_sub(4),
                            u16::MAX,
                        )
                    });

                let full_key_list = player.all_keys();
                let descriptions: Vec<String> = full_key_list
                    .iter()
                    .map(|key| {
                        player
                            .keymap_config()
                            .keymaps()
                            .get(key)
                            .map_or_else(|| "[Unknown]".to_string(), |km| km.description.clone())
                    })
                    .collect();
                let key_strings: Vec<String> = full_key_list
                    .iter()
                    .map(|key| format!("{:?}", key))
                    .collect();

                let mut full_table_output = String::new();
                let mut processed_steps = 0;
                while processed_steps < full_key_list.len() {
                    let mut current_width: u16 = 1;
                    let mut table_keys = Vec::new();
                    let mut table_descs = Vec::new();
                    for i in processed_steps..full_key_list.len() {
                        let col_width =
                            std::cmp::max(key_strings[i].len(), descriptions[i].len()) as u16 + 3;
                        if current_width + col_width > width && !table_keys.is_empty() {
                            break;
                        }
                        current_width += col_width;
                        table_keys.push(key_strings[i].clone());
                        table_descs.push(descriptions[i].clone());
                        processed_steps += 1;
                    }
                    if !table_keys.is_empty() {
                        let mut table = Table::new();
                        table
                            .add_row(table_keys)
                            .add_row(table_descs)
                            .load_preset(comfy_table::presets::UTF8_FULL)
                            .apply_modifier(comfy_table::modifiers::UTF8_ROUND_CORNERS);
                        if !full_table_output.is_empty() {
                            full_table_output.push('\n');
                        }
                        full_table_output.push_str(&table.to_string());
                    } else {
                        break;
                    }
                }

                let mut content = String::new();
                let mut decorations = Vec::new();

                let append_and_decorate =
                    |content: &mut String, decorations: &mut Vec<Decoration>, s: &str| {
                        if !s.is_empty() {
                            let start_byte = content.len();
                            content.push_str(s);
                            let end_byte = content.len();
                            let range = SelectionRange::Byte(start_byte..end_byte);
                            decorations.push(Decoration::new(
                                range,
                                StyleKey::Syntax(IndexedHighlightGroup::new(41)),
                            ));
                        }
                    };

                content.push_str("Description: ");
                append_and_decorate(&mut content, &mut decorations, player.description());

                content.push_str("\nFull Macro:\n");
                content.push_str(&full_table_output);

                let info =
                    Info::new("Macro Finished".to_string(), content).set_decorations(decorations);
                self.show_global_info(info);
                return Ok(());
            }

            if self
                .layout
                .get_component_by_kind(ComponentKind::GlobalInfo)
                .is_none()
            {
                self.show_global_info(Info::new("".to_string(), "".to_string()));
            }

            let (width, height) = self
                .layout
                .get_component_by_kind(ComponentKind::GlobalInfo)
                .map(|c| {
                    (
                        c.borrow().rectangle().width.saturating_sub(4),
                        c.borrow().rectangle().height.saturating_sub(2),
                    )
                })
                .unwrap_or_else(|| (self.layout.terminal_dimension().width.saturating_sub(4), 10));

            let help_display = player.render_help_display(width, height);

            let info_title = format!(
                "Playing Macro (Step {}/{})",
                player.current_step() + 1,
                player.total_steps()
            );
            let mut content = String::new();
            let mut decorations = Vec::new();

            let append_and_decorate =
                |content: &mut String, decorations: &mut Vec<Decoration>, s: &str| {
                    if !s.is_empty() {
                        let start_byte = content.len();
                        content.push_str(s);
                        let end_byte = content.len();
                        let range = SelectionRange::Byte(start_byte..end_byte);
                        decorations.push(Decoration::new(
                            range,
                            StyleKey::Syntax(IndexedHighlightGroup::new(41)),
                        ));
                    }
                };

            content.push_str("Description: ");
            append_and_decorate(&mut content, &mut decorations, player.description());

            content.push_str("\nNext KeyEvents:\n");
            content.push_str(&help_display);

            let info = Info::new(info_title, content).set_decorations(decorations);
            self.show_global_info(info);

            let sender = self.sender();
            thread::spawn(move || {
                let delay = if player.current_step() == 0 {
                    500
                } else {
                    1000
                };
                thread::sleep(Duration::from_millis(delay));

                sender
                    .send(AppMessage::ExternalDispatch(Box::new(
                        Dispatch::PlayMacroStep(player.for_press_phase()),
                    )))
                    .ok();
            });
        }
        Ok(())
    }
    fn get_diff(before: &str, after: &str) -> String {
        let input = imara_diff::InternedInput::new(before, after);
        let mut diff = imara_diff::Diff::compute(imara_diff::Algorithm::Histogram, &input);
        diff.postprocess_lines(&input);

        diff.unified_diff(
            &imara_diff::BasicLineDiffPrinter(&input.interner),
            imara_diff::UnifiedDiffConfig::default(),
            &input,
        )
        .to_string()
    }

    fn show_buffer_save_conflict_prompt(
        &mut self,
        path: &CanonicalizedPath,
        content_editor: String,
        content_filesystem: String,
    ) -> anyhow::Result<()> {
        self.open_prompt(
            PromptConfig {
                on_enter: DispatchPrompt::Null,
                items: PromptItems::Precomputed(
                    [
                        DropdownItem::new("Force Save".to_string())
                            .set_dispatches(Dispatches::one(Dispatch::ToEditor(
                                DispatchEditor::ForceSave,
                            )))
                            .set_info(Some(Info::new(
                                "Diff to be applied".to_string(),
                                Self::get_diff(&content_filesystem, &content_editor),
                            ))),
                        DropdownItem::new("Force Reload".to_string())
                            .set_dispatches(Dispatches::one(Dispatch::ToEditor(
                                DispatchEditor::ReloadFile { force: true },
                            )))
                            .set_info(Some(Info::new(
                                "Diff to be applied".to_string(),
                                Self::get_diff(&content_editor, &content_filesystem),
                            ))),
                        DropdownItem::new("Merge".to_string())
                            .set_dispatches(Dispatches::one(Dispatch::ToEditor(
                                DispatchEditor::MergeContent {
                                    content_filesystem,
                                    content_editor,
                                    path: path.clone(),
                                },
                            )))
                            .set_info(Some(Info::new(
                                "Info".to_string(),
                                "Perform a 3-way merge where:

- ours     = content of file in the Editor
- theirs   = content of file in the Filesystem
- original = content of file in the latest Git commit

Conflict markers will be injected in areas that cannot be merged gracefully."
                                    .to_string(),
                            ))),
                    ]
                    .into_iter()
                    .collect(),
                ),
                title: format!(
                    "Failed to save {}: The content of the file is newer.",
                    path.try_display_relative_to(self.context.current_working_directory())
                ),
                enter_selects_first_matching_item: true,
                leaves_current_line_empty: true,
                prompt_history_key: PromptHistoryKey::ResolveBufferSaveConflict,
                ..Default::default()
            },
            None,
        )
    }

    fn handle_file_watcher_event(&mut self, event: FileWatcherEvent) -> anyhow::Result<()> {
        log::info!("Received file watcher event: {event:?}");
        match event {
            FileWatcherEvent::ContentModified(path) => {
                if path.is_file()
                    && self
                        .layout
                        .get_opened_files()
                        .iter()
                        .any(|opened_file| &path == opened_file)
                {
                    let component = self.open_file(&path, BufferOwner::User, false, false)?;
                    self.handle_dispatch_editor_custom(
                        DispatchEditor::ReloadFile { force: false },
                        component,
                    )?;
                }
            }
            FileWatcherEvent::PathCreated
            | FileWatcherEvent::PathRemoved(_)
            | FileWatcherEvent::PathRenamed(_) => {
                self.layout.refresh_file_explorer(&self.context)?;
            }
        }
        Ok(())
    }

    fn send_file_watcher_input(&self, input: FileWatcherInput) {
        if let Some(sender) = self.file_watcher_input_sender.as_ref() {
            if let Err(error) = sender.send(input) {
                log::error!("[App::send_file_watcher_input] error = {error:?}")
            }
        }
    }

    fn open_workspace_symbols_prompt(&mut self) -> anyhow::Result<()> {
        if self.is_running_as_embedded() {
            self.send_integration_event(IntegrationEvent::RequestLspWorkspaceSymbols);
            return Ok(());
        }

        let Some(path) = self.current_component().borrow().path() else {
            return Ok(());
        };
        self.open_prompt(
            PromptConfig {
                title: "Workspace Symbol".to_string(),
                on_change: Some(PromptOnChangeDispatch::RequestWorkspaceSymbol(path)),
                items: PromptItems::BackgroundTask {
                    task: PromptItemsBackgroundTask::HandledByMainEventLoop,
                    on_nucleo_tick_debounced: {
                        let sender = self.sender.clone();
                        Callback::new(Arc::new(move |_| {
                            let _ = sender.send(AppMessage::NucleoTickDebounced);
                        }))
                    },
                },
                enter_selects_first_matching_item: true,
                leaves_current_line_empty: true,
                prompt_history_key: PromptHistoryKey::WorkspaceSymbol,
                ..Default::default()
            },
            None,
        )
    }

    fn handle_workspace_symbols(&self, symbols: Symbols) -> Result<(), anyhow::Error> {
        {
            let component = self.layout.get_current_component();
            let mut component_mut = component.borrow_mut();
            let Some(prompt) = component_mut.as_any_mut().downcast_mut::<Prompt>() else {
                return Ok(());
            };
            prompt.clear_and_update_matcher_items(
                symbols
                    .symbols
                    .clone()
                    .into_iter()
                    .map(|symbol| symbol.into())
                    .collect_vec(),
            );
        }
        Ok(())
    }

    fn get_component_by_id(&self, component_id: ComponentId) -> Option<Rc<RefCell<dyn Component>>> {
        self.layout.get_component_by_id(component_id)
    }

    fn get_and_handle_prompt_on_change_dispatches(&mut self) -> anyhow::Result<()> {
        let dispatches = {
            let component = self.layout.get_current_component();
            let mut component_mut = component.borrow_mut();
            let Some(prompt) = component_mut.as_any_mut().downcast_mut::<Prompt>() else {
                return Ok(());
            };
            prompt.get_on_change_dispatches()
        };
        self.handle_dispatches(dispatches)
    }

    fn set_incremental_search_config(
        &self,
        config: crate::context::LocalSearchConfig,
        component_id: Option<ComponentId>,
    ) {
        let Some(component_id) = component_id else {
            return;
        };
        let Some(component) = self.get_component_by_id(component_id) else {
            return;
        };
        let mut borrow = component.borrow_mut();
        borrow.editor_mut().set_incremental_search_config(config)
    }

    fn update_current_component_title(&self, title: String) {
        {
            let comp = self.current_component();
            let mut borrow = comp.borrow_mut();
            borrow.set_title(title)
        }
    }
}

#[derive(Debug, Clone, Copy, Default, PartialEq, Eq)]
pub(crate) struct Dimension {
    pub(crate) height: u16,
    pub(crate) width: u16,
}

impl Dimension {
    #[cfg(test)]
    pub(crate) fn area(&self) -> usize {
        self.height as usize * self.width as usize
    }

    #[cfg(test)]
    pub(crate) fn positions(&self) -> std::collections::HashSet<Position> {
        (0..self.height as usize)
            .flat_map(|line| (0..self.width as usize).map(move |column| Position { column, line }))
            .collect()
    }

    fn decrement_height(&self, global_title_bar_height: u16) -> Dimension {
        Dimension {
            height: self.height.saturating_sub(global_title_bar_height),
            width: self.width,
        }
    }
}

#[must_use]
#[derive(Clone, Debug, PartialEq, Default)]
pub(crate) struct Dispatches(Vec<Dispatch>);
impl From<Vec<Dispatch>> for Dispatches {
    fn from(value: Vec<Dispatch>) -> Self {
        Self(value)
    }
}
impl Dispatches {
    pub(crate) fn into_vec(self) -> Vec<Dispatch> {
        self.0
    }

    pub(crate) fn new(dispatches: Vec<Dispatch>) -> Dispatches {
        Dispatches(dispatches)
    }

    pub(crate) fn chain(self, other: Dispatches) -> Dispatches {
        self.0.into_iter().chain(other.0).collect_vec().into()
    }

    pub(crate) fn append(self, other: Dispatch) -> Dispatches {
        self.0.into_iter().chain(Some(other)).collect_vec().into()
    }

    pub(crate) fn append_some(self, dispatch: Option<Dispatch>) -> Dispatches {
        if let Some(dispatch) = dispatch {
            self.append(dispatch)
        } else {
            self
        }
    }

    pub(crate) fn one(edit: Dispatch) -> Dispatches {
        Dispatches(vec![edit])
    }

    pub(crate) fn empty() -> Dispatches {
        Dispatches(Default::default())
    }
}

#[must_use]
#[derive(Clone, Debug, PartialEq, NamedVariant)]
/// Dispatch are for child component to request action from the root node
pub(crate) enum Dispatch {
    SetTheme(crate::themes::Theme),
    SetThemeFromDescriptor(crate::themes::theme_descriptor::ThemeDescriptor),
    CloseCurrentWindow,
    OpenFilePicker(FilePickerKind),
    OpenSearchPrompt {
        scope: Scope,
        if_current_not_found: IfCurrentNotFound,
    },
    OpenSearchPromptWithPriorChange {
        scope: Scope,
        if_current_not_found: IfCurrentNotFound,
        prior_change: Option<PriorChange>,
    },
    OpenFile {
        path: CanonicalizedPath,
        owner: BufferOwner,
        focus: bool,
    },
    OpenFileFromPathBuf {
        path: PathBuf,
        owner: BufferOwner,
        focus: bool,
    },
    RequestCompletion,
    RequestSignatureHelp,
    RequestHover,
    RequestDefinitions(Scope),
    RequestDeclarations(Scope),
    RequestImplementations(Scope),
    RequestTypeDefinitions(Scope),
    RequestReferences {
        scope: Scope,
        include_declaration: bool,
    },
    PrepareRename,
    RequestCodeAction {
        diagnostics: Vec<lsp_types::Diagnostic>,
    },
    RenameSymbol {
        new_name: String,
    },
    DocumentDidChange {
        component_id: ComponentId,
        batch_id: SyntaxHighlightRequestBatchId,
        path: Option<CanonicalizedPath>,
        content: String,
        language: Option<Language>,
    },
    DocumentDidSave {
        path: CanonicalizedPath,
    },
    SetQuickfixList(QuickfixListType),
    GotoQuickfixListItem(Movement),
    ApplyWorkspaceEdit(WorkspaceEdit),
    ShowKeymapLegend(KeymapLegendConfig),
    RemainOnlyCurrentComponent,

    #[cfg(test)]
    /// Used for testing
    Custom(String),
    ToEditor(DispatchEditor),
    RequestDocumentSymbols,
    GotoLocation(Location),
    OpenMoveToIndexPrompt(Option<PriorChange>),
    QuitAll,
    SaveQuitAll,
    RevealInExplorer(CanonicalizedPath),
    OpenMoveFilePrompt,
    OpenDuplicateFilePrompt,
    OpenAddPathPrompt,
    DeletePath(CanonicalizedPath),
    Null,
    MoveFile {
        from: CanonicalizedPath,
        to: PathBuf,
    },
    CopyFile {
        from: CanonicalizedPath,
        to: PathBuf,
    },
    AddPath(String),
    RefreshFileExplorer,
    SetClipboardContent {
        copied_texts: CopiedTexts,
    },
    SetGlobalMode(Option<GlobalMode>),
    #[cfg(test)]
    HandleEvent(Event),
    #[cfg(test)]
    HandleKeyEvent(event::KeyEvent),
    #[cfg(test)]
    HandleKeyEvents(Vec<event::KeyEvent>),
    GetRepoGitHunks(git::DiffMode),
    SaveAll,
    #[cfg(test)]
    TerminalDimensionChanged(Dimension),
    #[cfg(test)]
    SetGlobalTitle(String),
    LspExecuteCommand {
        command: crate::lsp::code_action::Command,
    },
    UpdateLocalSearchConfig {
        update: LocalSearchConfigUpdate,
        scope: Scope,
        if_current_not_found: IfCurrentNotFound,
        run_search_after_config_updated: bool,
        /// If None, then this search will run in the current component
        component_id: Option<ComponentId>,
    },
    UpdateGlobalSearchConfig {
        update: GlobalSearchConfigUpdate,
    },
    Replace {
        scope: Scope,
    },
    #[cfg(test)]
    HandleLspNotification(LspNotification),
    CloseDropdown,
    RenderDropdown {
        render: DropdownRender,
    },
    #[cfg(test)]
    OpenPrompt {
        config: PromptConfig,
        current_line: Option<String>,
    },
    ShowEditorInfo(Info),
    ReceiveCodeActions(Vec<crate::lsp::code_action::CodeAction>),
    OtherWindow,
    CloseCurrentWindowAndFocusParent,
    CloseEditorInfo,
    CloseGlobalInfo,
    CycleMarkedFile(Direction),
    PushPromptHistory {
        key: PromptHistoryKey,
        line: String,
    },
    OpenThemePrompt,
    ResolveCompletionItem(lsp_types::CompletionItem),
    OpenPipeToShellPrompt,
    SetLastNonContiguousSelectionMode(Either<SelectionMode, GlobalMode>),
    UseLastNonContiguousSelectionMode(IfCurrentNotFound),
    SetLastActionDescription {
        long_description: String,
        short_description: Option<String>,
    },
    OpenFilterSelectionsPrompt {
        maintain: bool,
    },
    MoveToCompletionItem(Direction),
    OpenDeleteFilePrompt,
    SelectCompletionItem,
    SetKeyboardLayoutKind(KeyboardLayoutKind),
    OpenKeyboardLayoutPrompt,
    NavigateForward,
    NavigateBack,
    ToggleFileMark,
    Suspend,

    ToHostApp(ToHostApp),
    FromHostApp(FromHostApp),
    OpenSurroundXmlPrompt,
    OpenSearchPromptWithCurrentSelection {
        scope: Scope,
        prior_change: Option<PriorChange>,
    },
    ShowGlobalInfo(Info),
    DropdownFilterUpdated(String),
    #[cfg(test)]
    SetSystemClipboardHtml {
        html: &'static str,
        alt_text: &'static str,
    },
    AddQuickfixListEntries(Vec<Match>),
    AppliedEdits {
        edits: Vec<Edit>,
        path: CanonicalizedPath,
    },
    ExecuteLeaderMeaning(Meaning),
    ExecuteLeaderHelpMeaning(Meaning),
    ShowBufferSaveConflictPrompt {
        path: CanonicalizedPath,
        content_filesystem: String,
        content_editor: String,
    },
    RequestWorkspaceSymbols {
        query: String,
        path: CanonicalizedPath,
    },
    OpenWorkspaceSymbolsPrompt,
<<<<<<< HEAD
    PlayMacroStep(MacroHelpPlayer),
=======
    GetAndHandlePromptOnChangeDispatches,
    SetIncrementalSearchConfig {
        config: crate::context::LocalSearchConfig,
        component_id: Option<ComponentId>,
    },
    UpdateCurrentComponentTitle(String),
    SaveMarks {
        path: CanonicalizedPath,
        marks: Vec<CharIndexRange>,
    },
>>>>>>> 6fffac12
}

/// Used to send notify host app about changes
#[derive(Clone, Debug, PartialEq, Eq)]
pub(crate) enum ToHostApp {
    BufferEditTransaction {
        path: CanonicalizedPath,
        edits: Vec<ki_protocol_types::DiffEdit>,
    },
    ModeChanged,
    SelectionChanged {
        component_id: crate::components::component::ComponentId,
        selections: Vec<crate::selection::Selection>,
    },
    JumpsChanged {
        component_id: crate::components::component::ComponentId,
        jumps: Vec<(char, CharIndex)>,
    },
    SelectionModeChanged(SelectionMode),
    PromptEntered(String),
    MarksChanged(ComponentId, Vec<crate::char_index_range::CharIndexRange>),
}

#[derive(Clone, Debug, PartialEq, Eq)]
pub(crate) enum FromHostApp {
    TargetedEvent {
        event: Event,
        path: Option<CanonicalizedPath>,
        content_hash: u32,
    },
}

#[derive(Clone, Debug, PartialEq, Eq)]
pub(crate) enum GlobalSearchConfigUpdate {
    Config(GlobalSearchConfig),
}

#[derive(Clone, Debug, PartialEq, Eq)]
pub(crate) enum LocalSearchConfigUpdate {
    #[cfg(test)]
    Mode(LocalSearchConfigMode),
    #[cfg(test)]
    Replacement(String),
    #[cfg(test)]
    Search(String),
    Config(crate::context::LocalSearchConfig),
}

#[derive(Clone, Debug, PartialEq)]
pub(crate) struct YesNoPrompt {
    pub(crate) title: String,
    pub(crate) yes: Box<Dispatch>,
}

#[derive(Clone, Debug, PartialEq, Eq)]
pub(crate) enum FilePickerKind {
    NonGitIgnored,
    GitStatus(git::DiffMode),
    Opened,
}
impl FilePickerKind {
    pub(crate) fn display(&self) -> String {
        match self {
            FilePickerKind::NonGitIgnored => "Not Git Ignored".to_string(),
            FilePickerKind::GitStatus(diff_mode) => format!("Git Status ({})", diff_mode.display()),
            FilePickerKind::Opened => "Opened".to_string(),
        }
    }
}

#[derive(Debug, Clone, PartialEq, Eq)]
pub(crate) struct RequestParams {
    pub(crate) path: CanonicalizedPath,
    pub(crate) position: Position,
    pub(crate) context: ResponseContext,
}
impl RequestParams {
    pub(crate) fn set_kind(self, scope: Option<Scope>) -> Self {
        Self {
            context: ResponseContext {
                scope,
                ..self.context
            },
            ..self
        }
    }

    pub(crate) fn set_description(self, description: &str) -> Self {
        Self {
            context: ResponseContext {
                description: Some(description.to_string()),
                ..self.context
            },
            ..self
        }
    }
}

#[derive(Clone, Debug, Hash, PartialEq, Eq, Copy)]
pub(crate) enum Scope {
    Local,
    Global,
}

#[derive(Debug)]
pub(crate) enum AppMessage {
    LspNotification(Box<LspNotification>),
    Event(Event),
    QuitAll,
    SyntaxHighlightResponse {
        component_id: ComponentId,
        batch_id: SyntaxHighlightRequestBatchId,
        highlighted_spans: HighlightedSpans,
    },
    // New variant for external dispatches
    ExternalDispatch(Box<Dispatch>),
    NucleoTickDebounced,
    FileWatcherEvent(FileWatcherEvent),
}

#[derive(Clone, Debug, PartialEq, Eq)]
pub(crate) enum DispatchPrompt {
    MoveSelectionByIndex,
    RenameSymbol,
    UpdateLocalSearchConfigSearch {
        scope: Scope,
        if_current_not_found: IfCurrentNotFound,
        run_search_after_config_updated: bool,
    },
    AddPath,
    MovePath {
        from: CanonicalizedPath,
    },
    CopyFile {
        from: CanonicalizedPath,
    },
    Null,
    // TODO: remove the following variants
    // Because the following action already embeds dispatches
    SelectSymbol {
        symbols: Symbols,
    },
    OpenFile {
        working_directory: CanonicalizedPath,
    },
    #[cfg(test)]
    SetContent,
    PipeToShell,
    FilterSelectionMatchingSearch {
        maintain: bool,
    },
    SetKeyboardLayoutKind,
    SurroundXmlTag,
}

impl Default for DispatchPrompt {
    fn default() -> Self {
        Self::Null
    }
}

impl DispatchPrompt {
    pub(crate) fn to_dispatches(&self, text: &str) -> anyhow::Result<Dispatches> {
        match self.clone() {
            DispatchPrompt::MoveSelectionByIndex => {
                let index = text.parse::<usize>()?.saturating_sub(1);
                Ok(Dispatches::new(
                    [Dispatch::ToEditor(MoveSelection(Movement::Index(index)))].to_vec(),
                ))
            }
            DispatchPrompt::RenameSymbol => Ok(Dispatches::new(vec![Dispatch::RenameSymbol {
                new_name: text.to_string(),
            }])),
            DispatchPrompt::UpdateLocalSearchConfigSearch {
                scope,
                if_current_not_found,
                run_search_after_config_updated,
            } => {
                let dispatch = match parse_search_config(text) {
                    Ok(search_config) => match scope {
                        Scope::Local => Dispatch::UpdateLocalSearchConfig {
                            update: LocalSearchConfigUpdate::Config(search_config.local_config),
                            scope,
                            if_current_not_found,
                            run_search_after_config_updated,
                            component_id: None,
                        },
                        Scope::Global => Dispatch::UpdateGlobalSearchConfig {
                            update: GlobalSearchConfigUpdate::Config(search_config),
                        },
                    },
                    Err(error) => Dispatch::ShowEditorInfo(Info::new(
                        "Error".to_string(),
                        format!("{error:?}"),
                    )),
                };
                Ok(Dispatches::one(dispatch)
                    .append(Dispatch::ToEditor(ClearIncrementalSearchMatches)))
            }
            DispatchPrompt::AddPath => {
                Ok(Dispatches::new([Dispatch::AddPath(text.into())].to_vec()))
            }
            DispatchPrompt::MovePath { from } => Ok(Dispatches::new(
                [Dispatch::MoveFile {
                    from,
                    to: text.into(),
                }]
                .to_vec(),
            )),
            DispatchPrompt::CopyFile { from } => Ok(Dispatches::new(
                [Dispatch::CopyFile {
                    from,
                    to: text.into(),
                }]
                .to_vec(),
            )),
            DispatchPrompt::SelectSymbol { symbols } => {
                // TODO: make Prompt generic over the item type,
                // so that we don't have to do this,
                // i.e. we can just return the symbol directly,
                // instead of having to find it again.
                if let Some(symbol) = symbols
                    .symbols
                    .iter()
                    .find(|symbol| text == symbol.display())
                {
                    Ok(Dispatches::new(vec![Dispatch::GotoLocation(
                        symbol.location.clone(),
                    )]))
                } else {
                    Ok(Dispatches::new(vec![]))
                }
            }
            DispatchPrompt::OpenFile { working_directory } => {
                let path = working_directory.join(text)?;
                Ok(Dispatches::new(vec![Dispatch::OpenFile {
                    path,
                    owner: BufferOwner::User,
                    focus: true,
                }]))
            }
            #[cfg(test)]
            DispatchPrompt::SetContent => Ok(Dispatches::new(
                [Dispatch::ToEditor(SetContent(text.to_string()))].to_vec(),
            )),
            DispatchPrompt::Null => Ok(Default::default()),
            DispatchPrompt::PipeToShell => Ok(Dispatches::one(Dispatch::ToEditor(
                DispatchEditor::PipeToShell {
                    command: text.to_string(),
                },
            ))),
            DispatchPrompt::FilterSelectionMatchingSearch { maintain } => Ok(Dispatches::one(
                Dispatch::ToEditor(DispatchEditor::FilterSelectionMatchingSearch {
                    maintain,
                    search: text.to_string(),
                }),
            )),
            DispatchPrompt::SetKeyboardLayoutKind => {
                let keyboard_layout_kind = KeyboardLayoutKind::iter()
                    .find(|keyboard_layout| keyboard_layout.display() == text)
                    .ok_or_else(|| anyhow::anyhow!("No keyboard layout is named {text:?}"))?;
                Ok(Dispatches::one(Dispatch::SetKeyboardLayoutKind(
                    keyboard_layout_kind,
                )))
            }
            DispatchPrompt::SurroundXmlTag => Ok(Dispatches::one(Dispatch::ToEditor(
                DispatchEditor::Surround(format!("<{text}>"), format!("</{text}>")),
            ))),
        }
    }
}<|MERGE_RESOLUTION|>--- conflicted
+++ resolved
@@ -1062,9 +1062,7 @@
                 self.show_buffer_save_conflict_prompt(&path, content_editor, content_filesystem)?
             }
             Dispatch::OpenWorkspaceSymbolsPrompt => self.open_workspace_symbols_prompt()?,
-<<<<<<< HEAD
             Dispatch::PlayMacroStep(player) => self.handle_play_macro_step(player)?,
-=======
             Dispatch::GetAndHandlePromptOnChangeDispatches => {
                 self.get_and_handle_prompt_on_change_dispatches()?
             }
@@ -1076,7 +1074,6 @@
                 self.update_current_component_title(title)
             }
             Dispatch::SaveMarks { path, marks } => self.context.save_marks(path, marks),
->>>>>>> 6fffac12
         }
         Ok(())
     }
@@ -3886,9 +3883,7 @@
         path: CanonicalizedPath,
     },
     OpenWorkspaceSymbolsPrompt,
-<<<<<<< HEAD
     PlayMacroStep(MacroHelpPlayer),
-=======
     GetAndHandlePromptOnChangeDispatches,
     SetIncrementalSearchConfig {
         config: crate::context::LocalSearchConfig,
@@ -3899,7 +3894,6 @@
         path: CanonicalizedPath,
         marks: Vec<CharIndexRange>,
     },
->>>>>>> 6fffac12
 }
 
 /// Used to send notify host app about changes
