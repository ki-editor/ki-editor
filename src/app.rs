use crate::{
    background_worker::{BackgroundTask, BackgroundTaskBody, BackgroundTaskResult, ListFileKind},
    buffer::{Buffer, BufferOwner},
    clipboard::CopiedTexts,
    components::{
        component::{Component, ComponentId, GetGridResult},
        dropdown::{DropdownItem, DropdownRender},
        editor::{
            Direction, DispatchEditor, Editor, IfCurrentNotFound, Movement, PriorChange, Reveal,
        },
        editor_keymap::{KeyboardLayoutKind, Meaning},
        editor_keymap_printer::KeymapDisplayOption,
        file_explorer::FileExplorer,
        keymap_legend::{Keymap, KeymapLegendConfig, Keymaps},
        prompt::{Prompt, PromptConfig, PromptHistoryKey},
        suggestive_editor::{
            DispatchSuggestiveEditor, Info, SuggestiveEditor, SuggestiveEditorFilter,
        },
    },
    context::{
        Context, GlobalMode, GlobalSearchConfig, LocalSearchConfigMode, QuickfixListSource, Search,
    },
    frontend::Frontend,
    git::{self},
    grid::{Grid, LineUpdate},
    integration_event::{IntegrationEvent, IntegrationEventEmitter},
    layout::Layout,
    list::{self, WalkBuilderConfig},
    lsp::{
        completion::CompletionItem,
        goto_definition_response::GotoDefinitionResponse,
        manager::LspManager,
        process::{FromEditor, LspNotification, ResponseContext},
        symbols::Symbols,
        workspace_edit::WorkspaceEdit,
    },
    position::Position,
    quickfix_list::{Location, QuickfixList, QuickfixListItem, QuickfixListType},
    screen::{Screen, Window},
    search::parse_search_config,
    selection::{CharIndex, SelectionMode},
    syntax_highlight::{HighlightedSpans, SyntaxHighlightRequest, SyntaxHighlightRequestBatchId},
    ui_tree::{ComponentKind, KindedComponent},
};
use debounce::EventDebouncer;
use event::event::Event;
use itertools::{Either, Itertools};
use name_variant::NamedVariant;
#[cfg(test)]
use shared::language::LanguageId;
use shared::{canonicalized_path::CanonicalizedPath, language::Language};
use std::{
    any::TypeId,
    cell::RefCell,
    path::{Path, PathBuf},
    rc::Rc,
    sync::{
        mpsc::{Receiver, Sender},
        Mutex,
    },
};
use std::{
    sync::Arc,
    time::{Duration, Instant},
};
use strum::IntoEnumIterator;
use DispatchEditor::*;

#[cfg(test)]
use crate::layout::BufferContentsMap;

// TODO: rename current Context struct to RawContext struct
// The new Context struct should always be derived, it should contains Hashmap of rectangles, keyed by Component ID
// The scroll offset of each componentn should only be recalculated when:
// 1. The number of components is changed (this means we need to store the components)
// 2. The terminal dimension is changed
pub(crate) struct App<T: Frontend> {
    context: Context,

    sender: Sender<AppMessage>,

    /// Used for receiving message from various sources:
    /// - Events from crossterm
    /// - Notifications from language server
    receiver: Receiver<AppMessage>,

    /// Sender for integration events (used by external integrations like VSCode)
    integration_event_sender: Option<Sender<crate::integration_event::IntegrationEvent>>,

    lsp_manager: LspManager,
    enable_lsp: bool,

    working_directory: CanonicalizedPath,
    global_title: Option<String>,

    layout: Layout,

    frontend: Rc<Mutex<T>>,

    syntax_highlight_request_sender: Option<Sender<SyntaxHighlightRequest>>,
    background_task_sender: Option<Sender<BackgroundTask>>,

    status_line_components: Vec<StatusLineComponent>,
    last_action_description: Option<String>,
    last_action_short_description: Option<String>,

    /// This is necessary when Ki is running as an embedded application
    last_prompt_config: Option<PromptConfig>,

    /// This is used for suspending events until the buffer content
    /// is synced between Ki and the host application.
    queued_events: Vec<Event>,

    nucleo: nucleo::Nucleo<DropdownItem>,
    last_nucleo_tick: Instant,
}

const GLOBAL_TITLE_BAR_HEIGHT: u16 = 1;

#[derive(Clone)]
pub(crate) enum StatusLineComponent {
    CurrentWorkingDirectory,
    GitBranch,
    Mode,
    SelectionMode,
    LastDispatch,
    LastSearchString,
    Help,
    KeyboardLayout,
    Reveal,
}

const FRAME_DURATION: Duration = Duration::from_millis(1000 / 30); // ~33.33ms

impl<T: Frontend> App<T> {
    #[cfg(test)]
    pub(crate) fn new(
        frontend: Rc<Mutex<T>>,
        working_directory: CanonicalizedPath,
        status_line_components: Vec<StatusLineComponent>,
    ) -> anyhow::Result<App<T>> {
        let (sender, receiver) = std::sync::mpsc::channel();
        Self::from_channel(
            frontend,
            working_directory,
            (sender, receiver),
            None, // No syntax highlight request sender
            None, // No background task sender
            status_line_components,
            None, // No integration event sender
            false,
            false,
        )
    }

    #[cfg(test)]
    pub(crate) fn disable_lsp(&mut self) {
        self.enable_lsp = false
    }

    #[allow(clippy::too_many_arguments)]
    pub(crate) fn from_channel(
        frontend: Rc<Mutex<T>>,
        working_directory: CanonicalizedPath,
        (sender, receiver): (Sender<AppMessage>, Receiver<AppMessage>),
        syntax_highlight_request_sender: Option<Sender<SyntaxHighlightRequest>>,
        background_task_sender: Option<Sender<BackgroundTask>>,
        status_line_components: Vec<StatusLineComponent>,
        integration_event_sender: Option<Sender<crate::integration_event::IntegrationEvent>>,
        enable_lsp: bool,
        is_running_as_embedded: bool,
    ) -> anyhow::Result<App<T>> {
        let dimension = frontend.lock().unwrap().get_terminal_dimension()?;
        let app = App {
            context: Context::new(working_directory.clone(), is_running_as_embedded),
            receiver,
            lsp_manager: LspManager::new(sender.clone(), working_directory.clone()),
            enable_lsp,
            sender: sender.clone(),
            layout: Layout::new(
                dimension.decrement_height(GLOBAL_TITLE_BAR_HEIGHT),
                &working_directory,
            )?,
            working_directory,
            frontend,
            syntax_highlight_request_sender,
            background_task_sender,
            global_title: None,
            status_line_components,
            last_action_description: None,
            last_action_short_description: None,
            integration_event_sender,
            last_prompt_config: None,
            queued_events: Vec::new(),
            nucleo: nucleo::Nucleo::new(
                nucleo::Config::DEFAULT,
                Arc::new(move || {
                    let _ = sender.send(AppMessage::NucleoUpdated);
                }),
                None,
                2,
            ),
            last_nucleo_tick: Instant::now(),
        };
        Ok(app)
    }

    fn update_highlighted_spans(
        &self,
        component_id: ComponentId,
        batch_id: SyntaxHighlightRequestBatchId,
        highlighted_spans: HighlightedSpans,
    ) -> Result<(), anyhow::Error> {
        self.layout
            .update_highlighted_spans(component_id, batch_id, highlighted_spans)
    }

    fn set_terminal_options(&mut self) -> anyhow::Result<()> {
        let mut frontend = self.frontend.lock().unwrap();
        frontend.enter_alternate_screen()?;
        frontend.enable_raw_mode()?;
        frontend.enable_mouse_capture()?;
        Ok(())
    }

    pub(crate) fn run(
        mut self,
        entry_path: Option<CanonicalizedPath>,
    ) -> Result<(), anyhow::Error> {
        self.set_terminal_options()?;

        if let Some(entry_path) = entry_path {
            if entry_path.as_ref().is_dir() {
                self.layout.open_file_explorer();
            } else {
                self.open_file(&entry_path, BufferOwner::User, true, true)?;
            }
        }

        let mut last_render = Instant::now();

        self.render()?;

        while let Ok(message) = self.receiver.recv() {
            self.process_message(message).unwrap_or_else(|e| {
                self.show_global_info(Info::new("ERROR".to_string(), e.to_string()));
                false
            });

            if self.should_quit() {
                break;
            }

            // Only render if enough time has passed
            if last_render.elapsed() >= FRAME_DURATION {
                self.render()?;
                last_render = Instant::now();
            }
        }

        self.quit()
    }

    pub(crate) fn process_message(&mut self, message: AppMessage) -> anyhow::Result<bool> {
        match message {
            AppMessage::Event(event) => self.handle_event(event),
            AppMessage::LspNotification(notification) => {
                self.handle_lsp_notification(notification).map(|_| false)
            }
            AppMessage::QuitAll => {
                self.quit()?;
                Ok(true)
            }
            AppMessage::SyntaxHighlightResponse {
                component_id,
                batch_id,
                highlighted_spans,
            } => self
                .update_highlighted_spans(component_id, batch_id, highlighted_spans)
                .map(|_| false),
            AppMessage::ExternalDispatch(dispatch) => {
                // Process the dispatch directly
                self.handle_dispatch(dispatch)?;
                Ok(false)
            }
            AppMessage::BackgroundTaskResult(response) => {
                self.handle_background_task_result(response)?;
                Ok(false)
            }
            AppMessage::ListFileEntries(path_bufs) => {
                self.handle_list_file_entries(path_bufs);
                Ok(false)
            }
            AppMessage::NucleoUpdated => {
                self.handle_nucleo_updated();
                Ok(false)
            }
        }
    }

    fn prepare_to_suspend_or_quit(&mut self) -> anyhow::Result<()> {
        let mut frontend = self.frontend.lock().unwrap();
        frontend.leave_alternate_screen()?;
        frontend.disable_raw_mode()?;
        frontend.disable_mouse_capture()?;
        Ok(())
    }

    pub(crate) fn quit(&mut self) -> anyhow::Result<()> {
        self.prepare_to_suspend_or_quit()?;

        // self.lsp_manager.shutdown();

        std::process::exit(0);
    }

    #[cfg(windows)]
    fn suspend(&mut self) -> anyhow::Result<()> {
        Ok(())
    }

    /// Send SIGSTOP to the current process group to stop the editor.
    /// After receiving SIGCONT, continue.
    #[cfg(unix)]
    fn suspend(&mut self) -> anyhow::Result<()> {
        self.prepare_to_suspend_or_quit()?;

        // Copy Helix's behaviour here.
        let code = unsafe {
            // Rationale: https://github.com/helix-editor/helix/blob/036729211a94d058b835f5ee212ab15de83bc037/helix-term/src/application.rs#L481
            libc::kill(0, libc::SIGSTOP)
        };

        if code != 0 {
            return Err(std::io::Error::last_os_error().into());
        }

        // Continue.

        self.set_terminal_options()?;
        // Drop the previous screen so the screen gets fully redrawn after going to the foreground.
        self.frontend.lock().unwrap().previous_screen();
        Ok(())
    }

    pub(crate) fn components(&self) -> Vec<KindedComponent> {
        self.layout.components()
    }

    /// Returns true if the app should quit.
    pub(crate) fn handle_event(&mut self, event: Event) -> anyhow::Result<bool> {
        // Pass event to focused window
        let component = self.current_component();
        match event {
            Event::Resize(columns, rows) => {
                self.resize(Dimension {
                    height: rows,
                    width: columns,
                });
            }
            event => {
                let dispatches = component.borrow_mut().handle_event(&self.context, event);
                self.handle_dispatches_result(dispatches)
                    .unwrap_or_else(|e| {
                        self.show_global_info(Info::new("ERROR".to_string(), e.to_string()))
                    });
            }
        }

        Ok(false)
    }

    /// Return true if there's no more windows
    fn should_quit(&mut self) -> bool {
        self.layout.components().is_empty()
    }

    pub(crate) fn render(&mut self) -> Result<(), anyhow::Error> {
        let screen = self.get_screen()?;
        self.render_screen(screen)?;
        Ok(())
    }

    fn keyboard_layout_kind(&self) -> &KeyboardLayoutKind {
        self.context.keyboard_layout_kind()
    }

    pub(crate) fn get_screen(&mut self) -> Result<Screen, anyhow::Error> {
        // Recalculate layout before each render
        self.layout.recalculate_layout(&self.context);

        // Generate layout
        let dimension = self.layout.terminal_dimension();
        // Render every window
        let (windows, cursors): (Vec<_>, Vec<_>) = self
            .components()
            .into_iter()
            .map(|component| {
                let rectangle = component.component().borrow().rectangle().clone();
                let focused_component_id = self.layout.focused_component_id();
                let focused = component.component().borrow().id() == focused_component_id;
                let GetGridResult { grid, cursor } = component
                    .component()
                    .borrow_mut()
                    .get_grid(&self.context, focused);
                let cursor_position = 'cursor_calc: {
                    if !focused {
                        break 'cursor_calc None;
                    }

                    let Some(cursor) = cursor else {
                        break 'cursor_calc None;
                    };

                    let cursor_position = cursor.position();

                    // If cursor position is not in view
                    if cursor_position.line >= rectangle.dimension().height as usize {
                        break 'cursor_calc None;
                    }

                    let calibrated_position = Position::new(
                        cursor_position.line + rectangle.origin.line,
                        cursor_position.column + rectangle.origin.column,
                    );

                    Some(cursor.set_position(calibrated_position))
                };
                let window = Window::new(grid, rectangle.clone());

                (window, cursor_position)
            })
            .unzip();
        let borders = self.layout.borders();
        let cursor = cursors.into_iter().find_map(|cursor| cursor);
        let screen = Screen::new(windows, borders, cursor, self.context.theme().ui.border);

        // Set the global title
        let global_title_window = {
            let title = self.global_title.clone().unwrap_or_else(|| {
                let last_search_string = self
                    .context
                    .get_prompt_history(PromptHistoryKey::Search)
                    .last()
                    .map(|search| format!("{search:?}"));
                self.status_line_components
                    .iter()
                    .filter_map(|component| match component {
                        StatusLineComponent::CurrentWorkingDirectory => Some(
                            self.working_directory
                                .display_relative_to_home()
                                .ok()
                                .unwrap_or_else(|| self.working_directory.display_absolute()),
                        ),
                        StatusLineComponent::GitBranch => self.current_branch(),
                        StatusLineComponent::Mode => {
                            let mode = self
                                .context
                                .mode()
                                .map(|mode| mode.display())
                                .unwrap_or_else(|| {
                                    self.current_component().borrow().editor().display_mode()
                                });
                            Some(format!("{mode: <5}"))
                        }
                        StatusLineComponent::SelectionMode => Some(
                            self.current_component()
                                .borrow()
                                .editor()
                                .display_selection_mode(),
                        ),
                        StatusLineComponent::LastDispatch => self.last_action_description.clone(),
                        StatusLineComponent::LastSearchString => last_search_string.clone(),
                        StatusLineComponent::Help => {
                            let key = self.keyboard_layout_kind().get_insert_key(&Meaning::SHelp);
                            Some(format!("Help({key})"))
                        }
                        StatusLineComponent::KeyboardLayout => {
                            Some(self.keyboard_layout_kind().display().to_string())
                        }
                        StatusLineComponent::Reveal => self
                            .current_component()
                            .borrow()
                            .editor()
                            .reveal()
                            .map(|split| {
                                match split {
                                    Reveal::CurrentSelectionMode => "÷SELS",
                                    Reveal::Cursor => "÷CURS",
                                    Reveal::Mark => "÷MARK",
                                }
                                .to_string()
                            }),
                    })
                    .join(" ")
            });
            let title = format!(" {title}");
            let grid = Grid::new(Dimension {
                height: 1,
                width: dimension.width,
            })
            .render_content(
                &title,
                crate::grid::RenderContentLineNumber::NoLineNumber,
                Vec::new(),
                [LineUpdate {
                    line_index: 0,
                    style: self.context.theme().ui.global_title,
                }]
                .to_vec(),
                self.context.theme(),
                None,
                &[],
            );
            Window::new(
                grid,
                crate::rectangle::Rectangle {
                    width: dimension.width,
                    height: 1,
                    origin: Position {
                        line: dimension.height as usize,
                        column: 0,
                    },
                },
            )
        };
        let screen = screen.add_window(global_title_window);

        Ok(screen)
    }

    fn current_branch(&self) -> Option<String> {
        // Open the repository
        let repo = git2::Repository::open(self.working_directory.display_absolute()).ok()?;

        // Get the current branch
        let head = repo.head().ok()?;
        let branch = head.shorthand()?;
        Some(branch.to_string())
    }

    fn render_screen(&mut self, screen: Screen) -> Result<(), anyhow::Error> {
        let mut frontend = self.frontend.lock().unwrap();
        frontend.hide_cursor()?;
        let cursor = screen.cursor();
        frontend.render_screen(screen)?;
        if let Some(cursor) = cursor {
            frontend.show_cursor(&cursor)?;
        }

        Ok(())
    }

    fn handle_dispatches_result(
        &mut self,
        dispatches: anyhow::Result<Dispatches>,
    ) -> anyhow::Result<()> {
        self.handle_dispatches(dispatches?)
    }

    pub(crate) fn handle_dispatches(
        &mut self,
        dispatches: Dispatches,
    ) -> Result<(), anyhow::Error> {
        for dispatch in dispatches.into_vec() {
            self.handle_dispatch(dispatch)?;
        }
        Ok(())
    }

    fn get_request_params(&self) -> Option<RequestParams> {
        if self.current_component().borrow().type_id() != TypeId::of::<SuggestiveEditor>() {
            None
        } else {
            self.current_component()
                .borrow()
                .editor()
                .get_request_params()
        }
    }

    fn send_integration_event(&self, event: crate::integration_event::IntegrationEvent) {
        self.integration_event_sender.emit_event(event)
    }

    pub(crate) fn handle_dispatch(&mut self, dispatch: Dispatch) -> Result<(), anyhow::Error> {
        log::info!("App::handle_dispatch = {}", dispatch.variant_name());
        match dispatch {
            Dispatch::Suspend => {
                self.suspend()?;
            }
            Dispatch::CloseCurrentWindow => {
                self.close_current_window()?;
            }
            Dispatch::CloseCurrentWindowAndFocusParent => {
                self.close_current_window_and_focus_parent();
            }
            Dispatch::OpenSearchPrompt {
                scope,
                if_current_not_found,
            } => self.open_search_prompt(scope, if_current_not_found)?,
            Dispatch::OpenSearchPromptWithPriorChange {
                scope,
                if_current_not_found,
                prior_change,
            } => self.open_search_prompt_with_prior_change(
                scope,
                if_current_not_found,
                prior_change,
            )?,
            Dispatch::OpenPipeToShellPrompt => self.open_pipe_to_shell_prompt()?,
            Dispatch::OpenFile { path, owner, focus } => {
                self.open_file(&path, owner, true, focus)?;
            }
            Dispatch::OpenFileFromPathBuf { path, owner, focus } => {
                let canonicalized_path = path.try_into()?;
                self.open_file(&canonicalized_path, owner, true, focus)?;
            }
            Dispatch::OpenFilePicker(kind) => {
                self.open_file_picker(kind)?;
            }
            Dispatch::RequestCompletion => {
                if let Some(params) = self.get_request_params() {
                    self.lsp_manager.send_message(
                        params.path.clone(),
                        FromEditor::TextDocumentCompletion(params),
                    )?;
                }
            }
            Dispatch::ResolveCompletionItem(completion_item) => {
                if let Some(params) = self.get_request_params() {
                    self.lsp_manager.send_message(
                        params.path.clone(),
                        FromEditor::CompletionItemResolve {
                            completion_item: Box::new(completion_item),
                            params,
                        },
                    )?
                }
            }
            Dispatch::RequestReferences {
                include_declaration,
                scope,
            } => {
                if let Some(params) = self.get_request_params() {
                    let params =
                        params
                            .set_kind(Some(scope))
                            .set_description(if include_declaration {
                                "References (include declaration)"
                            } else {
                                "References (exclude declaration)"
                            });
                    self.lsp_manager.send_message(
                        params.path.clone(),
                        FromEditor::TextDocumentReferences {
                            params,
                            include_declaration,
                        },
                    )?;
                    self.send_integration_event(IntegrationEvent::RequestLspReferences);
                }
            }
            Dispatch::RequestHover => {
                if let Some(params) = self.get_request_params() {
                    let params = params.set_description("Hover");
                    self.lsp_manager
                        .send_message(params.path.clone(), FromEditor::TextDocumentHover(params))?;
                }

                self.send_integration_event(IntegrationEvent::RequestLspHover);
            }
            Dispatch::RequestDefinitions(scope) => {
                if let Some(params) = self.get_request_params() {
                    let params = params.set_kind(Some(scope)).set_description("Definitions");
                    self.lsp_manager.send_message(
                        params.path.clone(),
                        FromEditor::TextDocumentDefinition(params),
                    )?;

                    self.send_integration_event(IntegrationEvent::RequestLspDefinition);
                }
            }
            Dispatch::RequestDeclarations(scope) => {
                if let Some(params) = self.get_request_params() {
                    let params = params.set_kind(Some(scope)).set_description("Declarations");
                    self.lsp_manager.send_message(
                        params.path.clone(),
                        FromEditor::TextDocumentDeclaration(params),
                    )?;

                    self.send_integration_event(IntegrationEvent::RequestLspDeclaration);
                }
            }
            Dispatch::RequestImplementations(scope) => {
                if let Some(params) = self.get_request_params() {
                    let params = params
                        .set_kind(Some(scope))
                        .set_description("Implementations");
                    self.lsp_manager.send_message(
                        params.path.clone(),
                        FromEditor::TextDocumentImplementation(params),
                    )?;
                    self.send_integration_event(IntegrationEvent::RequestLspImplementation);
                }
            }
            Dispatch::RequestTypeDefinitions(scope) => {
                if let Some(params) = self.get_request_params() {
                    let params = params
                        .set_kind(Some(scope))
                        .set_description("Type Definitions");
                    self.lsp_manager.send_message(
                        params.path.clone(),
                        FromEditor::TextDocumentTypeDefinition(params),
                    )?;
                    self.send_integration_event(IntegrationEvent::RequestLspTypeDefinition);
                }
            }
            Dispatch::RequestDocumentSymbols => {
                if let Some(params) = self.get_request_params() {
                    let params = params.set_description("Document Symbols");
                    self.lsp_manager.send_message(
                        params.path.clone(),
                        FromEditor::TextDocumentDocumentSymbol(params),
                    )?;
                    self.send_integration_event(IntegrationEvent::RequestLspDocumentSymbols);
                }
            }
            Dispatch::PrepareRename => {
                if let Some(params) = self.get_request_params() {
                    self.lsp_manager.send_message(
                        params.path.clone(),
                        FromEditor::TextDocumentPrepareRename(params),
                    )?;
                    self.send_integration_event(IntegrationEvent::RequestLspRename);
                }
            }
            Dispatch::RenameSymbol { new_name } => {
                if let Some(params) = self.get_request_params() {
                    self.lsp_manager.send_message(
                        params.path.clone(),
                        FromEditor::TextDocumentRename { params, new_name },
                    )?;
                }
            }
            Dispatch::RequestCodeAction { diagnostics } => {
                if let Some(params) = self.get_request_params() {
                    self.lsp_manager.send_message(
                        params.path.clone(),
                        FromEditor::TextDocumentCodeAction {
                            params,
                            diagnostics,
                        },
                    )?;
                    self.send_integration_event(IntegrationEvent::RequestLspCodeAction);
                }
            }
            Dispatch::RequestSignatureHelp => {
                if let Some(params) = self.get_request_params() {
                    self.lsp_manager.send_message(
                        params.path.clone(),
                        FromEditor::TextDocumentSignatureHelp(params),
                    )?;
                }
            }
            Dispatch::DocumentDidChange {
                path,
                content,
                language,
                component_id,
                batch_id,
            } => {
                if let Some(language) = language {
                    self.request_syntax_highlight(
                        component_id,
                        batch_id,
                        language,
                        content.clone(),
                    )?;
                }
                if let Some(path) = path.clone() {
                    self.lsp_manager.send_message(
                        path.clone(),
                        FromEditor::TextDocumentDidChange {
                            content,
                            file_path: path,
                            version: 2,
                        },
                    )?;
                }
            }
            Dispatch::DocumentDidSave { path } => {
                // Emit an integration event for buffer save
                // Find the component that has this path
                for component in self.layout.components() {
                    // Store the component reference to extend its lifetime
                    let component_rc = component.component();
                    let component_ref = component_rc.borrow();
                    if let Some(component_path) = component_ref.path() {
                        if component_path == path {
                            self.integration_event_sender.emit_event(
                                crate::integration_event::IntegrationEvent::BufferSaved {
                                    path: path.clone(),
                                },
                            );
                            break;
                        }
                    }
                }

                self.lsp_manager.send_message(
                    path.clone(),
                    FromEditor::TextDocumentDidSave { file_path: path },
                )?;
            }
            Dispatch::SetQuickfixList(r#type) => {
                self.set_quickfix_list_type(Default::default(), r#type)?;
            }
            Dispatch::GotoQuickfixListItem(movement) => self.goto_quickfix_list_item(movement)?,
            Dispatch::ApplyWorkspaceEdit(workspace_edit) => {
                self.apply_workspace_edit(workspace_edit)?;
            }
            Dispatch::ShowKeymapLegend(keymap_legend_config) => {
                self.show_keymap_legend(keymap_legend_config)
            }
            #[cfg(test)]
            Dispatch::Custom(_) => unreachable!(),
            Dispatch::RemainOnlyCurrentComponent => self.layout.remain_only_current_component(),
            Dispatch::ToEditor(dispatch_editor) => self.handle_dispatch_editor(dispatch_editor)?,
            Dispatch::GotoLocation(location) => self.go_to_location(&location, true)?,
            Dispatch::OpenMoveToIndexPrompt(prior_change) => {
                self.open_move_to_index_prompt(prior_change)?
            }
            Dispatch::QuitAll => self.quit_all()?,
            Dispatch::SaveQuitAll => self.save_quit_all()?,
            Dispatch::RevealInExplorer(path) => self.reveal_path_in_explorer(&path)?,
            Dispatch::OpenMoveFilePrompt => self.open_move_file_prompt()?,
            Dispatch::OpenDuplicateFilePrompt => self.open_copy_file_prompt()?,
            Dispatch::OpenAddPathPrompt => self.open_add_path_prompt()?,
            Dispatch::OpenDeleteFilePrompt => self.open_delete_file_prompt()?,
            Dispatch::DeletePath(path) => self.delete_path(&path)?,
            Dispatch::Null => {
                // do nothing
            }
            Dispatch::MoveFile { from, to } => self.move_file(from, to)?,
            Dispatch::CopyFile { from, to } => self.copy_file(from, to)?,
            Dispatch::AddPath(path) => self.add_path(path)?,
            Dispatch::RefreshFileExplorer => self
                .layout
                .refresh_file_explorer(&self.working_directory, &self.context)?,
            Dispatch::SetClipboardContent {
                copied_texts: contents,
            } => self.context.set_clipboard_content(contents)?,
            Dispatch::SetGlobalMode(mode) => self.set_global_mode(mode),
            #[cfg(test)]
            Dispatch::HandleKeyEvent(key_event) => {
                self.handle_event(Event::Key(key_event))?;
            }
            Dispatch::GetRepoGitHunks(diff_mode) => self.get_repo_git_hunks(diff_mode)?,
            Dispatch::SaveAll => self.save_all()?,
            #[cfg(test)]
            Dispatch::TerminalDimensionChanged(dimension) => self.resize(dimension),
            #[cfg(test)]
            Dispatch::SetGlobalTitle(title) => self.set_global_title(title),
            Dispatch::LspExecuteCommand { command } => {
                if let Some(params) = self.get_request_params() {
                    self.lsp_manager.send_message(
                        params.path.clone(),
                        FromEditor::WorkspaceExecuteCommand { params, command },
                    )?
                };
            }
            Dispatch::UpdateLocalSearchConfig {
                update,
                scope,
                if_current_not_found,
                run_search_after_config_updated,
            } => self.update_local_search_config(
                update,
                scope,
                if_current_not_found,
                run_search_after_config_updated,
            )?,
            Dispatch::UpdateGlobalSearchConfig { update } => {
                self.update_global_search_config(update)?;
            }
            Dispatch::Replace { scope } => match scope {
                Scope::Local => self.handle_dispatch_editor(ReplacePattern {
                    config: self.context.local_search_config().clone(),
                })?,
                Scope::Global => self.global_replace()?,
            },
            #[cfg(test)]
            Dispatch::HandleLspNotification(notification) => {
                self.handle_lsp_notification(notification)?
            }
            Dispatch::SetTheme(theme) => {
                let context = std::mem::take(&mut self.context);
                self.context = context.set_theme(theme.clone());
            }
            Dispatch::SetThemeFromDescriptor(theme_descriptor) => {
                let context = std::mem::take(&mut self.context);
                self.context = context.set_theme(theme_descriptor.to_theme());
            }
            #[cfg(test)]
            Dispatch::HandleKeyEvents(key_events) => self.handle_key_events(key_events)?,
            Dispatch::CloseDropdown => self.layout.close_dropdown(),
            Dispatch::CloseEditorInfo => self.layout.close_editor_info(),
            Dispatch::CloseGlobalInfo => self.layout.close_global_info(),
            Dispatch::RenderDropdown { render } => {
                if let Some(dropdown) = self.layout.open_dropdown(&self.context) {
                    self.render_dropdown(dropdown, render)?;
                }
            }
            #[cfg(test)]
            Dispatch::OpenPrompt {
                config,
                current_line,
            } => self.open_prompt(config, current_line)?,
            Dispatch::ShowEditorInfo(info) => self.show_editor_info(info)?,
            Dispatch::ReceiveCodeActions(code_actions) => {
                self.open_code_actions_prompt(code_actions)?;
            }
            Dispatch::OtherWindow => self.layout.cycle_window(),
            Dispatch::CycleMarkedFile(direction) => self.cycle_marked_file(direction)?,
            Dispatch::PushPromptHistory { key, line } => self.push_history_prompt(key, line),
            Dispatch::OpenThemePrompt => self.open_theme_prompt()?,
            Dispatch::SetLastNonContiguousSelectionMode(selection_mode) => self
                .context
                .set_last_non_contiguous_selection_mode(selection_mode),
            Dispatch::UseLastNonContiguousSelectionMode(if_current_not_found) => {
                self.use_last_non_contiguous_selection_mode(if_current_not_found)?
            }
            Dispatch::SetLastActionDescription {
                long_description: description,
                short_description,
            } => {
                self.last_action_description = Some(description);
                self.last_action_short_description = short_description
            }
            Dispatch::OpenFilterSelectionsPrompt { maintain } => {
                self.open_filter_selections_prompt(maintain)?
            }
            Dispatch::MoveToCompletionItem(direction) => self.handle_dispatch_suggestive_editor(
                DispatchSuggestiveEditor::MoveToCompletionItem(direction),
            )?,
            Dispatch::SelectCompletionItem => self.handle_dispatch_suggestive_editor(
                DispatchSuggestiveEditor::SelectCompletionItem,
            )?,
            Dispatch::SetKeyboardLayoutKind(keyboard_layout_kind) => {
                self.context.set_keyboard_layout_kind(keyboard_layout_kind);
                self.keyboard_layout_changed();
            }
            Dispatch::OpenKeyboardLayoutPrompt => self.open_keyboard_layout_prompt()?,
            Dispatch::NavigateForward => self.navigate_forward()?,
            Dispatch::NavigateBack => self.navigate_back()?,
            Dispatch::ToggleFileMark => self.toggle_file_mark()?,
            Dispatch::ToHostApp(to_host_app) => self.handle_to_host_app(to_host_app)?,
            Dispatch::FromHostApp(from_host_app) => self.handle_from_host_app(from_host_app)?,
            Dispatch::OpenSurroundXmlPrompt => self.open_surround_xml_prompt()?,
            Dispatch::ShowGlobalInfo(info) => self.show_global_info(info),
<<<<<<< HEAD
            Dispatch::DropdownFilterUpdated(filter) => self.handle_dropdown_filter_updated(filter),
=======
            #[cfg(test)]
            Dispatch::SetSystemClipboardHtml { html, alt_text } => {
                self.set_system_clipboard_html(html, alt_text)?
            }
>>>>>>> 41facbf1
        }
        Ok(())
    }

    pub(crate) fn get_editor_by_file_path(
        &self,
        path: &CanonicalizedPath,
    ) -> Option<Rc<RefCell<SuggestiveEditor>>> {
        self.layout.get_existing_editor(path)
    }

    pub(crate) fn current_component(&self) -> Rc<RefCell<dyn Component>> {
        self.layout.get_current_component()
    }

    fn close_current_window(&mut self) -> anyhow::Result<()> {
        if let Some(removed_path) = self.layout.close_current_window(&self.context) {
            if let Some(path) = self.context.unmark_path(removed_path).cloned() {
                self.open_file(&path, BufferOwner::User, true, true)?;
            }
        }
        Ok(())
    }

    fn local_search(&mut self, if_current_not_found: IfCurrentNotFound) -> anyhow::Result<()> {
        let config = self.context.local_search_config();
        let search = config.search();
        if !search.is_empty() {
            self.handle_dispatch_editor_custom(
                SetSelectionMode(
                    if_current_not_found,
                    SelectionMode::Find {
                        search: Search {
                            mode: config.mode,
                            search,
                        },
                    },
                ),
                self.current_component(),
            )?;
        }

        Ok(())
    }

    fn resize(&mut self, dimension: Dimension) {
        self.layout.set_terminal_dimension(
            dimension.decrement_height(GLOBAL_TITLE_BAR_HEIGHT),
            &self.context,
        );
    }

    fn open_move_to_index_prompt(
        &mut self,
        prior_change: Option<PriorChange>,
    ) -> anyhow::Result<()> {
        self.current_component()
            .borrow_mut()
            .editor_mut()
            .handle_prior_change(prior_change);
        self.open_prompt(
            PromptConfig {
                title: "Move to index".to_string(),
                on_enter: DispatchPrompt::MoveSelectionByIndex,
                items: vec![],
                enter_selects_first_matching_item: false,
                leaves_current_line_empty: true,
                fire_dispatches_on_change: None,
                prompt_history_key: PromptHistoryKey::MoveToIndex,
            },
            None,
        )
    }

    fn open_rename_prompt(&mut self, current_name: Option<String>) -> anyhow::Result<()> {
        self.open_prompt(
            PromptConfig {
                title: "Rename Symbol".to_string(),
                on_enter: DispatchPrompt::RenameSymbol,
                items: vec![],
                enter_selects_first_matching_item: false,
                leaves_current_line_empty: false,
                fire_dispatches_on_change: None,
                prompt_history_key: PromptHistoryKey::Rename,
            },
            current_name,
        )
    }

    fn open_surround_xml_prompt(&mut self) -> anyhow::Result<()> {
        self.open_prompt(
            PromptConfig {
                title: "Surround selection with XML tag (can be empty for React Fragment)"
                    .to_string(),
                on_enter: DispatchPrompt::SurroundXmlTag,
                items: vec![],
                enter_selects_first_matching_item: false,
                leaves_current_line_empty: false,
                fire_dispatches_on_change: None,
                prompt_history_key: PromptHistoryKey::SurroundXmlTag,
            },
            None,
        )
    }

    fn open_search_prompt(
        &mut self,
        scope: Scope,
        if_current_not_found: IfCurrentNotFound,
    ) -> anyhow::Result<()> {
        self.open_prompt(
            PromptConfig {
                title: format!("{scope:?} search",),
                items: self.words(),
                on_enter: DispatchPrompt::UpdateLocalSearchConfigSearch {
                    scope,
                    if_current_not_found,
                    run_search_after_config_updated: true,
                },
                enter_selects_first_matching_item: false,
                leaves_current_line_empty: true,
                fire_dispatches_on_change: None,
                prompt_history_key: PromptHistoryKey::Search,
            },
            None,
        )
    }

    fn get_file_explorer_current_path(&mut self) -> anyhow::Result<Option<CanonicalizedPath>> {
        self.current_component()
            .borrow_mut()
            .as_any_mut()
            .downcast_mut::<FileExplorer>()
            .and_then(|file_explorer| file_explorer.get_current_path().transpose())
            .transpose()
    }

    fn open_delete_file_prompt(&mut self) -> anyhow::Result<()> {
        if let Some(path) = self.get_file_explorer_current_path()? {
            self.open_yes_no_prompt(YesNoPrompt {
                title: format!("Delete \"{}\"?", path.display_absolute()),
                yes: Box::new(Dispatch::DeletePath(path.clone())),
            })
        } else {
            Ok(())
        }
    }

    fn open_add_path_prompt(&mut self) -> anyhow::Result<()> {
        if let Some(path) = self.get_file_explorer_current_path()? {
            self.open_prompt(
                PromptConfig {
                    title: "Add path".to_string(),
                    on_enter: DispatchPrompt::AddPath,
                    items: Vec::new(),
                    enter_selects_first_matching_item: false,
                    leaves_current_line_empty: false,
                    fire_dispatches_on_change: None,
                    prompt_history_key: PromptHistoryKey::AddPath,
                },
                Some(path.display_absolute()),
            )
        } else {
            Ok(())
        }
    }

    fn open_move_file_prompt(&mut self) -> anyhow::Result<()> {
        let path = self.get_file_explorer_current_path()?;
        if let Some(path) = path {
            self.open_prompt(
                PromptConfig {
                    title: "Move path".to_string(),
                    on_enter: DispatchPrompt::MovePath { from: path.clone() },
                    items: Vec::new(),
                    enter_selects_first_matching_item: false,
                    leaves_current_line_empty: false,
                    fire_dispatches_on_change: None,
                    prompt_history_key: PromptHistoryKey::MovePath,
                },
                Some(path.display_absolute()),
            )
        } else {
            Ok(())
        }
    }

    fn open_copy_file_prompt(&mut self) -> anyhow::Result<()> {
        let path = self.get_file_explorer_current_path()?;
        if let Some(path) = path {
            self.open_prompt(
                PromptConfig {
                    title: format!("Duplicate '{}' to", path.display_absolute()),
                    on_enter: DispatchPrompt::CopyFile { from: path.clone() },
                    items: Vec::new(),
                    enter_selects_first_matching_item: false,
                    leaves_current_line_empty: false,
                    fire_dispatches_on_change: None,
                    prompt_history_key: PromptHistoryKey::CopyFile,
                },
                Some(path.display_absolute()),
            )
        } else {
            Ok(())
        }
    }

    fn open_symbol_picker(&mut self, symbols: Symbols) -> anyhow::Result<()> {
        self.open_prompt(
            PromptConfig {
                title: "Symbols".to_string(),
                items: symbols
                    .symbols
                    .clone()
                    .into_iter()
                    .map(|symbol| symbol.into())
                    .collect_vec(),
                on_enter: DispatchPrompt::SelectSymbol { symbols },
                enter_selects_first_matching_item: true,
                leaves_current_line_empty: true,
                fire_dispatches_on_change: None,
                prompt_history_key: PromptHistoryKey::Symbol,
            },
            None,
        )
    }

    fn send_background_task(&mut self, background_task: BackgroundTask) -> anyhow::Result<()> {
        if let Some(sender) = &self.background_task_sender {
            sender.send(background_task)?;
        }
        Ok(())
    }

    fn open_file_picker(&mut self, kind: FilePickerKind) -> anyhow::Result<()> {
        let working_directory = self.working_directory.clone();
        self.open_prompt(
            PromptConfig {
                title: format!("Open file: {}", kind.display()),
                on_enter: DispatchPrompt::OpenFile {
                    working_directory: working_directory.clone(),
                },
                items: Default::default(),
                enter_selects_first_matching_item: true,
                leaves_current_line_empty: true,
                fire_dispatches_on_change: None,
                prompt_history_key: PromptHistoryKey::OpenFile,
            },
            None,
        );
        match kind {
            FilePickerKind::NonGitIgnored => self.send_background_task(BackgroundTask::ListFile(
                ListFileKind::GetNonGitIgnoredFiles { working_directory },
            )),
            FilePickerKind::GitStatus(diff_mode) => self.send_background_task(
                BackgroundTask::ListFile(ListFileKind::GetGitStatusFiles {
                    diff_mode,
                    working_directory,
                }),
            ),
            FilePickerKind::Opened => {
                let paths = self
                    .layout
                    .get_opened_files()
                    .into_iter()
                    .map(|path| path.into_path_buf())
                    .collect_vec();
                self.show_file_picker("Opened".to_string(), paths)
            }
        }
    }

    fn show_file_picker(&mut self, title: String, paths: Vec<PathBuf>) -> anyhow::Result<()> {
        let working_directory = self.working_directory.clone();
        let items = paths
            .into_iter()
            .map(|path| DropdownItem::from_path_buf(&working_directory, path))
            .collect_vec();
        self.open_prompt(
            PromptConfig {
                title: format!("Open file: {title}"),
                on_enter: DispatchPrompt::OpenFile { working_directory },
                items,
                enter_selects_first_matching_item: true,
                leaves_current_line_empty: true,
                fire_dispatches_on_change: None,
                prompt_history_key: PromptHistoryKey::OpenFile,
            },
            None,
        )
    }

    fn open_file(
        &mut self,
        path: &CanonicalizedPath,
        owner: BufferOwner,
        store_history: bool,
        focus: bool,
    ) -> anyhow::Result<Rc<RefCell<SuggestiveEditor>>> {
        if store_history {
            self.push_current_location_into_navigation_history(true)?;
        }

        // Check if the file is opened before so that we won't notify the LSP twice
        if let Some(matching_editor) = self.layout.open_file(path, focus) {
            return Ok(matching_editor);
        }

        let mut buffer = Buffer::from_path(path, true)?;
        buffer.set_owner(owner);

        let language = buffer.language();
        let content = buffer.content();
        let batch_id = buffer.batch_id().clone();
        let buffer = Rc::new(RefCell::new(buffer));
        let editor = SuggestiveEditor::from_buffer(buffer, SuggestiveEditorFilter::CurrentWord);
        let component_id = editor.id();
        let component = Rc::new(RefCell::new(editor));

        self.layout.add_suggestive_editor(component.clone());

        if focus {
            self.layout
                .replace_and_focus_current_suggestive_editor(component.clone());
        }
        if let Some(language) = language {
            self.request_syntax_highlight(component_id, batch_id, language, content)?;
        }
        if self.enable_lsp {
            self.lsp_manager.open_file(path.clone())?;
        }
        Ok(component)
    }

    pub(crate) fn handle_lsp_notification(
        &mut self,
        notification: LspNotification,
    ) -> anyhow::Result<()> {
        match notification {
            LspNotification::Hover(hover) => self.show_editor_info(Info::new(
                "Hover Info".to_string(),
                hover.contents.join("\n\n"),
            )),
            LspNotification::Definition(context, response) => {
                match response {
                    GotoDefinitionResponse::Single(location) => {
                        self.go_to_location(&location, true)?
                    }
                    GotoDefinitionResponse::Multiple(locations) => {
                        if locations.is_empty() {
                            self.show_global_info(Info::new(
                                "Goto definition info".to_string(),
                                "No definitions found".to_string(),
                            ));
                        } else {
                            self.set_quickfix_list_type(
                                context,
                                QuickfixListType::Items(
                                    locations.into_iter().map(QuickfixListItem::from).collect(),
                                ),
                            )?;
                        }
                    }
                }

                Ok(())
            }
            LspNotification::References(context, locations) => self.set_quickfix_list_type(
                context,
                QuickfixListType::Items(
                    locations.into_iter().map(QuickfixListItem::from).collect(),
                ),
            ),
            LspNotification::Completion(_context, completion) => {
                self.handle_dispatch_suggestive_editor(DispatchSuggestiveEditor::Completion(
                    completion,
                ))?;

                Ok(())
            }
            LspNotification::Initialized(language) => {
                // Need to notify LSP that the file is opened
                let opened_documents = self
                    .layout
                    .buffers()
                    .into_iter()
                    .filter_map(|buffer| {
                        if buffer.borrow().language()? == language {
                            buffer.borrow().path()
                        } else {
                            None
                        }
                    })
                    .collect_vec();
                self.lsp_manager.initialized(language, opened_documents);
                Ok(())
            }
            LspNotification::PublishDiagnostics(params) => {
                self.update_diagnostics(
                    params
                        .uri
                        .to_file_path()
                        .map_err(|err| {
                            anyhow::anyhow!("Couldn't convert URI to file path: {:?}", err)
                        })?
                        .try_into()?,
                    params.diagnostics,
                )?;
                Ok(())
            }
            LspNotification::PrepareRenameResponse(response) => {
                let editor = self.current_component();

                let current_name = {
                    let editor = editor.borrow();
                    let buffer = editor.editor().buffer();
                    response
                        .range
                        .map(|range| {
                            let range = buffer.position_to_char(range.start)?
                                ..buffer.position_to_char(range.end)?;
                            buffer.slice(&range.into())
                        })
                        .transpose()
                        .unwrap_or_default()
                        .map(|rope| rope.to_string())
                };
                self.open_rename_prompt(current_name)?;

                Ok(())
            }
            LspNotification::Error(error) => {
                self.show_global_info(Info::new("LSP Error".to_string(), error));
                Ok(())
            }
            LspNotification::WorkspaceEdit(workspace_edit) => {
                self.apply_workspace_edit(workspace_edit)
            }
            LspNotification::CodeAction(code_actions) => {
                self.handle_dispatch(Dispatch::ReceiveCodeActions(code_actions))?;
                Ok(())
            }
            LspNotification::SignatureHelp(signature_help) => {
                self.handle_signature_help(signature_help)?;
                Ok(())
            }
            LspNotification::Symbols(symbols) => {
                self.open_symbol_picker(symbols)?;
                Ok(())
            }
            LspNotification::CompletionItemResolve(completion_item) => {
                self.update_current_completion_item(completion_item.into())
            }
        }
    }

    pub(crate) fn update_diagnostics(
        &mut self,
        path: CanonicalizedPath,
        diagnostics: Vec<lsp_types::Diagnostic>,
    ) -> anyhow::Result<()> {
        let component = self.open_file(&path, BufferOwner::System, false, false)?;

        component
            .borrow_mut()
            .editor_mut()
            .buffer_mut()
            .set_diagnostics(diagnostics);
        Ok(())
    }

    pub(crate) fn get_quickfix_list(&self) -> Option<QuickfixList> {
        self.context.quickfix_list_state().as_ref().map(|state| {
            QuickfixList::new(
                state.title.clone(),
                self.layout.get_quickfix_list_items(&state.source),
                self.layout.buffers(),
            )
            .set_current_item_index(state.current_item_index)
        })
    }

    fn goto_quickfix_list_item(&mut self, movement: Movement) -> anyhow::Result<()> {
        if let Some(mut quickfix_list) = self.get_quickfix_list() {
            if let Some((current_item_index, dispatches)) = quickfix_list.get_item(movement) {
                self.context
                    .set_quickfix_list_current_item_index(current_item_index);
                self.handle_dispatches(dispatches)?;
                self.render_quickfix_list(
                    quickfix_list.set_current_item_index(current_item_index),
                )?;
            }
        }

        Ok(())
    }

    fn show_global_info(&mut self, info: Info) {
        if self.is_running_as_embedded() {
            self.integration_event_sender.emit_event(
                crate::integration_event::IntegrationEvent::ShowInfo {
                    info: Some(info.display()),
                },
            );
        }
        self.layout
            .show_global_info(info, &self.context)
            .unwrap_or_else(|err| {
                log::error!("Error showing info: {err:?}");
            });
    }

    fn go_to_location(
        &mut self,
        location: &Location,
        store_history: bool,
    ) -> Result<(), anyhow::Error> {
        let component = self.open_file(&location.path, BufferOwner::System, store_history, true)?;

        if self.is_running_as_embedded() {
            // Emit an integration event for selection change
            let component_ref = component.borrow();
            let component_id = component_ref.id();

            // Create a selection at the location position
            // We'll let the editor.set_position_range call below handle the actual selection
            // Just emit a simple empty selection at the start position for now
            let buffer = component_ref.editor().buffer();
            if let Ok(char_index) = location.range.start.to_char_index(&buffer) {
                let selection = crate::selection::Selection::new((char_index..char_index).into());

                // Emit a selection changed event
                self.integration_event_sender.emit_event(
                    crate::integration_event::IntegrationEvent::SelectionChanged {
                        component_id,
                        selections: vec![selection],
                    },
                );
            }
        }

        let dispatches = component
            .borrow_mut()
            .editor_mut()
            .set_position_range(location.range.clone(), &self.context)?;
        self.handle_dispatches(dispatches)?;
        Ok(())
    }

    fn set_quickfix_list_type(
        &mut self,
        context: ResponseContext,
        r#type: QuickfixListType,
    ) -> anyhow::Result<()> {
        let title = context.description.unwrap_or_default();
        self.context.set_mode(Some(GlobalMode::QuickfixListItem));
        match r#type {
            QuickfixListType::Diagnostic(severity_range) => {
                self.context.set_quickfix_list_source(
                    title.clone(),
                    QuickfixListSource::Diagnostic(severity_range),
                );
            }
            QuickfixListType::Items(items) => {
                self.layout.clear_quickfix_list_items();
                items
                    .into_iter()
                    .chunk_by(|item| item.location().path.clone())
                    .into_iter()
                    .sorted_by_key(|(path, _)| path.clone())
                    .map(|(path, items)| -> anyhow::Result<()> {
                        let items = items.collect_vec();
                        let editor = self.open_file(&path, BufferOwner::System, false, false)?;
                        editor
                            .borrow_mut()
                            .editor_mut()
                            .buffer_mut()
                            .update_quickfix_list_items(items);
                        Ok(())
                    })
                    .collect::<anyhow::Result<Vec<_>>>()?;
                self.context
                    .set_quickfix_list_source(title.clone(), QuickfixListSource::Custom);
            }
            QuickfixListType::Mark => {
                self.context
                    .set_quickfix_list_source(title.clone(), QuickfixListSource::Mark);
            }
        }
        match context.scope {
            None | Some(Scope::Global) => {
                self.goto_quickfix_list_item(Movement::Current(IfCurrentNotFound::LookForward))?;
                Ok(())
            }
            Some(Scope::Local) => self.handle_dispatch(Dispatch::ToEditor(SetSelectionMode(
                IfCurrentNotFound::LookForward,
                SelectionMode::LocalQuickfix { title },
            ))),
        }
    }

    fn apply_workspace_edit(&mut self, workspace_edit: WorkspaceEdit) -> Result<(), anyhow::Error> {
        // TODO: should we wrap this in a transaction so that if one of the edit/operation fails, the whole transaction fails?
        // Such that it won't leave the workspace in an half-edited messed up state
        for edit in workspace_edit.edits {
            let component = self.open_file(&edit.path, BufferOwner::System, false, false)?;
            let dispatches = component
                .borrow_mut()
                .editor_mut()
                .apply_positional_edits(edit.edits, &self.context)?;

            self.handle_dispatches(dispatches)?;

            let dispatches = component.borrow_mut().editor_mut().save(&self.context)?;

            self.handle_dispatches(dispatches)?;
        }
        use crate::lsp::workspace_edit::ResourceOperation;
        for operation in workspace_edit.resource_operations {
            match operation {
                ResourceOperation::Create(path) => self.add_path(path)?,
                ResourceOperation::Rename { old, new } => self.move_file(old, new)?,
                ResourceOperation::Delete(path) => self.delete_path(&path)?,
            }
        }
        Ok(())
    }

    fn show_keymap_legend(&mut self, keymap_legend_config: KeymapLegendConfig) {
        if self.is_running_as_embedded() {
            let title = keymap_legend_config.title.clone();
            let body = keymap_legend_config.display(
                self.context.keyboard_layout_kind(),
                u16::MAX,
                &KeymapDisplayOption {
                    show_alt: false,
                    show_shift: true,
                },
            );
            self.integration_event_sender
                .emit_event(IntegrationEvent::ShowInfo {
                    info: Some(format!("{title}\n\n{body}")),
                });
        }
        self.layout
            .show_keymap_legend(keymap_legend_config, &self.context);
        self.layout.recalculate_layout(&self.context);
    }

    fn global_replace(&mut self) -> anyhow::Result<()> {
        let working_directory = self.working_directory.clone();
        let global_search_config = self.context.global_search_config();
        let walk_builder_config = WalkBuilderConfig {
            root: working_directory.clone().into(),
            include: global_search_config.include_glob(),
            exclude: global_search_config.exclude_glob(),
        };
        let config = self.context.global_search_config().local_config();
        let affected_paths = list::grep::replace(walk_builder_config, config.clone())?;
        self.layout.reload_buffers(affected_paths)
    }

    fn global_search(&mut self) -> anyhow::Result<()> {
        let working_directory = self.working_directory.clone();

        let global_search_config = self.context.global_search_config();
        let walk_builder_config = WalkBuilderConfig {
            root: working_directory.clone().into(),
            include: global_search_config.include_glob(),
            exclude: global_search_config.exclude_glob(),
        };
        let config = global_search_config.local_config();
        if config.search().is_empty() {
            return Ok(());
        }
        let locations = match config.mode {
            LocalSearchConfigMode::Regex(regex) => {
                list::grep::run(&config.search(), walk_builder_config, regex)
            }
            LocalSearchConfigMode::AstGrep => {
                list::ast_grep::run(config.search().clone(), walk_builder_config)
            }
            LocalSearchConfigMode::NamingConventionAgnostic => {
                list::naming_convention_agnostic::run(config.search().clone(), walk_builder_config)
            }
        }?;
        self.set_quickfix_list_type(
            ResponseContext::default().set_description("Global search"),
            QuickfixListType::Items(
                locations
                    .into_iter()
                    .map(|location| QuickfixListItem::new(location, None))
                    .collect_vec(),
            ),
        )?;
        Ok(())
    }

    pub(crate) fn quit_all(&self) -> Result<(), anyhow::Error> {
        Ok(self.sender.send(AppMessage::QuitAll)?)
    }

    pub(crate) fn sender(&self) -> Sender<AppMessage> {
        self.sender.clone()
    }

    fn save_quit_all(&mut self) -> anyhow::Result<()> {
        self.save_all()?;
        self.quit_all()?;
        Ok(())
    }

    fn save_all(&self) -> anyhow::Result<()> {
        self.layout.save_all(&self.context)
    }

    fn open_yes_no_prompt(&mut self, prompt: YesNoPrompt) -> anyhow::Result<()> {
        self.handle_dispatch(Dispatch::ShowKeymapLegend(KeymapLegendConfig {
            title: prompt.title.to_string(),
            keymaps: Keymaps::new(&[
                Keymap::new(
                    self.keyboard_layout_kind().get_yes_no_key(&Meaning::Yes__),
                    "Yes".to_string(),
                    *prompt.yes,
                ),
                Keymap::new(
                    self.keyboard_layout_kind().get_yes_no_key(&Meaning::No___),
                    "No".to_string(),
                    Dispatch::Null,
                ),
            ]),
        }))
    }

    fn delete_path(&mut self, path: &CanonicalizedPath) -> anyhow::Result<()> {
        if path.is_dir() {
            std::fs::remove_dir_all(path)?;
        } else {
            std::fs::remove_file(path)?;
        }
        self.layout.remove_suggestive_editor(path);
        self.layout
            .refresh_file_explorer(&self.working_directory, &self.context)?;
        Ok(())
    }

    fn move_file(&mut self, from: CanonicalizedPath, to: PathBuf) -> anyhow::Result<()> {
        use std::fs;
        self.add_path_parent(&to)?;
        fs::rename(from.clone(), to.clone())?;
        self.layout
            .refresh_file_explorer(&self.working_directory, &self.context)?;
        let to = to.try_into()?;

        self.context.rename_file_mark(&from, &to);

        self.reveal_path_in_explorer(&to)?;

        self.lsp_manager.send_message(
            from.clone(),
            FromEditor::WorkspaceDidRenameFiles {
                old: from.clone(),
                new: to,
            },
        )?;
        self.layout.remove_suggestive_editor(&from);
        Ok(())
    }

    fn copy_file(&mut self, from: CanonicalizedPath, to: PathBuf) -> anyhow::Result<()> {
        use std::fs;
        self.add_path_parent(&to)?;
        fs::copy(from.clone(), to.clone())?;
        self.layout
            .refresh_file_explorer(&self.working_directory, &self.context)?;
        let to = to.try_into()?;
        self.reveal_path_in_explorer(&to)?;
        self.lsp_manager.send_message(
            from.clone(),
            FromEditor::WorkspaceDidCreateFiles { file_path: to },
        )?;
        self.layout.remove_suggestive_editor(&from);
        Ok(())
    }

    fn add_path_parent(&self, path: &Path) -> anyhow::Result<()> {
        if let Some(new_dir) = path.parent() {
            std::fs::create_dir_all(new_dir)?;
        }
        Ok(())
    }

    fn add_path(&mut self, path: String) -> anyhow::Result<()> {
        if PathBuf::from(path.clone()).exists() {
            return Err(anyhow::anyhow!("The path \"{}\" already exists", path));
        };
        if path.ends_with(&std::path::MAIN_SEPARATOR.to_string()) {
            std::fs::create_dir_all(path.clone())?;
        } else {
            let path: PathBuf = path.clone().into();
            self.add_path_parent(&path)?;
            std::fs::File::create(&path)?;
        }
        self.layout
            .refresh_file_explorer(&self.working_directory, &self.context)?;
        let path: CanonicalizedPath = path.try_into()?;
        self.reveal_path_in_explorer(&path)?;
        self.lsp_manager.send_message(
            path.clone(),
            FromEditor::WorkspaceDidCreateFiles { file_path: path },
        )?;
        Ok(())
    }

    fn request_syntax_highlight(
        &self,
        component_id: ComponentId,
        batch_id: SyntaxHighlightRequestBatchId,
        language: Language,
        content: String,
    ) -> anyhow::Result<()> {
        if let Some(sender) = &self.syntax_highlight_request_sender {
            sender.send(SyntaxHighlightRequest {
                component_id,
                batch_id,
                language,
                source_code: content,
            })?;
        }
        Ok(())
    }

    #[cfg(test)]
    pub(crate) fn get_current_selected_texts(&self) -> Vec<String> {
        let _content = self.current_component().borrow().content();
        self.current_component()
            .borrow()
            .editor()
            .get_selected_texts()
    }

    #[cfg(test)]
    pub(crate) fn get_file_content(&self, path: &CanonicalizedPath) -> String {
        self.layout
            .get_existing_editor(path)
            .unwrap()
            .borrow()
            .content()
    }

    pub(crate) fn handle_dispatch_editor(
        &mut self,
        dispatch_editor: DispatchEditor,
    ) -> anyhow::Result<()> {
        self.handle_dispatch_editor_custom(dispatch_editor, self.current_component())
    }

    fn handle_dispatch_editor_custom(
        &mut self,
        dispatch_editor: DispatchEditor,
        component: Rc<RefCell<dyn Component>>,
    ) -> anyhow::Result<()> {
        // Call the component's handle_dispatch_editor method
        let dispatches = component
            .borrow_mut()
            .handle_dispatch_editor(&mut self.context, dispatch_editor.clone())?;

        self.handle_dispatches(dispatches)?;

        if self.is_running_as_embedded() {
            /*
            Note: we always send the latest selection set & selection mode to VS Code
              regardless of whether they actually changes after handling
              `dispatch_editor`. This is the simplest and most reliable way
              to ensure the updated selection set is sent to VS Code,
              rather than tracking all possible paths that lead to selection updates.
              We are sacrificing a little performance (by sending the same selection set to VS Code occasionally)
              in exchange for better code maintainability and behavioral correctness.
            */
            let other_dispatches = Dispatches::default()
                .append(component.borrow().editor().dispatch_selection_changed())
                .append(component.borrow().editor().dispatch_marks_changed())
                .append(
                    component
                        .borrow()
                        .editor()
                        .dispatch_selection_mode_changed(),
                )
                .append(Dispatch::ToHostApp(ToHostApp::ModeChanged));
            self.handle_dispatches(other_dispatches)?;
        };

        Ok(())
    }

    fn get_repo_git_hunks(&mut self, diff_mode: git::DiffMode) -> anyhow::Result<()> {
        let working_directory = self.working_directory.clone();
        let repo = git::GitRepo::try_from(&working_directory)?;
        let diffs = repo.diffs(diff_mode)?;
        self.set_quickfix_list_type(
            ResponseContext::default().set_description("Git Hunks"),
            QuickfixListType::Items(
                diffs
                    .into_iter()
                    .flat_map(|file_diff| {
                        file_diff
                            .hunks()
                            .iter()
                            .map(|hunk| {
                                let line_range = hunk.line_range();
                                let location = Location {
                                    path: file_diff.path().clone(),
                                    range: Position {
                                        line: line_range.start,
                                        column: 0,
                                    }..Position {
                                        line: line_range.end,
                                        column: 0,
                                    },
                                };
                                QuickfixListItem::new(location, hunk.to_info())
                            })
                            .collect_vec()
                    })
                    .collect_vec(),
            ),
        )
    }

    #[cfg(test)]
    fn set_global_title(&mut self, title: String) {
        self.global_title = Some(title)
    }

    pub(crate) fn get_current_file_path(&self) -> Option<CanonicalizedPath> {
        self.current_component().borrow().path()
    }

    fn set_global_mode(&mut self, mode: Option<GlobalMode>) {
        self.context.set_mode(mode);
    }

    #[cfg(test)]
    pub(crate) fn context(&self) -> &Context {
        &self.context
    }

    fn update_local_search_config(
        &mut self,
        update: LocalSearchConfigUpdate,
        scope: Scope,
        if_current_not_found: IfCurrentNotFound,
        run_search_after_config_updated: bool,
    ) -> Result<(), anyhow::Error> {
        self.context.update_local_search_config(update, scope);
        if run_search_after_config_updated {
            match scope {
                Scope::Local => self.local_search(if_current_not_found)?,
                Scope::Global => {
                    self.global_search()?;
                }
            }
        }

        Ok(())
    }

    fn update_global_search_config(
        &mut self,
        update: GlobalSearchConfigUpdate,
    ) -> anyhow::Result<()> {
        self.context.update_global_search_config(update)?;
        self.global_search()?;
        Ok(())
    }

    fn words(&self) -> Vec<DropdownItem> {
        self.current_component()
            .borrow()
            .editor()
            .buffer()
            .words()
            .into_iter()
            .map(|word| {
                DropdownItem::new(word.clone()).set_dispatches(Dispatches::one(Dispatch::ToEditor(
                    ReplaceCurrentSelectionWith(word),
                )))
            })
            .collect_vec()
    }

    fn cycle_marked_file(&mut self, direction: Direction) -> anyhow::Result<()> {
        if let Some(next_file_path) = {
            let file_paths = self.context.get_marked_paths();
            self.get_current_file_path()
                .and_then(|current_file_path| {
                    if let Some(current_index) = file_paths
                        .iter()
                        .position(|path| path == &&current_file_path)
                    {
                        let next_index = match direction {
                            Direction::Start if current_index == 0 => file_paths.len() - 1,
                            Direction::Start => current_index - 1,
                            Direction::End if current_index == file_paths.len() - 1 => 0,
                            Direction::End => current_index + 1,
                        };
                        // We are doing defensive programming here
                        // to ensure that Ki editor never crashes
                        return file_paths.get(next_index);
                    }
                    None
                })
                .or_else(|| file_paths.first())
                .cloned()
        } {
            if next_file_path.exists() {
                self.open_file(&next_file_path.clone(), BufferOwner::User, true, true)?;
            } else {
                // If the file no longer exists, remove it from the list of marked files
                // and then cycle to the next file
                self.context.toggle_file_mark(next_file_path.clone());
                self.cycle_marked_file(direction)?
            }
        }
        Ok(())
    }

    #[cfg(test)]
    pub(crate) fn get_current_component_content(&self) -> String {
        self.current_component().borrow().editor().content()
    }

    #[cfg(test)]
    pub(crate) fn get_buffer_contents_map(&self) -> BufferContentsMap {
        self.layout.get_buffer_contents_map()
    }

    #[cfg(test)]
    fn handle_key_events(&mut self, key_events: Vec<event::KeyEvent>) -> anyhow::Result<()> {
        for key_event in key_events.into_iter() {
            self.handle_event(Event::Key(key_event.to_owned()))?;
        }
        Ok(())
    }

    pub(crate) fn handle_dispatch_suggestive_editor(
        &mut self,
        dispatch: DispatchSuggestiveEditor,
    ) -> anyhow::Result<()> {
        if let Some(component) = self.layout.get_component_by_kind(ComponentKind::Prompt) {
            let dispatches = component
                .borrow_mut()
                .as_any_mut()
                .downcast_mut::<Prompt>()
                .ok_or_else(|| anyhow::anyhow!("App::handle_dispatch_suggestive_editor Failed to downcast current component to Prompt"))?
                .handle_dispatch_suggestive_editor(
                    dispatch,
                )?;
            self.handle_dispatches(dispatches)
        } else if let Some(component) = self
            .layout
            .get_component_by_kind(ComponentKind::SuggestiveEditor)
        {
            let dispatches = component
                .borrow_mut()
                .as_any_mut()
                .downcast_mut::<SuggestiveEditor>()
                .ok_or_else(|| anyhow::anyhow!("App::handle_dispatch_suggestive_editor Failed to downcast current component to SuggestiveEditor"))?
                .handle_dispatch(
                    dispatch,
                )?;
            self.handle_dispatches(dispatches)
        } else {
            Err(anyhow::anyhow!(
                "The current component is neither Prompt or SuggestiveEditor, thus `App::handle_dispatch_suggestive_editor` does nothing."
            ))
        }
    }

    #[cfg(test)]
    pub(crate) fn completion_dropdown_is_open(&self) -> bool {
        self.layout.completion_dropdown_is_open()
    }

    #[cfg(test)]
    pub(crate) fn current_completion_dropdown(&self) -> Option<Rc<RefCell<dyn Component>>> {
        self.layout.current_completion_dropdown()
    }

    fn open_prompt(
        &mut self,
        prompt_config: PromptConfig,
        current_line: Option<String>,
    ) -> anyhow::Result<()> {
        if self.is_running_as_embedded() {
            self.open_prompt_embedded(prompt_config, current_line)
        } else {
            self.open_prompt_non_embedded(prompt_config, current_line)
        }
    }

    fn open_prompt_non_embedded(
        &mut self,
        prompt_config: PromptConfig,
        current_line: Option<String>,
    ) -> anyhow::Result<()> {
        if let Some(line) = current_line {
            self.context
                .push_history_prompt(prompt_config.prompt_history_key, line)
        }
        let key = prompt_config.prompt_history_key;
        let history = self.context.get_prompt_history(key);
        let (prompt, dispatches) = Prompt::new(prompt_config, history);

        self.layout.add_and_focus_prompt(
            ComponentKind::Prompt,
            Rc::new(RefCell::new(prompt)),
            &self.context,
        );
        self.handle_dispatches(dispatches)
    }

    fn open_prompt_embedded(
        &mut self,
        prompt_config: PromptConfig,
        current_line: Option<String>,
    ) -> anyhow::Result<()> {
        let key = prompt_config.prompt_history_key;

        let history = self.context.get_prompt_history(key);

        let items = prompt_config
            .items
            .iter()
            .map(|item| ki_protocol_types::PromptItem {
                label: item.display(),
                details: item.info().map(|info| info.content()).cloned(),
            })
            .chain(
                history
                    .into_iter()
                    .map(|label| ki_protocol_types::PromptItem {
                        label,
                        details: None,
                    }),
            )
            .collect();

        if let Some(line) = current_line {
            self.context.push_history_prompt(key, line)
        }
        let title = prompt_config.title.clone();

        self.last_prompt_config = Some(prompt_config);

        self.integration_event_sender
            .emit_event(crate::integration_event::IntegrationEvent::PromptOpened { title, items });
        Ok(())
    }

    fn prompt_entered(&mut self, entry: String) -> anyhow::Result<()> {
        let Some(prompt_config) = self.last_prompt_config.take() else {
            return Ok(());
        };
        let dispatches = prompt_config.on_enter.to_dispatches(&entry)?;
        self.handle_dispatches(dispatches.append(Dispatch::PushPromptHistory {
            key: prompt_config.prompt_history_key,
            line: entry,
        }))
    }
    fn render_dropdown(
        &mut self,
        editor: Rc<RefCell<Editor>>,
        render: DropdownRender,
    ) -> Result<(), anyhow::Error> {
        let dispatches = editor
            .borrow_mut()
            .render_dropdown(&mut self.context, &render)?;
        editor.borrow_mut().set_title(render.title);

        match render.info {
            Some(info) => {
                self.layout.show_dropdown_info(info, &self.context)?;
            }
            _ => self.layout.hide_dropdown_info(),
        }
        self.handle_dispatches(dispatches)
    }

    #[cfg(test)]
    pub(crate) fn get_dropdown_infos_count(&self) -> usize {
        self.layout.get_dropdown_infos_count()
    }

    pub(crate) fn render_quickfix_list(
        &mut self,
        quickfix_list: QuickfixList,
    ) -> anyhow::Result<()> {
        let dispatches = self
            .layout
            .show_quickfix_list(quickfix_list, &self.context)?;
        self.handle_dispatches(dispatches)
    }

    fn show_editor_info(&mut self, info: Info) -> anyhow::Result<()> {
        if self.is_running_as_embedded() {
            self.integration_event_sender
                .emit_event(IntegrationEvent::ShowInfo {
                    info: Some(info.display()),
                });
        }
        self.layout.show_editor_info(info, &self.context)?;
        Ok(())
    }

    #[cfg(test)]
    pub(crate) fn editor_info_contents(&self) -> Vec<String> {
        self.layout.editor_info_contents()
    }

    #[cfg(test)]
    pub(crate) fn global_info_contents(&self) -> Vec<String> {
        self.layout.global_info_contents()
    }

    fn reveal_path_in_explorer(&mut self, path: &CanonicalizedPath) -> anyhow::Result<()> {
        let dispatches = self.layout.reveal_path_in_explorer(path, &self.context)?;
        self.handle_dispatches(dispatches)
    }

    #[cfg(test)]
    pub(crate) fn file_explorer_content(&self) -> String {
        self.layout.file_explorer_content()
    }

    fn open_code_actions_prompt(
        &mut self,
        code_actions: Vec<crate::lsp::code_action::CodeAction>,
    ) -> anyhow::Result<()> {
        self.open_prompt(
            PromptConfig {
                on_enter: DispatchPrompt::Null,
                items: code_actions
                    .into_iter()
                    .map(move |code_action| code_action.into())
                    .collect(),
                title: "Code Actions".to_string(),
                enter_selects_first_matching_item: true,
                leaves_current_line_empty: true,
                fire_dispatches_on_change: None,
                prompt_history_key: PromptHistoryKey::CodeAction,
            },
            None,
        )?;
        Ok(())
    }

    fn close_current_window_and_focus_parent(&mut self) {
        self.layout.close_current_window_and_focus_parent();
        self.integration_event_sender
            .emit_event(IntegrationEvent::ShowInfo { info: None });
    }

    #[cfg(test)]
    pub(crate) fn opened_files_count(&self) -> usize {
        self.layout.get_opened_files().len()
    }

    #[cfg(test)]
    pub(crate) fn global_info(&self) -> Option<String> {
        self.layout.global_info()
    }

    #[cfg(test)]
    pub(crate) fn get_component_by_kind(
        &self,
        kind: ComponentKind,
    ) -> Option<Rc<RefCell<dyn Component>>> {
        self.layout.get_component_by_kind(kind)
    }

    fn hide_editor_info(&mut self) {
        self.layout.hide_editor_info()
    }

    #[cfg(test)]
    pub(crate) fn components_order(&self) -> Vec<ComponentKind> {
        self.layout
            .components()
            .into_iter()
            .map(|c| c.kind())
            .collect_vec()
    }

    fn handle_signature_help(
        &mut self,
        signature_help: Option<crate::lsp::signature_help::SignatureHelp>,
    ) -> anyhow::Result<()> {
        if let Some(info) = signature_help.and_then(|s| s.into_info()) {
            if self.current_component().borrow().editor().mode
                == crate::components::editor::Mode::Insert
            {
                self.show_editor_info(info)?;
            }
        } else {
            self.hide_editor_info()
        }
        Ok(())
    }

    fn push_history_prompt(&mut self, key: PromptHistoryKey, line: String) {
        self.context.push_history_prompt(key, line)
    }

    fn open_theme_prompt(&mut self) -> anyhow::Result<()> {
        self.open_prompt(
            PromptConfig {
                on_enter: DispatchPrompt::Null,
                items: crate::themes::theme_descriptor::all()
                    .into_iter()
                    .enumerate()
                    .map(|(index, theme_descriptor)| {
                        DropdownItem::new(theme_descriptor.name().to_string())
                            .set_rank(Some(Box::from([index].to_vec())))
                            .set_dispatches(Dispatches::one(Dispatch::SetThemeFromDescriptor(
                                theme_descriptor,
                            )))
                    })
                    .collect_vec(),
                title: "Theme".to_string(),
                enter_selects_first_matching_item: true,
                leaves_current_line_empty: true,
                fire_dispatches_on_change: Some(Dispatches::one(Dispatch::SetTheme(
                    self.context.theme().clone(),
                ))),
                prompt_history_key: PromptHistoryKey::Theme,
            },
            None,
        )
    }

    fn open_keyboard_layout_prompt(&mut self) -> anyhow::Result<()> {
        let embedded = self.context.is_running_as_embedded();
        self.open_prompt(
            PromptConfig {
                on_enter: if embedded {
                    DispatchPrompt::SetKeyboardLayoutKind
                } else {
                    DispatchPrompt::Null
                },
                items: KeyboardLayoutKind::iter()
                    .map(|keyboard_layout| {
                        DropdownItem::new(keyboard_layout.display().to_string()).set_dispatches(
                            if embedded {
                                Dispatches::default()
                            } else {
                                Dispatches::one(Dispatch::SetKeyboardLayoutKind(keyboard_layout))
                            },
                        )
                    })
                    .collect_vec(),
                title: "Keyboard Layout".to_string(),
                enter_selects_first_matching_item: true,
                leaves_current_line_empty: true,
                fire_dispatches_on_change: None,
                prompt_history_key: PromptHistoryKey::KeyboardLayout,
            },
            None,
        )
    }

    fn update_current_completion_item(
        &mut self,
        completion_item: CompletionItem,
    ) -> anyhow::Result<()> {
        self.handle_dispatch_suggestive_editor(
            DispatchSuggestiveEditor::UpdateCurrentCompletionItem(Box::new(completion_item)),
        )
    }

    #[cfg(test)]
    pub(crate) fn lsp_request_sent(&self, from_editor: &FromEditor) -> bool {
        self.lsp_manager.lsp_request_sent(from_editor)
    }

    fn open_pipe_to_shell_prompt(&mut self) -> anyhow::Result<()> {
        self.open_prompt(
            PromptConfig {
                title: "Pipe to shell".to_string(),
                items: Default::default(),
                on_enter: DispatchPrompt::PipeToShell,
                enter_selects_first_matching_item: false,
                leaves_current_line_empty: true,
                fire_dispatches_on_change: None,
                prompt_history_key: PromptHistoryKey::PipeToShell,
            },
            None,
        )
    }

    fn use_last_non_contiguous_selection_mode(
        &mut self,
        if_current_not_found: IfCurrentNotFound,
    ) -> anyhow::Result<()> {
        if let Some(selection_mode) = self.context.last_non_contiguous_selection_mode() {
            match selection_mode {
                Either::Left(selection_mode) => self.handle_dispatch_editor(
                    DispatchEditor::SetSelectionMode(if_current_not_found, selection_mode.clone()),
                )?,
                Either::Right(global_mode) => self.handle_dispatches(Dispatches::new(
                    [
                        Dispatch::SetGlobalMode(Some(global_mode.clone())),
                        Dispatch::ToEditor(MoveSelection(match if_current_not_found {
                            IfCurrentNotFound::LookForward => Movement::Right,
                            IfCurrentNotFound::LookBackward => Movement::Left,
                        })),
                    ]
                    .to_vec(),
                ))?,
            }
        }
        Ok(())
    }

    fn open_filter_selections_prompt(&mut self, maintain: bool) -> anyhow::Result<()> {
        let config = self.context.get_local_search_config(Scope::Local);
        let mode = config.mode;
        self.open_prompt(
            PromptConfig {
                title: format!(
                    "{} selections matching search ({})",
                    if maintain { "Maintain" } else { "Remove" },
                    mode.display()
                ),
                on_enter: DispatchPrompt::FilterSelectionMatchingSearch { maintain },
                items: Vec::new(),
                enter_selects_first_matching_item: false,
                leaves_current_line_empty: true,
                fire_dispatches_on_change: None,
                prompt_history_key: PromptHistoryKey::FilterSelectionsMatchingSearch { maintain },
            },
            None,
        )
    }

    fn navigate_back(&mut self) -> anyhow::Result<()> {
        while let Some(location) = self.context.location_previous() {
            if location.path.exists() {
                self.push_current_location_into_navigation_history(false)?;
                self.go_to_location(&location, false)?;
                return Ok(());
            }
        }
        Ok(())
    }

    fn navigate_forward(&mut self) -> anyhow::Result<()> {
        while let Some(location) = self.context.location_next() {
            if location.path.exists() {
                self.push_current_location_into_navigation_history(true)?;
                self.go_to_location(&location, false)?
            }
        }
        Ok(())
    }

    fn push_current_location_into_navigation_history(
        &mut self,
        backward: bool,
    ) -> anyhow::Result<()> {
        // TODO: should include scroll offset as well
        // so that when the user navigates back, it really feels the same
        if let Some(path) = self.current_component().borrow().editor().path() {
            let range = self
                .current_component()
                .borrow()
                .editor()
                .current_selection_range()?;
            let location = Location { path, range };
            self.context.push_location_history(location, backward)
        }
        Ok(())
    }

    fn toggle_file_mark(&mut self) -> anyhow::Result<()> {
        if let Some(path) = self.get_current_file_path() {
            if let Some(new_path) = self.context.toggle_file_mark(path).cloned() {
                self.open_file(&new_path, BufferOwner::User, true, true)?;
            }
        }
        Ok(())
    }

    fn mode_changed(&self) {
        // This dispatch is handled by the VSCode integration to send mode change notifications
        // No action needed here as the mode has already been changed in the editor

        // Get the current component and its mode
        let component = self.current_component();
        let component_ref = component.borrow();
        let editor = component_ref.editor();
        // Emit an integration event for the mode change
        self.integration_event_sender.emit_event(
            crate::integration_event::IntegrationEvent::ModeChanged {
                component_id: editor.id(),
                mode: editor.mode.clone(),
            },
        );
    }

    fn selection_changed(
        &self,
        component_id: ComponentId,
        selections: Vec<crate::selection::Selection>,
    ) {
        // Convert component_id to usize for integration event
        self.integration_event_sender.emit_event(
            crate::integration_event::IntegrationEvent::SelectionChanged {
                component_id,
                selections: selections.clone(),
            },
        );
    }

    fn jumps_changed(&self, component_id: ComponentId, jumps: Vec<(char, CharIndex)>) {
        self.integration_event_sender.emit_event(
            crate::integration_event::IntegrationEvent::JumpsChanged {
                component_id,
                jumps,
            },
        );
    }

    fn marks_updated(
        &self,
        component_id: ComponentId,
        marks: Vec<crate::char_index_range::CharIndexRange>,
    ) {
        self.integration_event_sender.emit_event(
            crate::integration_event::IntegrationEvent::MarksChanged {
                component_id,
                marks,
            },
        );
    }

    fn selection_mode_changed(&self, selection_mode: SelectionMode) {
        // This dispatch is handled by the VSCode integration to send mode change notifications
        // No action needed here as the mode has already been changed in the editor

        // Get the current component and its mode
        let component = self.current_component();
        let component_ref = component.borrow();
        let editor = component_ref.editor();
        // Emit an integration event for the mode change
        self.integration_event_sender.emit_event(
            crate::integration_event::IntegrationEvent::SelectionModeChanged {
                component_id: editor.id(),
                selection_mode,
            },
        );
    }

    fn keyboard_layout_changed(&self) {
        self.integration_event_sender.emit_event(
            crate::integration_event::IntegrationEvent::KeyboardLayoutChanged(
                self.context.keyboard_layout_kind().display(),
            ),
        );
    }

    fn is_running_as_embedded(&self) -> bool {
        self.context.is_running_as_embedded()
    }

    pub(crate) fn take_queued_events(&mut self) -> Vec<Event> {
        std::mem::take(&mut self.queued_events)
    }

    fn handle_targeted_event(
        &mut self,
        event: Event,
        path: Option<CanonicalizedPath>,
        content_hash: u32,
    ) -> anyhow::Result<()> {
        // If the current component kind is a not a SuggestiveEditor, we handle the event directly
        if self.layout.get_current_component_kind() != Some(ComponentKind::SuggestiveEditor) {
            self.handle_event(event)?;
            Ok(())
        } else if let Some(path) = path {
            let component = self.open_file(&path, BufferOwner::User, false, true)?;

            // Compare the checksum of of the content of the buffer in Ki with that of the host application (e.g. VS Code)
            // This step is necessary to detect unsynchronized buffer
            if content_hash != crc32fast::hash(component.borrow().content().as_bytes()) {
                // If the buffer is desync, request the latest content
                // before handling this event
                self.integration_event_sender
                    .emit_event(IntegrationEvent::SyncBufferRequest { path });

                // Suspend this event until the buffer content is synced
                self.queued_events.push(event);

                return Ok(());
            }

            let dispatches = component
                .borrow_mut()
                .handle_event(&self.context, event.clone())?;
            self.handle_dispatches(dispatches)
        } else {
            // If no path is provided, handle the event for the current component
            self.handle_event(event)?;
            Ok(())
        }
    }

    fn handle_to_host_app(&mut self, to_host_app: ToHostApp) -> anyhow::Result<()> {
        match to_host_app {
            ToHostApp::BufferEditTransaction { path, edits } => {
                // Emit an integration event for the buffer change
                self.integration_event_sender.emit_event(
                    crate::integration_event::IntegrationEvent::BufferChanged {
                        path: path.clone(),
                        edits: edits.clone(),
                    },
                );
            }
            ToHostApp::ModeChanged => self.mode_changed(),
            ToHostApp::SelectionModeChanged(selection_mode) => {
                self.selection_mode_changed(selection_mode)
            }
            ToHostApp::SelectionChanged {
                component_id,
                selections,
            } => self.selection_changed(component_id, selections),
            ToHostApp::JumpsChanged {
                component_id,
                jumps,
            } => self.jumps_changed(component_id, jumps),
            ToHostApp::PromptEntered(entry) => self.prompt_entered(entry)?,
            ToHostApp::MarksChanged(component_id, marks) => self.marks_updated(component_id, marks),
        }
        Ok(())
    }

    fn handle_from_host_app(&mut self, from_host_app: FromHostApp) -> anyhow::Result<()> {
        match from_host_app {
            FromHostApp::TargetedEvent {
                event,
                path,
                content_hash,
            } => self.handle_targeted_event(event, path, content_hash)?,
        }
        Ok(())
    }

    fn open_search_prompt_with_prior_change(
        &mut self,
        scope: Scope,
        if_current_not_found: IfCurrentNotFound,
        prior_change: Option<PriorChange>,
    ) -> anyhow::Result<()> {
        self.current_component()
            .borrow_mut()
            .editor_mut()
            .handle_prior_change(prior_change);
        self.open_search_prompt(scope, if_current_not_found)?;
        Ok(())
    }

    #[cfg(test)]
    pub(crate) fn lsp_server_initialized_args(
        &self,
    ) -> Option<(LanguageId, Vec<CanonicalizedPath>)> {
        self.lsp_manager.lsp_server_initialized_args()
    }

<<<<<<< HEAD
    fn handle_background_task_result(
        &mut self,
        response: BackgroundTaskResult,
    ) -> anyhow::Result<()> {
        match response {
            BackgroundTaskResult::Ok(body) => match body {
                BackgroundTaskBody::ListFiles { paths, kind } => {
                    self.show_file_picker(kind.display(), paths)?
                }
            },
            BackgroundTaskResult::Error { task, error } => self.show_global_info(Info::new(
                "Background task result error".to_string(),
                format!("Task:\n{task:#?}\n\n\n{error:#?}"),
            )),
        }
        Ok(())
    }

    fn handle_list_file_entries(&self, path_bufs: Vec<PathBuf>) {
        for path_buf in path_bufs {
            let item =
                DropdownItem::from_path_buf(self.context.current_working_directory(), path_buf);
            self.nucleo.injector().push(item, |item, columns| {
                columns[0] = item.group().clone().unwrap_or_default().into();
                columns[1] = item.display().clone().into();
            });
        }
    }

    fn handle_nucleo_updated(&mut self) {
        // This unblocks the UI thread, but still the latest tick should be ticked,
        // we need a debounced of some sort
        if self.last_nucleo_tick.elapsed() < FRAME_DURATION {
            return;
        }
        self.last_nucleo_tick = Instant::now();

        self.nucleo.tick(10);
        let snapshot = self.nucleo.snapshot();
        let scroll_offset = 0; // TODO: obtain scroll offset
        let viewport_height = 10; // TODO: obtain viewport height
        let items = snapshot
            .matched_items(0..viewport_height.min(snapshot.matched_item_count()))
            .map(|item| item.data.clone())
            .collect_vec();
        let component = self.layout.get_current_component();
        let mut component_mut = component.borrow_mut();
        if let Some(prompt) = component_mut.as_any_mut().downcast_mut::<Prompt>() {
            prompt.update_items(items);
        }
    }

    fn handle_dropdown_filter_updated(&mut self, filter: String) {
        self.nucleo
            .pattern
            .reparse(1, &filter, Default::default(), Default::default(), false);
        self.handle_nucleo_updated()
=======
    #[cfg(test)]
    fn set_system_clipboard_html(&self, html: &str, alt_text: &str) -> anyhow::Result<()> {
        Ok(arboard::Clipboard::new()?.set_html(html, Some(alt_text))?)
>>>>>>> 41facbf1
    }
}

#[derive(Debug, Clone, Copy, Default, PartialEq, Eq)]
pub(crate) struct Dimension {
    pub(crate) height: u16,
    pub(crate) width: u16,
}

impl Dimension {
    #[cfg(test)]
    pub(crate) fn area(&self) -> usize {
        self.height as usize * self.width as usize
    }

    #[cfg(test)]
    pub(crate) fn positions(&self) -> std::collections::HashSet<Position> {
        (0..self.height as usize)
            .flat_map(|line| (0..self.width as usize).map(move |column| Position { column, line }))
            .collect()
    }

    fn decrement_height(&self, global_title_bar_height: u16) -> Dimension {
        Dimension {
            height: self.height.saturating_sub(global_title_bar_height),
            width: self.width,
        }
    }
}

#[must_use]
#[derive(Clone, Debug, PartialEq, Default)]
pub(crate) struct Dispatches(Vec<Dispatch>);
impl From<Vec<Dispatch>> for Dispatches {
    fn from(value: Vec<Dispatch>) -> Self {
        Self(value)
    }
}
impl Dispatches {
    pub(crate) fn into_vec(self) -> Vec<Dispatch> {
        self.0
    }

    pub(crate) fn new(dispatches: Vec<Dispatch>) -> Dispatches {
        Dispatches(dispatches)
    }

    pub(crate) fn chain(self, other: Dispatches) -> Dispatches {
        self.0.into_iter().chain(other.0).collect_vec().into()
    }

    pub(crate) fn append(self, other: Dispatch) -> Dispatches {
        self.0.into_iter().chain(Some(other)).collect_vec().into()
    }

    pub(crate) fn append_some(self, dispatch: Option<Dispatch>) -> Dispatches {
        if let Some(dispatch) = dispatch {
            self.append(dispatch)
        } else {
            self
        }
    }

    pub(crate) fn one(edit: Dispatch) -> Dispatches {
        Dispatches(vec![edit])
    }

    pub(crate) fn empty() -> Dispatches {
        Dispatches(Default::default())
    }
}

#[must_use]
#[derive(Clone, Debug, PartialEq, NamedVariant)]
/// Dispatch are for child component to request action from the root node
pub(crate) enum Dispatch {
    SetTheme(crate::themes::Theme),
    SetThemeFromDescriptor(crate::themes::theme_descriptor::ThemeDescriptor),
    CloseCurrentWindow,
    OpenFilePicker(FilePickerKind),
    OpenSearchPrompt {
        scope: Scope,
        if_current_not_found: IfCurrentNotFound,
    },
    OpenSearchPromptWithPriorChange {
        scope: Scope,
        if_current_not_found: IfCurrentNotFound,
        prior_change: Option<PriorChange>,
    },
    OpenFile {
        path: CanonicalizedPath,
        owner: BufferOwner,
        focus: bool,
    },
    OpenFileFromPathBuf {
        path: PathBuf,
        owner: BufferOwner,
        focus: bool,
    },
    RequestCompletion,
    RequestSignatureHelp,
    RequestHover,
    RequestDefinitions(Scope),
    RequestDeclarations(Scope),
    RequestImplementations(Scope),
    RequestTypeDefinitions(Scope),
    RequestReferences {
        scope: Scope,
        include_declaration: bool,
    },
    PrepareRename,
    RequestCodeAction {
        diagnostics: Vec<lsp_types::Diagnostic>,
    },
    RenameSymbol {
        new_name: String,
    },
    DocumentDidChange {
        component_id: ComponentId,
        batch_id: SyntaxHighlightRequestBatchId,
        path: Option<CanonicalizedPath>,
        content: String,
        language: Option<Language>,
    },
    DocumentDidSave {
        path: CanonicalizedPath,
    },
    SetQuickfixList(QuickfixListType),
    GotoQuickfixListItem(Movement),
    ApplyWorkspaceEdit(WorkspaceEdit),
    ShowKeymapLegend(KeymapLegendConfig),
    RemainOnlyCurrentComponent,

    #[cfg(test)]
    /// Used for testing
    Custom(String),
    ToEditor(DispatchEditor),
    RequestDocumentSymbols,
    GotoLocation(Location),
    OpenMoveToIndexPrompt(Option<PriorChange>),
    QuitAll,
    SaveQuitAll,
    RevealInExplorer(CanonicalizedPath),
    OpenMoveFilePrompt,
    OpenDuplicateFilePrompt,
    OpenAddPathPrompt,
    DeletePath(CanonicalizedPath),
    Null,
    MoveFile {
        from: CanonicalizedPath,
        to: PathBuf,
    },
    CopyFile {
        from: CanonicalizedPath,
        to: PathBuf,
    },
    AddPath(String),
    RefreshFileExplorer,
    SetClipboardContent {
        copied_texts: CopiedTexts,
    },
    SetGlobalMode(Option<GlobalMode>),
    #[cfg(test)]
    HandleKeyEvent(event::KeyEvent),
    #[cfg(test)]
    HandleKeyEvents(Vec<event::KeyEvent>),
    GetRepoGitHunks(git::DiffMode),
    SaveAll,
    #[cfg(test)]
    TerminalDimensionChanged(Dimension),
    #[cfg(test)]
    SetGlobalTitle(String),
    LspExecuteCommand {
        command: crate::lsp::code_action::Command,
    },
    UpdateLocalSearchConfig {
        update: LocalSearchConfigUpdate,
        scope: Scope,
        if_current_not_found: IfCurrentNotFound,
        run_search_after_config_updated: bool,
    },
    UpdateGlobalSearchConfig {
        update: GlobalSearchConfigUpdate,
    },
    Replace {
        scope: Scope,
    },
    #[cfg(test)]
    HandleLspNotification(LspNotification),
    CloseDropdown,
    RenderDropdown {
        render: DropdownRender,
    },
    #[cfg(test)]
    OpenPrompt {
        config: PromptConfig,
        current_line: Option<String>,
    },
    ShowEditorInfo(Info),
    ReceiveCodeActions(Vec<crate::lsp::code_action::CodeAction>),
    OtherWindow,
    CloseCurrentWindowAndFocusParent,
    CloseEditorInfo,
    CloseGlobalInfo,
    CycleMarkedFile(Direction),
    PushPromptHistory {
        key: PromptHistoryKey,
        line: String,
    },
    OpenThemePrompt,
    ResolveCompletionItem(lsp_types::CompletionItem),
    OpenPipeToShellPrompt,
    SetLastNonContiguousSelectionMode(Either<SelectionMode, GlobalMode>),
    UseLastNonContiguousSelectionMode(IfCurrentNotFound),
    SetLastActionDescription {
        long_description: String,
        short_description: Option<String>,
    },
    OpenFilterSelectionsPrompt {
        maintain: bool,
    },
    MoveToCompletionItem(Direction),
    OpenDeleteFilePrompt,
    SelectCompletionItem,
    SetKeyboardLayoutKind(KeyboardLayoutKind),
    OpenKeyboardLayoutPrompt,
    NavigateForward,
    NavigateBack,
    ToggleFileMark,
    Suspend,

    ToHostApp(ToHostApp),
    FromHostApp(FromHostApp),
    OpenSurroundXmlPrompt,
    ShowGlobalInfo(Info),
<<<<<<< HEAD
    DropdownFilterUpdated(String),
=======
    #[cfg(test)]
    SetSystemClipboardHtml {
        html: &'static str,
        alt_text: &'static str,
    },
>>>>>>> 41facbf1
}

/// Used to send notify host app about changes
#[derive(Clone, Debug, PartialEq, Eq)]
pub(crate) enum ToHostApp {
    BufferEditTransaction {
        path: CanonicalizedPath,
        edits: Vec<ki_protocol_types::DiffEdit>,
    },
    ModeChanged,
    SelectionChanged {
        component_id: crate::components::component::ComponentId,
        selections: Vec<crate::selection::Selection>,
    },
    JumpsChanged {
        component_id: crate::components::component::ComponentId,
        jumps: Vec<(char, CharIndex)>,
    },
    SelectionModeChanged(SelectionMode),
    PromptEntered(String),
    MarksChanged(ComponentId, Vec<crate::char_index_range::CharIndexRange>),
}

#[derive(Clone, Debug, PartialEq, Eq)]
pub(crate) enum FromHostApp {
    TargetedEvent {
        event: Event,
        path: Option<CanonicalizedPath>,
        content_hash: u32,
    },
}

#[derive(Clone, Debug, PartialEq, Eq)]
pub(crate) enum GlobalSearchConfigUpdate {
    Config(GlobalSearchConfig),
}

#[derive(Clone, Debug, PartialEq, Eq)]
pub(crate) enum LocalSearchConfigUpdate {
    #[cfg(test)]
    Mode(LocalSearchConfigMode),
    #[cfg(test)]
    Replacement(String),
    #[cfg(test)]
    Search(String),
    Config(crate::context::LocalSearchConfig),
}

#[derive(Clone, Debug, PartialEq)]
pub(crate) struct YesNoPrompt {
    pub(crate) title: String,
    pub(crate) yes: Box<Dispatch>,
}

#[derive(Clone, Debug, PartialEq, Eq)]
pub(crate) enum FilePickerKind {
    NonGitIgnored,
    GitStatus(git::DiffMode),
    Opened,
}
impl FilePickerKind {
    pub(crate) fn display(&self) -> String {
        match self {
            FilePickerKind::NonGitIgnored => "Not Git Ignored".to_string(),
            FilePickerKind::GitStatus(diff_mode) => format!("Git Status ({})", diff_mode.display()),
            FilePickerKind::Opened => "Opened".to_string(),
        }
    }
}

#[derive(Debug, Clone, PartialEq, Eq)]
pub(crate) struct RequestParams {
    pub(crate) path: CanonicalizedPath,
    pub(crate) position: Position,
    pub(crate) context: ResponseContext,
}
impl RequestParams {
    pub(crate) fn set_kind(self, scope: Option<Scope>) -> Self {
        Self {
            context: ResponseContext {
                scope,
                ..self.context
            },
            ..self
        }
    }

    pub(crate) fn set_description(self, description: &str) -> Self {
        Self {
            context: ResponseContext {
                description: Some(description.to_string()),
                ..self.context
            },
            ..self
        }
    }
}

#[derive(Clone, Debug, Hash, PartialEq, Eq, Copy)]
pub(crate) enum Scope {
    Local,
    Global,
}

#[derive(Debug)]
pub(crate) enum AppMessage {
    LspNotification(LspNotification),
    Event(Event),
    QuitAll,
    SyntaxHighlightResponse {
        component_id: ComponentId,
        batch_id: SyntaxHighlightRequestBatchId,
        highlighted_spans: HighlightedSpans,
    },
    // New variant for external dispatches
    ExternalDispatch(Dispatch),
    BackgroundTaskResult(BackgroundTaskResult),
    ListFileEntries(Vec<PathBuf>),
    NucleoUpdated,
}

#[derive(Clone, Debug, PartialEq, Eq)]
pub(crate) enum DispatchPrompt {
    MoveSelectionByIndex,
    RenameSymbol,
    UpdateLocalSearchConfigSearch {
        scope: Scope,
        if_current_not_found: IfCurrentNotFound,
        run_search_after_config_updated: bool,
    },
    AddPath,
    MovePath {
        from: CanonicalizedPath,
    },
    CopyFile {
        from: CanonicalizedPath,
    },
    Null,
    // TODO: remove the following variants
    // Because the following action already embeds dispatches
    SelectSymbol {
        symbols: Symbols,
    },
    OpenFile {
        working_directory: CanonicalizedPath,
    },
    #[cfg(test)]
    SetContent,
    PipeToShell,
    FilterSelectionMatchingSearch {
        maintain: bool,
    },
    SetKeyboardLayoutKind,
    SurroundXmlTag,
}
impl DispatchPrompt {
    pub(crate) fn to_dispatches(&self, text: &str) -> anyhow::Result<Dispatches> {
        match self.clone() {
            DispatchPrompt::MoveSelectionByIndex => {
                let index = text.parse::<usize>()?.saturating_sub(1);
                Ok(Dispatches::new(
                    [Dispatch::ToEditor(MoveSelection(Movement::Index(index)))].to_vec(),
                ))
            }
            DispatchPrompt::RenameSymbol => Ok(Dispatches::new(vec![Dispatch::RenameSymbol {
                new_name: text.to_string(),
            }])),
            DispatchPrompt::UpdateLocalSearchConfigSearch {
                scope,
                if_current_not_found,
                run_search_after_config_updated,
            } => {
                let dispatch = match parse_search_config(text) {
                    Ok(search_config) => match scope {
                        Scope::Local => Dispatch::UpdateLocalSearchConfig {
                            update: LocalSearchConfigUpdate::Config(search_config.local_config),
                            scope,
                            if_current_not_found,
                            run_search_after_config_updated,
                        },
                        Scope::Global => Dispatch::UpdateGlobalSearchConfig {
                            update: GlobalSearchConfigUpdate::Config(search_config),
                        },
                    },
                    Err(error) => Dispatch::ShowEditorInfo(Info::new(
                        "Error".to_string(),
                        format!("{error:?}"),
                    )),
                };
                Ok(Dispatches::one(dispatch))
            }
            DispatchPrompt::AddPath => {
                Ok(Dispatches::new([Dispatch::AddPath(text.into())].to_vec()))
            }
            DispatchPrompt::MovePath { from } => Ok(Dispatches::new(
                [Dispatch::MoveFile {
                    from,
                    to: text.into(),
                }]
                .to_vec(),
            )),
            DispatchPrompt::CopyFile { from } => Ok(Dispatches::new(
                [Dispatch::CopyFile {
                    from,
                    to: text.into(),
                }]
                .to_vec(),
            )),
            DispatchPrompt::SelectSymbol { symbols } => {
                // TODO: make Prompt generic over the item type,
                // so that we don't have to do this,
                // i.e. we can just return the symbol directly,
                // instead of having to find it again.
                if let Some(symbol) = symbols
                    .symbols
                    .iter()
                    .find(|symbol| text == symbol.display())
                {
                    Ok(Dispatches::new(vec![Dispatch::GotoLocation(
                        symbol.location.clone(),
                    )]))
                } else {
                    Ok(Dispatches::new(vec![]))
                }
            }
            DispatchPrompt::OpenFile { working_directory } => {
                let path = working_directory.join(text)?;
                Ok(Dispatches::new(vec![Dispatch::OpenFile {
                    path,
                    owner: BufferOwner::User,
                    focus: true,
                }]))
            }
            #[cfg(test)]
            DispatchPrompt::SetContent => Ok(Dispatches::new(
                [Dispatch::ToEditor(SetContent(text.to_string()))].to_vec(),
            )),
            DispatchPrompt::Null => Ok(Default::default()),
            DispatchPrompt::PipeToShell => Ok(Dispatches::one(Dispatch::ToEditor(
                DispatchEditor::PipeToShell {
                    command: text.to_string(),
                },
            ))),
            DispatchPrompt::FilterSelectionMatchingSearch { maintain } => Ok(Dispatches::one(
                Dispatch::ToEditor(DispatchEditor::FilterSelectionMatchingSearch {
                    maintain,
                    search: text.to_string(),
                }),
            )),
            DispatchPrompt::SetKeyboardLayoutKind => {
                let keyboard_layout_kind = KeyboardLayoutKind::iter()
                    .find(|keyboard_layout| keyboard_layout.display() == text)
                    .ok_or_else(|| anyhow::anyhow!("No keyboard layout is named {text:?}"))?;
                Ok(Dispatches::one(Dispatch::SetKeyboardLayoutKind(
                    keyboard_layout_kind,
                )))
            }
            DispatchPrompt::SurroundXmlTag => Ok(Dispatches::one(Dispatch::ToEditor(
                DispatchEditor::Surround(format!("<{text}>"), format!("</{text}>")),
            ))),
        }
    }
}<|MERGE_RESOLUTION|>--- conflicted
+++ resolved
@@ -20,6 +20,7 @@
     context::{
         Context, GlobalMode, GlobalSearchConfig, LocalSearchConfigMode, QuickfixListSource, Search,
     },
+    debouncer::DebounceMessage,
     frontend::Frontend,
     git::{self},
     grid::{Grid, LineUpdate},
@@ -99,6 +100,7 @@
 
     syntax_highlight_request_sender: Option<Sender<SyntaxHighlightRequest>>,
     background_task_sender: Option<Sender<BackgroundTask>>,
+    debouncer_sender: Option<Sender<DebounceMessage>>,
 
     status_line_components: Vec<StatusLineComponent>,
     last_action_description: Option<String>,
@@ -146,6 +148,7 @@
             (sender, receiver),
             None, // No syntax highlight request sender
             None, // No background task sender
+            None, // No debouncer sender
             status_line_components,
             None, // No integration event sender
             false,
@@ -165,6 +168,7 @@
         (sender, receiver): (Sender<AppMessage>, Receiver<AppMessage>),
         syntax_highlight_request_sender: Option<Sender<SyntaxHighlightRequest>>,
         background_task_sender: Option<Sender<BackgroundTask>>,
+        debouncer_sender: Option<Sender<DebounceMessage>>,
         status_line_components: Vec<StatusLineComponent>,
         integration_event_sender: Option<Sender<crate::integration_event::IntegrationEvent>>,
         enable_lsp: bool,
@@ -201,6 +205,7 @@
                 2,
             ),
             last_nucleo_tick: Instant::now(),
+            debouncer_sender,
         };
         Ok(app)
     }
@@ -292,7 +297,11 @@
                 Ok(false)
             }
             AppMessage::NucleoUpdated => {
-                self.handle_nucleo_updated();
+                self.handle_nucleo_updated()?;
+                Ok(false)
+            }
+            AppMessage::NucleoTickDebounced => {
+                self.handle_nucleo_debounced();
                 Ok(false)
             }
         }
@@ -959,14 +968,11 @@
             Dispatch::FromHostApp(from_host_app) => self.handle_from_host_app(from_host_app)?,
             Dispatch::OpenSurroundXmlPrompt => self.open_surround_xml_prompt()?,
             Dispatch::ShowGlobalInfo(info) => self.show_global_info(info),
-<<<<<<< HEAD
             Dispatch::DropdownFilterUpdated(filter) => self.handle_dropdown_filter_updated(filter),
-=======
             #[cfg(test)]
             Dispatch::SetSystemClipboardHtml { html, alt_text } => {
                 self.set_system_clipboard_html(html, alt_text)?
             }
->>>>>>> 41facbf1
         }
         Ok(())
     }
@@ -2645,7 +2651,6 @@
         self.lsp_manager.lsp_server_initialized_args()
     }
 
-<<<<<<< HEAD
     fn handle_background_task_result(
         &mut self,
         response: BackgroundTaskResult,
@@ -2675,7 +2680,7 @@
         }
     }
 
-    fn handle_nucleo_updated(&mut self) {
+    fn handle_nucleo_debounced(&mut self) {
         // This unblocks the UI thread, but still the latest tick should be ticked,
         // we need a debounced of some sort
         if self.last_nucleo_tick.elapsed() < FRAME_DURATION {
@@ -2702,12 +2707,18 @@
         self.nucleo
             .pattern
             .reparse(1, &filter, Default::default(), Default::default(), false);
-        self.handle_nucleo_updated()
-=======
+        self.handle_nucleo_debounced()
+    }
     #[cfg(test)]
     fn set_system_clipboard_html(&self, html: &str, alt_text: &str) -> anyhow::Result<()> {
         Ok(arboard::Clipboard::new()?.set_html(html, Some(alt_text))?)
->>>>>>> 41facbf1
+    }
+
+    fn handle_nucleo_updated(&self) -> anyhow::Result<()> {
+        if let Some(sender) = &self.debouncer_sender {
+            sender.send(DebounceMessage::NucleoTick)?;
+        }
+        Ok(())
     }
 }
 
@@ -2943,15 +2954,12 @@
     FromHostApp(FromHostApp),
     OpenSurroundXmlPrompt,
     ShowGlobalInfo(Info),
-<<<<<<< HEAD
     DropdownFilterUpdated(String),
-=======
     #[cfg(test)]
     SetSystemClipboardHtml {
         html: &'static str,
         alt_text: &'static str,
     },
->>>>>>> 41facbf1
 }
 
 /// Used to send notify host app about changes
@@ -3071,6 +3079,7 @@
     BackgroundTaskResult(BackgroundTaskResult),
     ListFileEntries(Vec<PathBuf>),
     NucleoUpdated,
+    NucleoTickDebounced,
 }
 
 #[derive(Clone, Debug, PartialEq, Eq)]
