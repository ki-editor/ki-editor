use crate::{
    buffer::{Buffer, BufferOwner},
    char_index_range::CharIndexRange,
    clipboard::CopiedTexts,
    components::{
        component::{Component, ComponentId, GetGridResult},
        dropdown::{DropdownItem, DropdownRender},
        editor::{
            Direction, DispatchEditor, Editor, IfCurrentNotFound, Movement, PriorChange, Reveal,
        },
        editor_keymap::{KeyboardLayoutKind, Meaning},
        editor_keymap_printer::KeymapDisplayOption,
        file_explorer::FileExplorer,
        keymap_legend::{Keymap, KeymapLegendConfig, Keymaps},
        prompt::{
            Prompt, PromptConfig, PromptHistoryKey, PromptItems, PromptItemsBackgroundTask,
            PromptOnChangeDispatch,
        },
        suggestive_editor::{
            Decoration, DispatchSuggestiveEditor, Info, SuggestiveEditor, SuggestiveEditorFilter,
        },
    },
    context::{
        Context, GlobalMode, GlobalSearchConfig, LocalSearchConfigMode, QuickfixListSource, Search,
    },
    custom_config::custom_keymap::custom_keymap,
    edit::Edit,
    file_watcher::{FileWatcherEvent, FileWatcherInput},
    frontend::Frontend,
    git::{self},
    grid::{Grid, IndexedHighlightGroup, LineUpdate, StyleKey},
    handle_custom_action::{CustomAction, CustomContext, Placeholder},
    integration_event::{IntegrationEvent, IntegrationEventEmitter},
    layout::Layout,
    list::{self, Match, WalkBuilderConfig},
    lsp::{
        completion::CompletionItem,
        goto_definition_response::GotoDefinitionResponse,
        manager::LspManager,
        process::{FromEditor, LspNotification, ResponseContext},
        symbols::Symbols,
        workspace_edit::WorkspaceEdit,
    },
    persistence::Persistence,
    position::Position,
    process_manager::ProcessManager,
    quickfix_list::{Location, QuickfixList, QuickfixListItem, QuickfixListType},
    render_flex_layout::{self, FlexLayoutComponent},
    screen::{Screen, Window},
    search::parse_search_config,
    selection::{CharIndex, SelectionMode},
    selection_range::SelectionRange,
    syntax_highlight::{HighlightedSpans, SyntaxHighlightRequest, SyntaxHighlightRequestBatchId},
    thread::{debounce, Callback, SendResult},
    ui_tree::{ComponentKind, KindedComponent},
};
use event::event::Event;
use itertools::{Either, Itertools};
use name_variant::NamedVariant;
<<<<<<< HEAD
use nonempty::NonEmpty;
=======
use schemars::JsonSchema;
use serde::{Deserialize, Serialize};
>>>>>>> d58157d9
#[cfg(test)]
use shared::language::LanguageId;
use shared::{canonicalized_path::CanonicalizedPath, language::Language};
use std::{
    any::TypeId,
    cell::RefCell,
    path::{Path, PathBuf},
    process::Stdio,
    rc::Rc,
    sync::{
        mpsc::{Receiver, Sender},
        Mutex,
    },
};
use std::{sync::Arc, time::Duration};
use strum::IntoEnumIterator;
use DispatchEditor::*;

#[cfg(test)]
use crate::{layout::BufferContentsMap, test_app::RunTestOptions};

// TODO: rename current Context struct to RawContext struct
// The new Context struct should always be derived, it should contains Hashmap of rectangles, keyed by Component ID
// The scroll offset of each componentn should only be recalculated when:
// 1. The number of components is changed (this means we need to store the components)
// 2. The terminal dimension is changed
pub(crate) struct App<T: Frontend> {
    context: Context,

    sender: Sender<AppMessage>,

    /// Used for receiving message from various sources:
    /// - Events from crossterm
    /// - Notifications from language server
    receiver: Receiver<AppMessage>,

    /// Sender for integration events (used by external integrations like VSCode)
    integration_event_sender: Option<Sender<crate::integration_event::IntegrationEvent>>,

    lsp_manager: LspManager,
    enable_lsp: bool,

    working_directory: CanonicalizedPath,
    global_title: Option<String>,

    layout: Layout,

    frontend: Rc<Mutex<T>>,

    syntax_highlight_request_sender: Option<Sender<SyntaxHighlightRequest>>,
    status_lines: Vec<StatusLine>,
    last_action_description: Option<String>,
    last_action_short_description: Option<String>,

    /// This is necessary when Ki is running as an embedded application
    last_prompt_config: Option<PromptConfig>,

    /// This is used for suspending events until the buffer content
    /// is synced between Ki and the host application.
    queued_events: Vec<Event>,
    file_watcher_input_sender: Option<Sender<FileWatcherInput>>,
<<<<<<< HEAD

    /// This is used for ToggleProcess in keymaps
    process_manager: ProcessManager,
=======
    /// Used for debouncing LSP Completion request, so that we don't overwhelm
    /// the server with too many requests, and also Ki with too many incoming Completion responses
    debounce_lsp_request_completion: Callback<()>,
>>>>>>> d58157d9
}

#[derive(Clone, Serialize, Deserialize, JsonSchema)]
pub(crate) struct StatusLine {
    components: Vec<StatusLineComponent>,
}
impl StatusLine {
    #[cfg(test)]
    pub(crate) fn new(components: Vec<StatusLineComponent>) -> Self {
        Self { components }
    }
}
#[derive(Clone, Serialize, Deserialize, JsonSchema)]
pub(crate) enum StatusLineComponent {
    KiCharacter,
    CurrentWorkingDirectory,
    GitBranch,
    Mode,
    SelectionMode,
    LastDispatch,
    LineColumn,
    LastSearchString,
    Help,
    KeyboardLayout,
    Reveal,
    /// A spacer pushes its preceding group of components to the left,
    /// and the following to the right.
    ///
    /// If a status line contains more than one spacers,
    /// each spacer will be given the similar width.
    Spacer,
    CurrentFileParentFolder,
}

impl<T: Frontend> App<T> {
    #[cfg(test)]
    pub(crate) fn new(
        frontend: Rc<Mutex<T>>,
        working_directory: CanonicalizedPath,
        status_lines: Vec<StatusLine>,
        options: RunTestOptions,
    ) -> anyhow::Result<App<T>> {
        use crate::syntax_highlight;

        let (sender, receiver) = std::sync::mpsc::channel();
        let syntax_highlight_request_sender = if options.enable_syntax_highlighting {
            Some(syntax_highlight::start_thread(sender.clone()))
        } else {
            None
        };
        Self::from_channel(
            frontend,
            working_directory,
            sender,
            receiver,
            syntax_highlight_request_sender,
            status_lines,
            None, // No integration event sender
            options.enable_lsp,
            options.enable_file_watcher,
            false,
            None,
        )
    }

    #[allow(clippy::too_many_arguments)]
    pub(crate) fn from_channel(
        frontend: Rc<Mutex<T>>,
        working_directory: CanonicalizedPath,
        sender: Sender<AppMessage>,
        receiver: Receiver<AppMessage>,
        syntax_highlight_request_sender: Option<Sender<SyntaxHighlightRequest>>,
        status_lines: Vec<StatusLine>,
        integration_event_sender: Option<Sender<crate::integration_event::IntegrationEvent>>,
        enable_lsp: bool,
        enable_file_watcher: bool,
        is_running_as_embedded: bool,
        persistence: Option<Persistence>,
    ) -> anyhow::Result<App<T>> {
        let dimension = frontend.lock().unwrap().get_terminal_dimension()?;
        let file_watcher_input_sender = if enable_file_watcher {
            Some(crate::file_watcher::watch_file_changes(
                &working_directory.clone(),
                sender.clone(),
            )?)
        } else {
            None
        };
        let mut app = App {
            context: Context::new(
                working_directory.clone(),
                is_running_as_embedded,
                persistence,
            ),
            receiver,
            lsp_manager: LspManager::new(sender.clone(), working_directory.clone()),
            process_manager: ProcessManager::new(),

            enable_lsp,
            debounce_lsp_request_completion: {
                let sender = sender.clone();
                debounce(
                    Callback::new(Arc::new(move |_| {
                        if let Err(err) = sender.send(AppMessage::ExternalDispatch(Box::new(
                            Dispatch::RequestCompletionDebounced,
                        ))) {
                            log::error!(
                                "Failed to send RequestCompletionDebounced to App due to {err:?}"
                            )
                        }
                    })),
                    Duration::from_millis(300),
                )
            },
            sender,
            layout: Layout::new(
                dimension.decrement_height(status_lines.len()),
                &working_directory,
            )?,
            working_directory,
            frontend,
            syntax_highlight_request_sender,
            global_title: None,
            status_lines,
            last_action_description: None,
            last_action_short_description: None,
            integration_event_sender,
            last_prompt_config: None,
            queued_events: Vec::new(),
            file_watcher_input_sender,
        };

        app.restore_session();

        Ok(app)
    }

    fn global_title_bar_height(&self) -> usize {
        self.status_lines.len()
    }

    fn update_highlighted_spans(
        &self,
        component_id: ComponentId,
        batch_id: SyntaxHighlightRequestBatchId,
        highlighted_spans: HighlightedSpans,
    ) -> Result<(), anyhow::Error> {
        self.layout
            .update_highlighted_spans(component_id, batch_id, highlighted_spans)
    }

    fn set_terminal_options(&mut self) -> anyhow::Result<()> {
        let mut frontend = self.frontend.lock().unwrap();
        frontend.enter_alternate_screen()?;
        frontend.enable_raw_mode()?;
        frontend.enable_mouse_capture()?;
        Ok(())
    }

    /// This is the main event loop.
    pub(crate) fn run(
        mut self,
        entry_path: Option<CanonicalizedPath>,
    ) -> Result<(), anyhow::Error> {
        self.set_terminal_options()?;

        if let Some(entry_path) = entry_path {
            if entry_path.as_ref().is_dir() {
                self.layout.open_file_explorer();
            } else {
                self.open_file(&entry_path, BufferOwner::User, true, true)?;
            }
        }

        self.render()?;

        while let Ok(message) = self.receiver.recv() {
            let should_quit = self.process_message(message).unwrap_or_else(|e| {
                self.show_global_info(Info::new("ERROR".to_string(), e.to_string()));
                false
            });

            if should_quit || self.should_quit() {
                break;
            }

            self.render()?;
        }

        self.quit()
    }

    pub(crate) fn process_message(&mut self, message: AppMessage) -> anyhow::Result<bool> {
        match message {
            AppMessage::Event(event) => self.handle_event(event),
            AppMessage::LspNotification(notification) => {
                self.handle_lsp_notification(*notification).map(|_| false)
            }
            AppMessage::QuitAll => {
                self.quit()?;
                Ok(true)
            }
            AppMessage::SyntaxHighlightResponse {
                component_id,
                batch_id,
                highlighted_spans,
            } => self
                .update_highlighted_spans(component_id, batch_id, highlighted_spans)
                .map(|_| false),
            AppMessage::ExternalDispatch(dispatch) => {
                // Process the dispatch directly
                self.handle_dispatch(*dispatch)?;
                Ok(false)
            }
            AppMessage::NucleoTickDebounced => {
                self.handle_nucleo_debounced()?;
                Ok(false)
            }
            AppMessage::FileWatcherEvent(event) => {
                self.handle_file_watcher_event(event)?;
                Ok(false)
            }
            AppMessage::NotifyError(error) => {
                self.show_global_info(Info::new("App Error".to_string(), format!("{error:#?}")));
                Ok(false)
            }
        }
    }

    fn prepare_to_suspend_or_quit(&mut self) -> anyhow::Result<()> {
        let mut frontend = self.frontend.lock().unwrap();
        frontend.leave_alternate_screen()?;
        frontend.disable_raw_mode()?;
        frontend.disable_mouse_capture()?;
        self.context.persist_data();
        Ok(())
    }

    pub(crate) fn quit(&mut self) -> anyhow::Result<()> {
        self.prepare_to_suspend_or_quit()?;

        self.lsp_manager.shutdown();

        Ok(())
    }

    #[cfg(windows)]
    fn suspend(&mut self) -> anyhow::Result<()> {
        Ok(())
    }

    /// Send SIGSTOP to the current process group to stop the editor.
    /// After receiving SIGCONT, continue.
    #[cfg(unix)]
    fn suspend(&mut self) -> anyhow::Result<()> {
        self.prepare_to_suspend_or_quit()?;

        // Copy Helix's behaviour here.
        let code = unsafe {
            // Rationale: https://github.com/helix-editor/helix/blob/036729211a94d058b835f5ee212ab15de83bc037/helix-term/src/application.rs#L481
            libc::kill(0, libc::SIGSTOP)
        };

        if code != 0 {
            return Err(std::io::Error::last_os_error().into());
        }

        // Continue.

        self.set_terminal_options()?;
        // Drop the previous screen so the screen gets fully redrawn after going to the foreground.
        self.frontend.lock().unwrap().previous_screen();
        Ok(())
    }

    pub(crate) fn components(&self) -> Vec<KindedComponent> {
        self.layout.components()
    }

    /// Returns true if the app should quit.
    pub(crate) fn handle_event(&mut self, event: Event) -> anyhow::Result<bool> {
        // Pass event to focused window
        let component = self.current_component();
        match event {
            Event::Resize(columns, rows) => {
                self.resize(Dimension {
                    height: rows as usize,
                    width: columns as usize,
                });
            }
            event => {
                let dispatches = component.borrow_mut().handle_event(&self.context, event);
                self.handle_dispatches_result(dispatches)
                    .unwrap_or_else(|e| {
                        self.show_global_info(Info::new("ERROR".to_string(), e.to_string()))
                    });
            }
        }

        Ok(false)
    }

    /// Return true if there's no more windows
    fn should_quit(&mut self) -> bool {
        self.layout.components().is_empty()
    }

    pub(crate) fn render(&mut self) -> Result<(), anyhow::Error> {
        let screen = self.get_screen()?;
        self.render_screen(screen)?;
        Ok(())
    }

    fn keyboard_layout_kind(&self) -> &KeyboardLayoutKind {
        self.context.keyboard_layout_kind()
    }

    pub(crate) fn get_screen(&mut self) -> Result<Screen, anyhow::Error> {
        // Recalculate layout before each render
        self.layout.recalculate_layout(&self.context);

        // Generate layout
        // Render every window
        let (windows, cursors): (Vec<_>, Vec<_>) = self
            .components()
            .into_iter()
            .map(|component| {
                let rectangle = component.component().borrow().rectangle().clone();
                let focused_component_id = self.layout.focused_component_id();
                let focused = component.component().borrow().id() == focused_component_id;
                let GetGridResult { grid, cursor } = component
                    .component()
                    .borrow_mut()
                    .get_grid(&self.context, focused);
                let cursor_position = 'cursor_calc: {
                    if !focused {
                        break 'cursor_calc None;
                    }

                    let Some(cursor) = cursor else {
                        break 'cursor_calc None;
                    };

                    let cursor_position = cursor.position();

                    // If cursor position is not in view
                    if cursor_position.line >= rectangle.dimension().height {
                        break 'cursor_calc None;
                    }

                    let calibrated_position = Position::new(
                        cursor_position.line + rectangle.origin.line,
                        cursor_position.column + rectangle.origin.column,
                    );

                    Some(cursor.set_position(calibrated_position))
                };
                let window = Window::new(grid, rectangle.clone());

                (window, cursor_position)
            })
            .unzip();
        let borders = self.layout.borders();
        let cursor = cursors.into_iter().find_map(|cursor| cursor);
        let screen = Screen::new(windows, borders, cursor, self.context.theme().ui.border);

        // Set the global title
        let global_title_windows = self
            .status_lines
            .iter()
            .enumerate()
            .map(|(index, status_line)| self.render_status_line(index, status_line))
            .collect_vec();
        let screen = global_title_windows
            .into_iter()
            .fold(screen, |screen, window| screen.add_window(window));

        Ok(screen)
    }

    fn render_status_line(&self, index: usize, status_line: &StatusLine) -> Window {
        let dimension = self.layout.terminal_dimension();
        let leading_padding = 1;
        let title = self.global_title.clone().unwrap_or_else(|| {
            let separator = "   ";
            let width = dimension
                .width
                .saturating_sub(leading_padding)
                .saturating_sub(1); // This is the extra space for rendering cursor at the last column
            render_flex_layout::render_flex_layout(
                width,
                separator,
                &status_line
                    .components
                    .iter()
                    .filter_map(|component| match component {
                        StatusLineComponent::Spacer => Some(FlexLayoutComponent::Spacer),
                        StatusLineComponent::LineColumn => self
                            .current_component()
                            .borrow()
                            .editor()
                            .get_cursor_position()
                            .ok()
                            .map(|position| {
                                FlexLayoutComponent::Text(format!(
                                    "{: >4}:{: <3}",
                                    position.line + 1,
                                    position.column + 1
                                ))
                            }),
                        StatusLineComponent::KiCharacter => {
                            Some(FlexLayoutComponent::Text("ⵣ".to_string()))
                        }
                        StatusLineComponent::CurrentWorkingDirectory => {
                            Some(FlexLayoutComponent::Text(
                                self.working_directory
                                    .display_relative_to_home()
                                    .ok()
                                    .unwrap_or_else(|| self.working_directory.display_absolute()),
                            ))
                        }
                        StatusLineComponent::GitBranch => self
                            .current_branch()
                            .map(|branch| FlexLayoutComponent::Text(format!("⎇ {branch}"))),
                        StatusLineComponent::Mode => {
                            let mode = self
                                .context
                                .mode()
                                .map(|mode| mode.display())
                                .unwrap_or_else(|| {
                                    self.current_component().borrow().editor().display_mode()
                                });
                            Some(FlexLayoutComponent::Text(format!("{mode: <5}")))
                        }
                        StatusLineComponent::SelectionMode => Some(FlexLayoutComponent::Text(
                            self.current_component()
                                .borrow()
                                .editor()
                                .display_selection_mode(),
                        )),
                        StatusLineComponent::LastDispatch => self
                            .last_action_description
                            .clone()
                            .map(FlexLayoutComponent::Text),
                        StatusLineComponent::LastSearchString => self
                            .context
                            .get_prompt_history(PromptHistoryKey::Search)
                            .last()
                            .map(|search| FlexLayoutComponent::Text(format!("{search:?}"))),
                        StatusLineComponent::Help => {
                            let key = self
                                .keyboard_layout_kind()
                                .get_space_keymap(&Meaning::SHelp);
                            Some(FlexLayoutComponent::Text(format!("Help(Space+{key})")))
                        }
                        StatusLineComponent::KeyboardLayout => Some(FlexLayoutComponent::Text(
                            self.keyboard_layout_kind().display().to_string(),
                        )),
                        StatusLineComponent::Reveal => self
                            .current_component()
                            .borrow()
                            .editor()
                            .reveal()
                            .map(|split| {
                                match split {
                                    Reveal::CurrentSelectionMode => "÷SELS",
                                    Reveal::Cursor => "÷CURS",
                                    Reveal::Mark => "÷MARK",
                                }
                                .to_string()
                            })
                            .map(FlexLayoutComponent::Text),
                        StatusLineComponent::CurrentFileParentFolder => {
                            self.get_current_file_path().and_then(|path| {
                                Some(FlexLayoutComponent::Text({
                                    let path = path.parent().ok()??;
                                    path.display_relative_to(
                                        self.context.current_working_directory(),
                                    )
                                    .or_else(|_| path.display_relative_to_home())
                                    .unwrap_or_else(|_| path.display_absolute())
                                }))
                            })
                        }
                    })
                    .collect_vec(),
            )
        });
        let title = format!("{}{}", " ".repeat(leading_padding), title);
        let grid = Grid::new(Dimension {
            height: 1,
            width: dimension.width,
        })
        .render_content(
            &title,
            crate::grid::RenderContentLineNumber::NoLineNumber,
            Vec::new(),
            [LineUpdate {
                line_index: 0,
                style: self.context.theme().ui.global_title,
            }]
            .to_vec(),
            self.context.theme(),
            None,
            &[],
        );
        Window::new(
            grid,
            crate::rectangle::Rectangle {
                width: dimension.width,
                height: 1,
                origin: Position {
                    line: dimension.height + index,
                    column: 0,
                },
            },
        )
    }

    fn current_branch(&self) -> Option<String> {
        // Open the repository
        let repo = git2::Repository::open(self.working_directory.display_absolute()).ok()?;

        // Get the current branch
        let head = repo.head().ok()?;
        let branch = head.shorthand()?;
        Some(branch.to_string())
    }

    fn render_screen(&mut self, screen: Screen) -> Result<(), anyhow::Error> {
        let mut frontend = self.frontend.lock().unwrap();
        frontend.hide_cursor()?;
        let cursor = screen.cursor();
        frontend.render_screen(screen)?;
        if let Some(cursor) = cursor {
            frontend.show_cursor(&cursor)?;
        }

        Ok(())
    }

    fn handle_dispatches_result(
        &mut self,
        dispatches: anyhow::Result<Dispatches>,
    ) -> anyhow::Result<()> {
        self.handle_dispatches(dispatches?)
    }

    pub(crate) fn handle_dispatches(
        &mut self,
        dispatches: Dispatches,
    ) -> Result<(), anyhow::Error> {
        for dispatch in dispatches.into_vec() {
            self.handle_dispatch(dispatch)?;
        }
        Ok(())
    }

    fn get_request_params(&self) -> Option<RequestParams> {
        if self.current_component().borrow().type_id() != TypeId::of::<SuggestiveEditor>() {
            None
        } else {
            self.current_component()
                .borrow()
                .editor()
                .get_request_params()
        }
    }

    fn send_integration_event(&self, event: crate::integration_event::IntegrationEvent) {
        self.integration_event_sender.emit_event(event)
    }

    pub(crate) fn handle_dispatch(&mut self, dispatch: Dispatch) -> Result<(), anyhow::Error> {
        log::info!("App::handle_dispatch = {}", dispatch.variant_name());
        match dispatch {
            Dispatch::Suspend => {
                self.suspend()?;
            }
            Dispatch::CloseCurrentWindow => {
                self.close_current_window()?;
            }
            Dispatch::CloseCurrentWindowAndFocusParent => {
                self.close_current_window_and_focus_parent();
            }
            Dispatch::OpenSearchPrompt {
                scope,
                if_current_not_found,
            } => self.open_search_prompt(scope, if_current_not_found, None)?,
            Dispatch::OpenSearchPromptWithPriorChange {
                scope,
                if_current_not_found,
                prior_change,
            } => self.open_search_prompt_with_prior_change(
                scope,
                if_current_not_found,
                prior_change,
            )?,
            Dispatch::OpenPipeToShellPrompt => self.open_pipe_to_shell_prompt()?,
            Dispatch::OpenFile { path, owner, focus } => {
                self.open_file(&path, owner, true, focus)?;
            }
            Dispatch::OpenFileFromPathBuf { path, owner, focus } => {
                let canonicalized_path = path.try_into()?;
                self.open_file(&canonicalized_path, owner, true, focus)?;
            }
            Dispatch::OpenFilePicker(kind) => {
                self.open_file_picker(kind)?;
            }
            Dispatch::RequestCompletion => self.debounce_lsp_request_completion.call(()),
            Dispatch::RequestCompletionDebounced => {
                if let Some(params) = self.get_request_params() {
                    self.lsp_manager.send_message(
                        params.path.clone(),
                        FromEditor::TextDocumentCompletion(params),
                    )?;
                }
            }
            Dispatch::ResolveCompletionItem(completion_item) => {
                if let Some(params) = self.get_request_params() {
                    self.lsp_manager.send_message(
                        params.path.clone(),
                        FromEditor::CompletionItemResolve {
                            completion_item: Box::new(completion_item),
                            params,
                        },
                    )?
                }
            }
            Dispatch::RequestReferences {
                include_declaration,
                scope,
            } => {
                if let Some(params) = self.get_request_params() {
                    let params =
                        params
                            .set_kind(Some(scope))
                            .set_description(if include_declaration {
                                "References (include declaration)"
                            } else {
                                "References (exclude declaration)"
                            });
                    self.lsp_manager.send_message(
                        params.path.clone(),
                        FromEditor::TextDocumentReferences {
                            params,
                            include_declaration,
                        },
                    )?;
                    self.send_integration_event(IntegrationEvent::RequestLspReferences);
                }
            }
            Dispatch::RequestHover => {
                if let Some(params) = self.get_request_params() {
                    let params = params.set_description("Hover");
                    self.lsp_manager
                        .send_message(params.path.clone(), FromEditor::TextDocumentHover(params))?;
                }

                self.send_integration_event(IntegrationEvent::RequestLspHover);
            }
            Dispatch::RequestDefinitions(scope) => {
                if let Some(params) = self.get_request_params() {
                    let params = params.set_kind(Some(scope)).set_description("Definitions");
                    self.lsp_manager.send_message(
                        params.path.clone(),
                        FromEditor::TextDocumentDefinition(params),
                    )?;

                    self.send_integration_event(IntegrationEvent::RequestLspDefinition);
                }
            }
            Dispatch::RequestDeclarations(scope) => {
                if let Some(params) = self.get_request_params() {
                    let params = params.set_kind(Some(scope)).set_description("Declarations");
                    self.lsp_manager.send_message(
                        params.path.clone(),
                        FromEditor::TextDocumentDeclaration(params),
                    )?;

                    self.send_integration_event(IntegrationEvent::RequestLspDeclaration);
                }
            }
            Dispatch::RequestImplementations(scope) => {
                if let Some(params) = self.get_request_params() {
                    let params = params
                        .set_kind(Some(scope))
                        .set_description("Implementations");
                    self.lsp_manager.send_message(
                        params.path.clone(),
                        FromEditor::TextDocumentImplementation(params),
                    )?;
                    self.send_integration_event(IntegrationEvent::RequestLspImplementation);
                }
            }
            Dispatch::RequestTypeDefinitions(scope) => {
                if let Some(params) = self.get_request_params() {
                    let params = params
                        .set_kind(Some(scope))
                        .set_description("Type Definitions");
                    self.lsp_manager.send_message(
                        params.path.clone(),
                        FromEditor::TextDocumentTypeDefinition(params),
                    )?;
                    self.send_integration_event(IntegrationEvent::RequestLspTypeDefinition);
                }
            }
            Dispatch::RequestDocumentSymbols => {
                if let Some(params) = self.get_request_params() {
                    let params = params.set_description("Document Symbols");
                    self.lsp_manager.send_message(
                        params.path.clone(),
                        FromEditor::TextDocumentDocumentSymbol(params),
                    )?;
                    self.send_integration_event(IntegrationEvent::RequestLspDocumentSymbols);
                }
            }
            Dispatch::RequestWorkspaceSymbols { query, path } => {
                self.lsp_manager.send_message(
                    path.clone(),
                    FromEditor::WorkspaceSymbol {
                        context: ResponseContext::default(),
                        query,
                    },
                )?;
            }
            Dispatch::PrepareRename => {
                if let Some(params) = self.get_request_params() {
                    self.lsp_manager.send_message(
                        params.path.clone(),
                        FromEditor::TextDocumentPrepareRename(params),
                    )?;
                    self.send_integration_event(IntegrationEvent::RequestLspRename);
                }
            }
            Dispatch::RenameSymbol { new_name } => {
                if let Some(params) = self.get_request_params() {
                    self.lsp_manager.send_message(
                        params.path.clone(),
                        FromEditor::TextDocumentRename { params, new_name },
                    )?;
                }
            }
            Dispatch::RequestCodeAction { diagnostics } => {
                if let Some(params) = self.get_request_params() {
                    self.lsp_manager.send_message(
                        params.path.clone(),
                        FromEditor::TextDocumentCodeAction {
                            params,
                            diagnostics,
                        },
                    )?;
                    self.send_integration_event(IntegrationEvent::RequestLspCodeAction);
                }
            }
            Dispatch::RequestSignatureHelp => {
                if let Some(params) = self.get_request_params() {
                    self.lsp_manager.send_message(
                        params.path.clone(),
                        FromEditor::TextDocumentSignatureHelp(params),
                    )?;
                }
            }
            Dispatch::DocumentDidChange {
                path,
                content,
                language,
                component_id,
                batch_id,
            } => {
                if let Some(language) = language {
                    self.request_syntax_highlight(
                        component_id,
                        batch_id,
                        language,
                        content.clone(),
                    )?;
                }
                if let Some(path) = path.clone() {
                    self.lsp_manager.send_message(
                        path.clone(),
                        FromEditor::TextDocumentDidChange {
                            content,
                            file_path: path,
                            version: 2,
                        },
                    )?;
                }
            }
            Dispatch::DocumentDidSave { path } => {
                // Emit an integration event for buffer save
                // Find the component that has this path
                for component in self.layout.components() {
                    // Store the component reference to extend its lifetime
                    let component_rc = component.component();
                    let component_ref = component_rc.borrow();
                    if let Some(component_path) = component_ref.path() {
                        if component_path == path {
                            self.integration_event_sender.emit_event(
                                crate::integration_event::IntegrationEvent::BufferSaved {
                                    path: path.clone(),
                                },
                            );
                            break;
                        }
                    }
                }

                self.lsp_manager.send_message(
                    path.clone(),
                    FromEditor::TextDocumentDidSave { file_path: path },
                )?;
            }
            Dispatch::SetQuickfixList(r#type) => {
                self.set_quickfix_list_type(Default::default(), r#type)?;
            }
            Dispatch::GotoQuickfixListItem(movement) => self.goto_quickfix_list_item(movement)?,
            Dispatch::ApplyWorkspaceEdit(workspace_edit) => {
                self.apply_workspace_edit(workspace_edit)?;
            }
            Dispatch::ShowKeymapLegend(keymap_legend_config) => {
                self.show_keymap_legend(keymap_legend_config)
            }
            #[cfg(test)]
            Dispatch::Custom(_) => unreachable!(),
            Dispatch::RemainOnlyCurrentComponent => self.layout.remain_only_current_component(),
            Dispatch::ToEditor(dispatch_editor) => self.handle_dispatch_editor(dispatch_editor)?,
            Dispatch::GotoLocation(location) => self.go_to_location(&location, true)?,
            Dispatch::OpenMoveToIndexPrompt(prior_change) => {
                self.open_move_to_index_prompt(prior_change)?
            }
            Dispatch::QuitAll => self.quit_all()?,
            Dispatch::RevealInExplorer(path) => self.reveal_path_in_explorer(&path)?,
            Dispatch::OpenMoveFilePrompt => self.open_move_file_prompt()?,
            Dispatch::OpenDuplicateFilePrompt => self.open_copy_file_prompt()?,
            Dispatch::OpenAddPathPrompt => self.open_add_path_prompt()?,
            Dispatch::OpenDeleteFilePrompt => self.open_delete_file_prompt()?,
            Dispatch::DeletePath(path) => self.delete_path(&path)?,
            Dispatch::Null => {
                // do nothing
            }
            Dispatch::MoveFile { from, to } => self.move_file(from, to)?,
            Dispatch::CopyFile { from, to } => self.copy_file(from, to)?,
            Dispatch::AddPath(path) => self.add_path(path)?,
            Dispatch::RefreshFileExplorer => self.layout.refresh_file_explorer(&self.context)?,
            Dispatch::SetClipboardContent {
                copied_texts: contents,
            } => self.context.set_clipboard_content(contents)?,
            Dispatch::SetGlobalMode(mode) => self.set_global_mode(mode)?,
            #[cfg(test)]
            Dispatch::HandleKeyEvent(key_event) => {
                self.handle_event(Event::Key(key_event))?;
            }
            #[cfg(test)]
            Dispatch::HandleEvent(event) => {
                self.handle_event(event)?;
            }
            Dispatch::GetRepoGitHunks(diff_mode) => self.get_repo_git_hunks(diff_mode)?,
            Dispatch::SaveAll => self.save_all()?,
            #[cfg(test)]
            Dispatch::TerminalDimensionChanged(dimension) => self.resize(dimension),
            #[cfg(test)]
            Dispatch::SetGlobalTitle(title) => self.set_global_title(title),
            Dispatch::LspExecuteCommand { command } => {
                if let Some(params) = self.get_request_params() {
                    self.lsp_manager.send_message(
                        params.path.clone(),
                        FromEditor::WorkspaceExecuteCommand { params, command },
                    )?
                };
            }
            Dispatch::UpdateLocalSearchConfig {
                update,
                scope,
                if_current_not_found,
                run_search_after_config_updated,
                component_id,
            } => self.update_local_search_config(
                update,
                scope,
                if_current_not_found,
                run_search_after_config_updated,
                component_id,
            )?,
            Dispatch::UpdateGlobalSearchConfig { update } => {
                self.update_global_search_config(update)?;
            }
            Dispatch::Replace { scope } => match scope {
                Scope::Local => self.handle_dispatch_editor(ReplacePattern {
                    config: self.context.local_search_config(Scope::Local).clone(),
                })?,
                Scope::Global => self.global_replace()?,
            },
            #[cfg(test)]
            Dispatch::HandleLspNotification(notification) => {
                self.handle_lsp_notification(notification)?
            }
            Dispatch::SetTheme(theme) => {
                self.context.set_theme(theme.clone());
            }
            Dispatch::SetThemeFromDescriptor(theme_descriptor) => {
                self.context.set_theme(theme_descriptor.to_theme());
            }
            #[cfg(test)]
            Dispatch::HandleKeyEvents(key_events) => self.handle_key_events(key_events)?,
            Dispatch::CloseDropdown => self.layout.close_dropdown(),
            Dispatch::CloseEditorInfo => self.layout.close_editor_info(),
            Dispatch::CloseGlobalInfo => self.layout.close_global_info(),
            Dispatch::RenderDropdown { render } => {
                if let Some(dropdown) = self.layout.open_dropdown(&self.context) {
                    self.render_dropdown(dropdown, render)?;
                }
            }
            #[cfg(test)]
            Dispatch::OpenPrompt {
                config,
                current_line,
            } => self.open_prompt(config, current_line)?,
            Dispatch::ShowEditorInfo(info) => self.show_editor_info(info)?,
            Dispatch::ReceiveCodeActions(code_actions) => {
                self.open_code_actions_prompt(code_actions)?;
            }
            Dispatch::OtherWindow => self.layout.cycle_window(),
            Dispatch::CycleMarkedFile(direction) => self.cycle_marked_file(direction)?,
            Dispatch::PushPromptHistory { key, line } => self.push_history_prompt(key, line),
            Dispatch::OpenThemePrompt => self.open_theme_prompt()?,
            Dispatch::SetLastNonContiguousSelectionMode(selection_mode) => self
                .context
                .set_last_non_contiguous_selection_mode(selection_mode),
            Dispatch::UseLastNonContiguousSelectionMode(if_current_not_found) => {
                self.use_last_non_contiguous_selection_mode(if_current_not_found)?
            }
            Dispatch::SetLastActionDescription {
                long_description: description,
                short_description,
            } => {
                self.last_action_description = Some(description);
                self.last_action_short_description = short_description
            }
            Dispatch::OpenFilterSelectionsPrompt { maintain } => {
                self.open_filter_selections_prompt(maintain)?
            }
            Dispatch::MoveToCompletionItem(direction) => self.handle_dispatch_suggestive_editor(
                DispatchSuggestiveEditor::MoveToCompletionItem(direction),
            )?,
            Dispatch::SelectCompletionItem => self.handle_dispatch_suggestive_editor(
                DispatchSuggestiveEditor::SelectCompletionItem,
            )?,
            Dispatch::SetKeyboardLayoutKind(keyboard_layout_kind) => {
                self.context.set_keyboard_layout_kind(keyboard_layout_kind);
                self.keyboard_layout_changed();
            }
            Dispatch::OpenKeyboardLayoutPrompt => self.open_keyboard_layout_prompt()?,
            Dispatch::NavigateForward => self.navigate_forward()?,
            Dispatch::NavigateBack => self.navigate_back()?,
            Dispatch::ToggleFileMark => self.toggle_file_mark()?,
            Dispatch::ToHostApp(to_host_app) => self.handle_to_host_app(to_host_app)?,
            Dispatch::FromHostApp(from_host_app) => self.handle_from_host_app(from_host_app)?,
            Dispatch::OpenSurroundXmlPrompt => self.open_surround_xml_prompt()?,
            Dispatch::OpenSearchPromptWithCurrentSelection {
                scope,
                prior_change,
            } => self.open_search_prompt_with_current_selection(scope, prior_change)?,
            Dispatch::ShowGlobalInfo(info) => self.show_global_info(info),
            Dispatch::DropdownFilterUpdated(filter) => {
                self.handle_dropdown_filter_updated(filter)?
            }
            #[cfg(test)]
            Dispatch::SetSystemClipboardHtml { html, alt_text } => {
                self.set_system_clipboard_html(html, alt_text)?
            }
            Dispatch::AddQuickfixListEntries(locations) => {
                self.add_quickfix_list_entries(locations)?
            }
            Dispatch::AppliedEdits { path, edits } => self.handle_applied_edits(path, edits),
            Dispatch::ExecuteLeaderMeaning(meaning) => {
                if let Some((_, _, Some(action_fn))) =
                    custom_keymap().into_iter().find(|(m, _, _)| *m == meaning)
                {
                    let context = CustomContext {
                        path: self.get_current_file_path(),
                        primary_selection_line_index: self
                            .current_component()
                            .borrow()
                            .get_cursor_position()
                            .map(|position| position.line)
                            .unwrap_or_default(),
                        primary_selection_content: self
                            .current_component()
                            .borrow()
                            .editor()
                            .primary_selection()
                            .unwrap_or_default(),
                        current_working_directory: self.context.current_working_directory().clone(),
                    };

                    let leader_action = action_fn(&context);

                    self.handle_leader_action(leader_action, context)?;
                }
            }
            Dispatch::ExecuteLeaderHelpMeaning(meaning) => {
                if let Some((_, description, Some(action_fn))) =
                    custom_keymap().into_iter().find(|(m, _, _)| *m == meaning)
                {
                    let context = CustomContext {
                        path: self.get_current_file_path(),
                        primary_selection_line_index: self
                            .current_component()
                            .borrow()
                            .get_cursor_position()
                            .map(|position| position.line)
                            .unwrap_or_default(),
                        primary_selection_content: self
                            .current_component()
                            .borrow()
                            .editor()
                            .primary_selection()
                            .unwrap_or_default(),
                        current_working_directory: self.context.current_working_directory().clone(),
                    };

                    let leader_action = action_fn(&context);

                    self.handle_leader_help_action(leader_action, context, description)?;
                }
            }
            Dispatch::ShowBufferSaveConflictPrompt {
                path,
                content_editor,
                content_filesystem,
            } => {
                self.show_buffer_save_conflict_prompt(&path, content_editor, content_filesystem)?
            }
            Dispatch::OpenWorkspaceSymbolsPrompt => self.open_workspace_symbols_prompt()?,
            Dispatch::GetAndHandlePromptOnChangeDispatches => {
                self.get_and_handle_prompt_on_change_dispatches()?
            }
            Dispatch::SetIncrementalSearchConfig {
                config,
                component_id,
            } => self.set_incremental_search_config(config, component_id),
            Dispatch::UpdateCurrentComponentTitle(title) => {
                self.update_current_component_title(title)
            }
            Dispatch::SaveMarks { path, marks } => self.context.save_marks(path, marks),
            Dispatch::ToSuggestiveEditor(dispatch) => {
                self.handle_dispatch_suggestive_editor(dispatch)?;
            }
        }
        Ok(())
    }

    pub(crate) fn get_editor_by_file_path(
        &self,
        path: &CanonicalizedPath,
    ) -> Option<Rc<RefCell<SuggestiveEditor>>> {
        self.layout.get_existing_editor(path)
    }

    pub(crate) fn current_component(&self) -> Rc<RefCell<dyn Component>> {
        self.layout.get_current_component()
    }

    fn close_current_window(&mut self) -> anyhow::Result<()> {
        if let Some(removed_path) = self.layout.close_current_window(&self.context) {
            self.send_file_watcher_input(FileWatcherInput::SyncOpenedPaths(
                self.layout.get_opened_files(),
            ));
            if let Some(path) = self.context.unmark_path(removed_path).cloned() {
                self.open_file(&path, BufferOwner::User, true, true)?;
            }
        }
        Ok(())
    }

    fn local_search(
        &mut self,
        if_current_not_found: IfCurrentNotFound,
        component_id: Option<ComponentId>,
    ) -> anyhow::Result<()> {
        let config = self.context.local_search_config(Scope::Local);
        let search = config.search();
        if !search.is_empty() {
            self.handle_dispatch_editor_custom(
                SetSelectionMode(
                    if_current_not_found,
                    SelectionMode::Find {
                        search: Search {
                            mode: config.mode,
                            search,
                        },
                    },
                ),
                component_id
                    .and_then(|component_id| self.get_component_by_id(component_id))
                    .unwrap_or_else(|| self.current_component()),
            )?;
        }

        Ok(())
    }

    fn resize(&mut self, dimension: Dimension) {
        self.layout.set_terminal_dimension(
            dimension.decrement_height(self.global_title_bar_height()),
            &self.context,
        );
    }

    fn open_move_to_index_prompt(
        &mut self,
        prior_change: Option<PriorChange>,
    ) -> anyhow::Result<()> {
        self.current_component()
            .borrow_mut()
            .editor_mut()
            .handle_prior_change(prior_change);
        self.open_prompt(
            PromptConfig {
                title: "Move to index".to_string(),
                on_enter: DispatchPrompt::MoveSelectionByIndex,
                leaves_current_line_empty: true,
                prompt_history_key: PromptHistoryKey::MoveToIndex,
                ..Default::default()
            },
            None,
        )
    }

    fn open_rename_prompt(&mut self, current_name: Option<String>) -> anyhow::Result<()> {
        self.open_prompt(
            PromptConfig {
                title: "Rename Symbol".to_string(),
                on_enter: DispatchPrompt::RenameSymbol,
                prompt_history_key: PromptHistoryKey::Rename,
                ..Default::default()
            },
            current_name,
        )
    }

    fn open_surround_xml_prompt(&mut self) -> anyhow::Result<()> {
        self.open_prompt(
            PromptConfig {
                title: "Surround selection with XML tag (can be empty for React Fragment)"
                    .to_string(),
                on_enter: DispatchPrompt::SurroundXmlTag,
                prompt_history_key: PromptHistoryKey::SurroundXmlTag,
                ..Default::default()
            },
            None,
        )
    }

    fn open_search_prompt_with_current_selection(
        &mut self,
        scope: Scope,
        prior_change: Option<PriorChange>,
    ) -> anyhow::Result<()> {
        self.current_component()
            .borrow_mut()
            .editor_mut()
            .handle_prior_change(prior_change);
        let current_line = self
            .current_component()
            .borrow()
            .editor()
            .current_primary_selection()?;
        self.open_search_prompt(scope, IfCurrentNotFound::LookForward, Some(current_line))
    }

    fn open_search_prompt(
        &mut self,
        scope: Scope,
        if_current_not_found: IfCurrentNotFound,
        current_line: Option<String>,
    ) -> anyhow::Result<()> {
        self.open_prompt(
            PromptConfig {
                title: format!("{scope:?} search",),
                items: PromptItems::Precomputed(self.words()),
                on_enter: DispatchPrompt::UpdateLocalSearchConfigSearch {
                    scope,
                    if_current_not_found,
                    run_search_after_config_updated: true,
                },
                on_change: match scope {
                    Scope::Local => Some({
                        let component_id = self.current_component().borrow().id();
                        PromptOnChangeDispatch::SetIncrementalSearchConfig { component_id }
                    }),
                    Scope::Global => None,
                },
                leaves_current_line_empty: current_line.is_none(),
                on_cancelled: Some(Dispatches::one(Dispatch::ToEditor(
                    DispatchEditor::ClearIncrementalSearchMatches,
                ))),
                prompt_history_key: PromptHistoryKey::Search,
                ..Default::default()
            },
            current_line,
        )
    }

    fn get_file_explorer_current_path(&mut self) -> anyhow::Result<Option<CanonicalizedPath>> {
        self.current_component()
            .borrow_mut()
            .as_any_mut()
            .downcast_mut::<FileExplorer>()
            .and_then(|file_explorer| file_explorer.get_current_path().transpose())
            .transpose()
    }

    fn open_delete_file_prompt(&mut self) -> anyhow::Result<()> {
        if let Some(path) = self.get_file_explorer_current_path()? {
            self.open_yes_no_prompt(YesNoPrompt {
                title: format!("Delete \"{}\"?", path.display_absolute()),
                yes: Box::new(Dispatch::DeletePath(path.clone())),
            })
        } else {
            Ok(())
        }
    }

    fn open_add_path_prompt(&mut self) -> anyhow::Result<()> {
        if let Some(path) = self.get_file_explorer_current_path()? {
            self.open_prompt(
                PromptConfig {
                    title: "Add path".to_string(),
                    on_enter: DispatchPrompt::AddPath,
                    prompt_history_key: PromptHistoryKey::AddPath,
                    ..Default::default()
                },
                Some(path.display_absolute()),
            )
        } else {
            Ok(())
        }
    }

    fn open_move_file_prompt(&mut self) -> anyhow::Result<()> {
        let path = self.get_file_explorer_current_path()?;
        if let Some(path) = path {
            self.open_prompt(
                PromptConfig {
                    title: "Move path".to_string(),
                    on_enter: DispatchPrompt::MovePath { from: path.clone() },
                    prompt_history_key: PromptHistoryKey::MovePath,
                    ..Default::default()
                },
                Some(path.display_absolute()),
            )
        } else {
            Ok(())
        }
    }

    fn open_copy_file_prompt(&mut self) -> anyhow::Result<()> {
        let path = self.get_file_explorer_current_path()?;
        if let Some(path) = path {
            self.open_prompt(
                PromptConfig {
                    title: format!("Duplicate '{}' to", path.display_absolute()),
                    on_enter: DispatchPrompt::CopyFile { from: path.clone() },
                    prompt_history_key: PromptHistoryKey::CopyFile,
                    ..Default::default()
                },
                Some(path.display_absolute()),
            )
        } else {
            Ok(())
        }
    }

    fn open_symbol_picker(&mut self, symbols: Symbols) -> anyhow::Result<()> {
        self.open_prompt(
            PromptConfig {
                title: "Symbols".to_string(),
                items: PromptItems::Precomputed(
                    symbols
                        .symbols
                        .clone()
                        .into_iter()
                        .map(|symbol| symbol.into())
                        .collect_vec(),
                ),
                on_enter: DispatchPrompt::SelectSymbol { symbols },
                enter_selects_first_matching_item: true,
                leaves_current_line_empty: true,
                prompt_history_key: PromptHistoryKey::Symbol,
                ..Default::default()
            },
            None,
        )
    }

    fn open_file_picker(&mut self, kind: FilePickerKind) -> anyhow::Result<()> {
        let working_directory = self.working_directory.clone();
        self.open_prompt(
            PromptConfig {
                title: format!("Open file: {}", kind.display()),
                on_enter: DispatchPrompt::OpenFile {
                    working_directory: working_directory.clone(),
                },
                items: match kind {
                    FilePickerKind::NonGitIgnored => PromptItems::BackgroundTask {
                        task: PromptItemsBackgroundTask::NonGitIgnoredFiles { working_directory },
                        on_nucleo_tick_debounced: {
                            let sender = self.sender.clone();
                            Callback::new(Arc::new(move |_| {
                                let _ = sender.send(AppMessage::NucleoTickDebounced);
                            }))
                        },
                    },
                    FilePickerKind::GitStatus(diff_mode) => PromptItems::Precomputed(
                        git::GitRepo::try_from(&self.working_directory)?
                            .diff_entries(diff_mode)?
                            .into_iter()
                            .map(|entry| {
                                DropdownItem::from_path_buf(
                                    &working_directory,
                                    entry.new_path().into_path_buf(),
                                )
                            })
                            .collect_vec(),
                    ),
                    FilePickerKind::Opened => PromptItems::Precomputed(
                        self.layout
                            .get_opened_files()
                            .into_iter()
                            .map(|path| {
                                DropdownItem::from_path_buf(
                                    &working_directory,
                                    path.into_path_buf(),
                                )
                            })
                            .collect_vec(),
                    ),
                },
                enter_selects_first_matching_item: true,
                leaves_current_line_empty: true,
                prompt_history_key: PromptHistoryKey::OpenFile,
                ..Default::default()
            },
            None,
        )
    }

    fn open_file(
        &mut self,
        path: &CanonicalizedPath,
        owner: BufferOwner,
        store_history: bool,
        focus: bool,
    ) -> anyhow::Result<Rc<RefCell<SuggestiveEditor>>> {
        if !path.exists() {
            return Err(anyhow::anyhow!(
                "The path {:?} does not exist.",
                path.try_display_relative_to(self.context.current_working_directory()),
            ));
        }
        if !path.is_file() {
            return Err(anyhow::anyhow!(
                "The path {:?} is not a file.",
                path.try_display_relative_to(self.context.current_working_directory()),
            ));
        }

        if store_history {
            self.push_current_location_into_navigation_history(true);
        }

        // Check if the file is opened before so that we won't notify the LSP twice
        if let Some(matching_editor) = self.layout.open_file(path, focus) {
            return Ok(matching_editor);
        }

        let mut buffer = Buffer::from_path(path, true)?;
        buffer.set_owner(owner);

        let language = buffer.language();
        let content = buffer.content();
        let batch_id = buffer.batch_id().clone();
        let buffer = Rc::new(RefCell::new(buffer));
        let editor = SuggestiveEditor::from_buffer(buffer, SuggestiveEditorFilter::CurrentWord);
        let component_id = editor.id();
        let component = Rc::new(RefCell::new(editor));

        self.layout.add_suggestive_editor(component.clone());

        if focus {
            self.layout
                .replace_and_focus_current_suggestive_editor(component.clone());
        }
        if let Some(language) = language {
            self.request_syntax_highlight(component_id, batch_id, language, content)?;
        }
        if self.enable_lsp {
            self.lsp_manager.open_file(path.clone())?;
        }

        self.send_file_watcher_input(FileWatcherInput::SyncOpenedPaths(
            self.layout.get_opened_files(),
        ));
        Ok(component)
    }

    pub(crate) fn handle_lsp_notification(
        &mut self,
        notification: LspNotification,
    ) -> anyhow::Result<()> {
        match notification {
            LspNotification::Hover(hover) => self.show_editor_info(Info::new(
                "Hover Info".to_string(),
                hover.contents.join("\n\n"),
            )),
            LspNotification::Definition(context, response) => {
                match response {
                    GotoDefinitionResponse::Single(location) => {
                        self.go_to_location(&location, true)?
                    }
                    GotoDefinitionResponse::Multiple(locations) => {
                        if locations.is_empty() {
                            self.show_global_info(Info::new(
                                "Goto definition info".to_string(),
                                "No definitions found".to_string(),
                            ));
                        } else {
                            self.set_quickfix_list_type(
                                context,
                                QuickfixListType::Items(
                                    locations.into_iter().map(QuickfixListItem::from).collect(),
                                ),
                            )?;
                        }
                    }
                }

                Ok(())
            }
            LspNotification::References(context, locations) => self.set_quickfix_list_type(
                context,
                QuickfixListType::Items(
                    locations.into_iter().map(QuickfixListItem::from).collect(),
                ),
            ),
            LspNotification::Completion(_context, completion) => {
                self.handle_dispatch_suggestive_editor(DispatchSuggestiveEditor::Completion(
                    completion,
                ))?;

                Ok(())
            }
            LspNotification::Initialized(language) => {
                // Need to notify LSP that the file is opened
                let opened_documents = self
                    .layout
                    .buffers()
                    .into_iter()
                    .filter_map(|buffer| {
                        if buffer.borrow().language()? == *language {
                            buffer.borrow().path()
                        } else {
                            None
                        }
                    })
                    .collect_vec();
                self.lsp_manager.initialized(*language, opened_documents);
                Ok(())
            }
            LspNotification::PublishDiagnostics(params) => {
                self.update_diagnostics(
                    params
                        .uri
                        .to_file_path()
                        .map_err(|err| {
                            anyhow::anyhow!("Couldn't convert URI to file path: {:?}", err)
                        })?
                        .try_into()?,
                    params.diagnostics,
                )?;
                Ok(())
            }
            LspNotification::PrepareRenameResponse(response) => {
                let editor = self.current_component();

                let current_name = {
                    let editor = editor.borrow();
                    let buffer = editor.editor().buffer();
                    response
                        .range
                        .map(|range| {
                            let range = buffer.position_to_char(range.start)?
                                ..buffer.position_to_char(range.end)?;
                            buffer.slice(&range.into())
                        })
                        .transpose()
                        .unwrap_or_default()
                        .map(|rope| rope.to_string())
                };
                self.open_rename_prompt(current_name)?;

                Ok(())
            }
            LspNotification::Error(error) => {
                self.show_global_info(Info::new("LSP Error".to_string(), error));
                Ok(())
            }
            LspNotification::WorkspaceEdit(workspace_edit) => {
                self.apply_workspace_edit(workspace_edit)
            }
            LspNotification::CodeAction(code_actions) => {
                self.handle_dispatch(Dispatch::ReceiveCodeActions(code_actions))?;
                Ok(())
            }
            LspNotification::SignatureHelp(signature_help) => {
                self.handle_signature_help(signature_help)?;
                Ok(())
            }
            LspNotification::DocumentSymbols(symbols) => {
                self.open_symbol_picker(symbols)?;
                Ok(())
            }
            LspNotification::CompletionItemResolve(completion_item) => {
                self.update_current_completion_item((*completion_item).into())
            }
            LspNotification::WorkspaceSymbols(symbols) => self.handle_workspace_symbols(symbols),
        }
    }

    pub(crate) fn update_diagnostics(
        &mut self,
        path: CanonicalizedPath,
        diagnostics: Vec<lsp_types::Diagnostic>,
    ) -> anyhow::Result<()> {
        let component = self.open_file(&path, BufferOwner::System, false, false)?;

        component
            .borrow_mut()
            .editor_mut()
            .buffer_mut()
            .set_diagnostics(diagnostics);
        Ok(())
    }

    pub(crate) fn get_quickfix_list(&self) -> Option<QuickfixList> {
        self.context.quickfix_list_state().as_ref().map(|state| {
            let items = self
                .layout
                .get_quickfix_list_items(&state.source, &self.context);
            // Preload the buffers to avoid unnecessarily rereading the files
            let buffers = items
                .iter()
                .map(|item| &item.location().path)
                .unique()
                .filter_map(|path| {
                    Some(Rc::new(RefCell::new(Buffer::from_path(path, false).ok()?)))
                })
                .collect_vec();
            QuickfixList::new(
                state.title.clone(),
                items,
                buffers,
                self.context.current_working_directory(),
            )
            .set_current_item_index(state.current_item_index)
        })
    }

    fn goto_quickfix_list_item(&mut self, movement: Movement) -> anyhow::Result<()> {
        if let Some(mut quickfix_list) = self.get_quickfix_list() {
            if let Some((current_item_index, dispatches)) = quickfix_list.get_item(movement) {
                self.context
                    .set_quickfix_list_current_item_index(current_item_index);
                self.handle_dispatches(dispatches)?;
                self.render_quickfix_list(
                    quickfix_list.set_current_item_index(current_item_index),
                )?;
            } else {
                log::info!("No current item found")
            }
        }
        Ok(())
    }

    fn show_global_info(&mut self, info: Info) {
        if self.is_running_as_embedded() {
            self.integration_event_sender.emit_event(
                crate::integration_event::IntegrationEvent::ShowInfo {
                    info: Some(info.display()),
                },
            );
        }
        self.layout
            .show_global_info(info, &self.context)
            .unwrap_or_else(|err| {
                log::error!("Error showing info: {err:?}");
            });
    }

    fn go_to_location(
        &mut self,
        location: &Location,
        store_history: bool,
    ) -> Result<(), anyhow::Error> {
        let component = self.open_file(&location.path, BufferOwner::System, store_history, true)?;

        if self.is_running_as_embedded() {
            // Emit an integration event for selection change
            let component_ref = component.borrow();
            let component_id = component_ref.id();

            // Create a selection at the location position
            // We'll let the editor.set_position_range call below handle the actual selection
            // Just emit a simple empty selection at the start position for now
            let selection = crate::selection::Selection::new(location.range);

            // Emit a selection changed event
            self.integration_event_sender.emit_event(
                crate::integration_event::IntegrationEvent::SelectionChanged {
                    component_id,
                    selections: vec![selection],
                },
            );
        }

        let dispatches = component
            .borrow_mut()
            .editor_mut()
            .set_char_index_range(location.range, &self.context)?;
        self.handle_dispatches(dispatches)?;
        Ok(())
    }

    fn set_quickfix_list_type(
        &mut self,
        context: ResponseContext,
        r#type: QuickfixListType,
    ) -> anyhow::Result<()> {
        let title = context.description.unwrap_or_default();
        self.context.set_mode(Some(GlobalMode::QuickfixListItem));
        let go_to_first_quickfix = match r#type {
            QuickfixListType::Diagnostic(severity_range) => {
                self.context.set_quickfix_list_source(
                    title.clone(),
                    QuickfixListSource::Diagnostic(severity_range),
                );
                true
            }
            QuickfixListType::Items(items) => {
                let is_empty = items.is_empty();
                self.context
                    .set_quickfix_list_source(title.clone(), QuickfixListSource::Custom(items));
                !is_empty
            }
            QuickfixListType::Mark => {
                self.context
                    .set_quickfix_list_source(title.clone(), QuickfixListSource::Mark);
                true
            }
        };
        match context.scope {
            None | Some(Scope::Global) => {
                if go_to_first_quickfix {
                    self.goto_quickfix_list_item(Movement::Current(
                        IfCurrentNotFound::LookForward,
                    ))?;
                }
                Ok(())
            }
            Some(Scope::Local) => self.handle_dispatch(Dispatch::ToEditor(SetSelectionMode(
                IfCurrentNotFound::LookForward,
                SelectionMode::LocalQuickfix { title },
            ))),
        }
    }

    fn apply_workspace_edit(&mut self, workspace_edit: WorkspaceEdit) -> Result<(), anyhow::Error> {
        // TODO: should we wrap this in a transaction so that if one of the edit/operation fails, the whole transaction fails?
        // Such that it won't leave the workspace in an half-edited messed up state
        for edit in workspace_edit.edits {
            let component = self.open_file(&edit.path, BufferOwner::System, false, false)?;
            let dispatches = component
                .borrow_mut()
                .editor_mut()
                .apply_positional_edits(edit.edits, &self.context)?;

            self.handle_dispatches(dispatches)?;

            let dispatches = component.borrow_mut().editor_mut().save(&self.context)?;

            self.handle_dispatches(dispatches)?;
        }
        use crate::lsp::workspace_edit::ResourceOperation;
        for operation in workspace_edit.resource_operations {
            match operation {
                ResourceOperation::Create(path) => self.add_path(path)?,
                ResourceOperation::Rename { old, new } => self.move_file(old, new)?,
                ResourceOperation::Delete(path) => self.delete_path(&path)?,
            }
        }
        Ok(())
    }

    fn show_keymap_legend(&mut self, keymap_legend_config: KeymapLegendConfig) {
        if self.is_running_as_embedded() {
            let title = keymap_legend_config.title.clone();
            let body = keymap_legend_config.display(
                self.context.keyboard_layout_kind(),
                usize::MAX,
                &KeymapDisplayOption {
                    show_alt: false,
                    show_shift: true,
                },
            );
            self.integration_event_sender
                .emit_event(IntegrationEvent::ShowInfo {
                    info: Some(format!("{title}\n\n{body}")),
                });
        }
        self.layout
            .show_keymap_legend(keymap_legend_config, &self.context);
        self.layout.recalculate_layout(&self.context);
    }

    fn global_replace(&mut self) -> anyhow::Result<()> {
        let working_directory = self.working_directory.clone();
        let global_search_config = self.context.global_search_config();
        let walk_builder_config = WalkBuilderConfig {
            root: working_directory.clone().into(),
            include: global_search_config.include_glob(),
            exclude: global_search_config.exclude_glob(),
        };
        let config = self.context.global_search_config().local_config();
        let (dispatches, affected_paths) =
            list::grep::replace(walk_builder_config, config.clone())?;
        self.handle_dispatches(dispatches)?;
        let dispatches = self.layout.reload_buffers(affected_paths)?;
        self.handle_dispatches(dispatches)
    }

    fn global_search(&mut self) -> anyhow::Result<()> {
        let working_directory = self.working_directory.clone();

        let global_search_config = self.context.global_search_config();
        let walk_builder_config = WalkBuilderConfig {
            root: working_directory.clone().into(),
            include: global_search_config.include_glob(),
            exclude: global_search_config.exclude_glob(),
        };
        let config = global_search_config.local_config();
        if config.search().is_empty() {
            return Ok(());
        }
        let sender = self.sender.clone();
        let send_matches = Arc::new(move |matches: Vec<Match>| {
            SendResult::from(sender.send(AppMessage::ExternalDispatch(Box::new(
                Dispatch::AddQuickfixListEntries(matches),
            ))))
        });
        let send_match = crate::thread::batch(send_matches, Duration::from_millis(16)); // Around 30 ticks per second

        // TODO: we need to create a new sender for each global search, so that it can be cancelled, but when?
        // Is it when the quickfix list is closed?
        match config.mode {
            LocalSearchConfigMode::Regex(regex) => {
                list::grep::run(&config.search(), walk_builder_config, regex, send_match)?;
            }
            LocalSearchConfigMode::AstGrep => {
                list::ast_grep::run(config.search().clone(), walk_builder_config, send_match)?;
            }
            LocalSearchConfigMode::NamingConventionAgnostic => {
                list::naming_convention_agnostic::run(
                    config.search().clone(),
                    walk_builder_config,
                    send_match,
                )?;
            }
        };
        self.set_quickfix_list_type(
            ResponseContext::default().set_description("Global search"),
            // We start with an empty quickfix list, as the result will come later
            // due to the asynchronity
            QuickfixListType::Items(Vec::new()),
        )?;
        Ok(())
    }

    pub(crate) fn quit_all(&self) -> Result<(), anyhow::Error> {
        Ok(self.sender.send(AppMessage::QuitAll)?)
    }

    pub(crate) fn sender(&self) -> Sender<AppMessage> {
        self.sender.clone()
    }

    fn save_all(&self) -> anyhow::Result<()> {
        self.layout.save_all(&self.context)
    }

    fn open_yes_no_prompt(&mut self, prompt: YesNoPrompt) -> anyhow::Result<()> {
        self.handle_dispatch(Dispatch::ShowKeymapLegend(KeymapLegendConfig {
            title: prompt.title.to_string(),
            keymaps: Keymaps::new(&[
                Keymap::new(
                    self.keyboard_layout_kind().get_yes_no_key(&Meaning::Yes__),
                    "Yes".to_string(),
                    *prompt.yes,
                ),
                Keymap::new(
                    self.keyboard_layout_kind().get_yes_no_key(&Meaning::No___),
                    "No".to_string(),
                    Dispatch::Null,
                ),
            ]),
        }))
    }

    fn delete_path(&mut self, path: &CanonicalizedPath) -> anyhow::Result<()> {
        if path.is_dir() {
            std::fs::remove_dir_all(path)?;
        } else {
            std::fs::remove_file(path)?;
        }
        self.layout.remove_suggestive_editor(path);
        self.layout.refresh_file_explorer(&self.context)?;
        Ok(())
    }

    fn move_file(&mut self, from: CanonicalizedPath, to: PathBuf) -> anyhow::Result<()> {
        use std::fs;
        self.add_path_parent(&to)?;
        fs::rename(from.clone(), to.clone())?;
        self.layout.refresh_file_explorer(&self.context)?;
        let to = to.try_into()?;

        self.context.rename_path_mark(&from, &to);

        self.reveal_path_in_explorer(&to)?;

        self.lsp_manager.send_message(
            from.clone(),
            FromEditor::WorkspaceDidRenameFiles {
                old: from.clone(),
                new: to,
            },
        )?;
        self.layout.remove_suggestive_editor(&from);
        Ok(())
    }

    fn copy_file(&mut self, from: CanonicalizedPath, to: PathBuf) -> anyhow::Result<()> {
        use std::fs;
        self.add_path_parent(&to)?;
        fs::copy(from.clone(), to.clone())?;
        self.layout.refresh_file_explorer(&self.context)?;
        let to = to.try_into()?;
        self.reveal_path_in_explorer(&to)?;
        self.lsp_manager.send_message(
            from.clone(),
            FromEditor::WorkspaceDidCreateFiles { file_path: to },
        )?;
        self.layout.remove_suggestive_editor(&from);
        Ok(())
    }

    fn add_path_parent(&self, path: &Path) -> anyhow::Result<()> {
        if let Some(new_dir) = path.parent() {
            std::fs::create_dir_all(new_dir)?;
        }
        Ok(())
    }

    fn add_path(&mut self, path: String) -> anyhow::Result<()> {
        if PathBuf::from(path.clone()).exists() {
            return Err(anyhow::anyhow!("The path \"{}\" already exists", path));
        };
        if path.ends_with(&std::path::MAIN_SEPARATOR.to_string()) {
            std::fs::create_dir_all(path.clone())?;
        } else {
            let path: PathBuf = path.clone().into();
            self.add_path_parent(&path)?;
            std::fs::File::create(&path)?;
        }
        self.layout.refresh_file_explorer(&self.context)?;
        let path: CanonicalizedPath = path.try_into()?;
        self.reveal_path_in_explorer(&path)?;
        self.lsp_manager.send_message(
            path.clone(),
            FromEditor::WorkspaceDidCreateFiles { file_path: path },
        )?;
        Ok(())
    }

    fn request_syntax_highlight(
        &self,
        component_id: ComponentId,
        batch_id: SyntaxHighlightRequestBatchId,
        language: Language,
        content: String,
    ) -> anyhow::Result<()> {
        if let Some(sender) = &self.syntax_highlight_request_sender {
            sender.send(SyntaxHighlightRequest {
                component_id,
                batch_id,
                language,
                source_code: content,
            })?;
        }
        Ok(())
    }

    #[cfg(test)]
    pub(crate) fn get_current_selected_texts(&self) -> Vec<String> {
        self.current_component()
            .borrow()
            .editor()
            .get_selected_texts()
    }

    #[cfg(test)]
    pub(crate) fn get_current_editor(&self) -> Rc<RefCell<dyn Component>> {
        let component = self
            .layout
            .get_component_by_kind(ComponentKind::SuggestiveEditor)
            .unwrap();
        component.clone()
    }

    #[cfg(test)]
    pub(crate) fn get_file_content(&self, path: &CanonicalizedPath) -> String {
        self.layout
            .get_existing_editor(path)
            .unwrap()
            .borrow()
            .content()
    }

    pub(crate) fn handle_dispatch_editor(
        &mut self,
        dispatch_editor: DispatchEditor,
    ) -> anyhow::Result<()> {
        self.handle_dispatch_editor_custom(dispatch_editor, self.current_component())
    }

    fn handle_dispatch_editor_custom(
        &mut self,
        dispatch_editor: DispatchEditor,
        component: Rc<RefCell<dyn Component>>,
    ) -> anyhow::Result<()> {
        // Call the component's handle_dispatch_editor method
        let dispatches = component
            .borrow_mut()
            .handle_dispatch_editor(&mut self.context, dispatch_editor.clone())?;

        self.handle_dispatches(dispatches)?;

        if self.is_running_as_embedded() {
            /*
            Note: we always send the latest selection set & selection mode to VS Code
              regardless of whether they actually changes after handling
              `dispatch_editor`. This is the simplest and most reliable way
              to ensure the updated selection set is sent to VS Code,
              rather than tracking all possible paths that lead to selection updates.
              We are sacrificing a little performance (by sending the same selection set to VS Code occasionally)
              in exchange for better code maintainability and behavioral correctness.
            */
            let other_dispatches = Dispatches::default()
                .append(component.borrow().editor().dispatch_selection_changed())
                .append(Dispatch::ToHostApp(ToHostApp::MarksChanged(
                    component.borrow().id(),
                    self.context.get_marks(component.borrow().editor().path()),
                )))
                .append(
                    component
                        .borrow()
                        .editor()
                        .dispatch_selection_mode_changed(),
                )
                .append(Dispatch::ToHostApp(ToHostApp::ModeChanged));
            self.handle_dispatches(other_dispatches)?;
        };

        Ok(())
    }

    fn get_repo_git_hunks(&mut self, diff_mode: git::DiffMode) -> anyhow::Result<()> {
        let working_directory = self.working_directory.clone();
        let repo = git::GitRepo::try_from(&working_directory)?;
        let diffs = repo.diffs(diff_mode)?;
        self.set_quickfix_list_type(
            ResponseContext::default().set_description("Git Hunks"),
            QuickfixListType::Items(
                diffs
                    .into_iter()
                    .flat_map(|file_diff| {
                        file_diff
                            .hunks()
                            .iter()
                            .filter_map(|hunk| {
                                let buffer = Buffer::from_path(file_diff.path(), false).ok()?;
                                let line_range = hunk.line_range();
                                let location = Location {
                                    path: file_diff.path().clone(),
                                    range: buffer
                                        .line_range_to_char_index_range(line_range)
                                        .ok()?,
                                };
                                Some(QuickfixListItem::new(location, hunk.to_info(), None))
                            })
                            .collect_vec()
                    })
                    .collect_vec(),
            ),
        )
    }

    #[cfg(test)]
    fn set_global_title(&mut self, title: String) {
        self.global_title = Some(title)
    }

    pub(crate) fn get_current_file_path(&self) -> Option<CanonicalizedPath> {
        self.current_component().borrow().path()
    }

    fn set_global_mode(&mut self, mode: Option<GlobalMode>) -> anyhow::Result<()> {
        self.context.set_mode(mode.clone());
        if let Some(GlobalMode::QuickfixListItem) = mode {
            self.goto_quickfix_list_item(Movement::Current(IfCurrentNotFound::LookForward))?;
        }
        Ok(())
    }

    #[cfg(test)]
    pub(crate) fn context(&self) -> &Context {
        &self.context
    }

    fn update_local_search_config(
        &mut self,
        update: LocalSearchConfigUpdate,
        scope: Scope,
        if_current_not_found: IfCurrentNotFound,
        run_search_after_config_updated: bool,
        component_id: Option<ComponentId>,
    ) -> Result<(), anyhow::Error> {
        self.context.update_local_search_config(update, scope);
        if run_search_after_config_updated {
            match scope {
                Scope::Local => self.local_search(if_current_not_found, component_id)?,
                Scope::Global => {
                    self.global_search()?;
                }
            }
        }

        Ok(())
    }

    fn update_global_search_config(
        &mut self,
        update: GlobalSearchConfigUpdate,
    ) -> anyhow::Result<()> {
        self.context.update_global_search_config(update)?;
        self.global_search()?;
        Ok(())
    }

    fn words(&self) -> Vec<DropdownItem> {
        self.current_component()
            .borrow()
            .editor()
            .buffer()
            .words()
            .into_iter()
            .map(|word| {
                DropdownItem::new(word.clone()).set_dispatches(Dispatches::one(Dispatch::ToEditor(
                    ReplaceCurrentSelectionWith(word),
                )))
            })
            .collect_vec()
    }

    fn cycle_marked_file(&mut self, direction: Direction) -> anyhow::Result<()> {
        if let Some(next_file_path) = {
            let file_paths = self.context.get_marked_files();
            self.get_current_file_path()
                .and_then(|current_file_path| {
                    if let Some(current_index) = file_paths
                        .iter()
                        .position(|path| path == &&current_file_path)
                    {
                        let next_index = match direction {
                            Direction::Start if current_index == 0 => file_paths.len() - 1,
                            Direction::Start => current_index - 1,
                            Direction::End if current_index == file_paths.len() - 1 => 0,
                            Direction::End => current_index + 1,
                        };
                        // We are doing defensive programming here
                        // to ensure that Ki editor never crashes
                        return file_paths.get(next_index);
                    }
                    None
                })
                .or_else(|| file_paths.first())
                .cloned()
        } {
            let next_file_path = next_file_path.clone();
            if let Err(err) = self.open_file(&next_file_path.clone(), BufferOwner::User, true, true)
            {
                // If the file failed to open, show the error.
                // The failure reasons might be:
                // - the file no longer exists
                // - the file is not a file
                //
                // In such cases we should remove it from the list of marked files,
                // and then cycle to the next file.
                //
                // The removal is necessary otherwise this file will become an
                // an obstacle that prevents cycle_mark_file from passing through.
                self.context.toggle_path_mark(next_file_path.clone());
                self.show_global_info(Info::new(
                    "Cycle marked file error".to_string(),
                    format!(
                        "The file mark {:?} is removed from the list as it cannot be opened due to the following error:\n\n{err:?}",
                        next_file_path
                            .try_display_relative_to(self.context.current_working_directory())
                    ),
                ));
                self.cycle_marked_file(direction)?;
            }
        }
        Ok(())
    }

    #[cfg(test)]
    pub(crate) fn get_current_component_content(&self) -> String {
        self.current_component().borrow().editor().content()
    }

    #[cfg(test)]
    pub(crate) fn get_buffer_contents_map(&self) -> BufferContentsMap {
        self.layout.get_buffer_contents_map()
    }

    #[cfg(test)]
    fn handle_key_events(&mut self, key_events: Vec<event::KeyEvent>) -> anyhow::Result<()> {
        for key_event in key_events.into_iter() {
            self.handle_event(Event::Key(key_event.to_owned()))?;
        }
        Ok(())
    }

    pub(crate) fn handle_dispatch_suggestive_editor(
        &mut self,
        dispatch: DispatchSuggestiveEditor,
    ) -> anyhow::Result<()> {
        if let Some(component) = self.layout.get_component_by_kind(ComponentKind::Prompt) {
            let dispatches = component
                .borrow_mut()
                .as_any_mut()
                .downcast_mut::<Prompt>()
                .ok_or_else(|| anyhow::anyhow!("App::handle_dispatch_suggestive_editor Failed to downcast current component to Prompt"))?
                .handle_dispatch_suggestive_editor(
                    dispatch,
                )?;
            self.handle_dispatches(dispatches)
        } else if let Some(component) = self
            .layout
            .get_component_by_kind(ComponentKind::SuggestiveEditor)
        {
            let dispatches = component
                .borrow_mut()
                .as_any_mut()
                .downcast_mut::<SuggestiveEditor>()
                .ok_or_else(|| anyhow::anyhow!("App::handle_dispatch_suggestive_editor Failed to downcast current component to SuggestiveEditor"))?
                .handle_dispatch(
                    dispatch,
                )?;
            self.handle_dispatches(dispatches)
        } else {
            // Ignore this dispatch if the current component is neither Prompt nor SuggestiveEditor
            // We don't raise an error here because in some cases, it is possible that the Prompt/SuggestiveEditor
            // has been removed before this dispatch can be handled.
            Ok(())
        }
    }

    #[cfg(test)]
    pub(crate) fn completion_dropdown_is_open(&self) -> bool {
        self.layout.completion_dropdown_is_open()
    }

    pub(crate) fn current_completion_dropdown(&self) -> Option<Rc<RefCell<dyn Component>>> {
        self.layout.current_completion_dropdown()
    }

    #[cfg(test)]
    pub(crate) fn current_completion_dropdown_info(&self) -> Option<Rc<RefCell<dyn Component>>> {
        self.layout
            .get_component_by_kind(ComponentKind::DropdownInfo)
    }

    fn open_prompt(
        &mut self,
        prompt_config: PromptConfig,
        current_line: Option<String>,
    ) -> anyhow::Result<()> {
        if self.is_running_as_embedded() {
            self.open_prompt_embedded(prompt_config, current_line)
        } else {
            self.open_prompt_non_embedded(prompt_config, current_line)
        }
    }

    fn open_prompt_non_embedded(
        &mut self,
        prompt_config: PromptConfig,
        current_line: Option<String>,
    ) -> anyhow::Result<()> {
        if let Some(line) = current_line {
            self.context
                .push_history_prompt(prompt_config.prompt_history_key, line)
        }

        // Initialize the incremental search matches
        // so that the possible selections highlights will be "cleared" (i.e., not rendered)
        self.current_component()
            .borrow_mut()
            .editor_mut()
            .initialize_incremental_search_matches();

        let key = prompt_config.prompt_history_key;
        let history = self.context.get_prompt_history(key);
        let (prompt, dispatches) = Prompt::new(prompt_config, history);

        self.layout.add_and_focus_prompt(
            ComponentKind::Prompt,
            Rc::new(RefCell::new(prompt)),
            &self.context,
        );
        self.handle_dispatches(dispatches)
    }

    fn open_prompt_embedded(
        &mut self,
        prompt_config: PromptConfig,
        current_line: Option<String>,
    ) -> anyhow::Result<()> {
        let key = prompt_config.prompt_history_key;

        let history = self.context.get_prompt_history(key);

        let items = prompt_config
            .items()
            .iter()
            .map(|item| ki_protocol_types::PromptItem {
                label: item.display(),
                details: item.info().map(|info| info.content()).cloned(),
            })
            .chain(
                history
                    .into_iter()
                    .map(|label| ki_protocol_types::PromptItem {
                        label,
                        details: None,
                    }),
            )
            .collect();

        if let Some(line) = current_line {
            self.context.push_history_prompt(key, line)
        }
        let title = prompt_config.title.clone();

        self.last_prompt_config = Some(prompt_config);

        self.integration_event_sender
            .emit_event(crate::integration_event::IntegrationEvent::PromptOpened { title, items });
        Ok(())
    }

    fn prompt_entered(&mut self, entry: String) -> anyhow::Result<()> {
        let Some(prompt_config) = self.last_prompt_config.take() else {
            return Ok(());
        };
        let dispatches = prompt_config.on_enter.to_dispatches(&entry)?;
        self.handle_dispatches(dispatches.append(Dispatch::PushPromptHistory {
            key: prompt_config.prompt_history_key,
            line: entry,
        }))
    }
    fn render_dropdown(
        &mut self,
        editor: Rc<RefCell<Editor>>,
        render: DropdownRender,
    ) -> Result<(), anyhow::Error> {
        let dispatches = editor
            .borrow_mut()
            .render_dropdown(&mut self.context, &render)?;
        editor.borrow_mut().set_title(render.title);

        match render.info {
            Some(info) => {
                self.layout.show_dropdown_info(info, &self.context)?;
            }
            _ => self.layout.hide_dropdown_info(),
        }
        self.handle_dispatches(dispatches)
    }

    #[cfg(test)]
    pub(crate) fn get_dropdown_infos_count(&self) -> usize {
        self.layout.get_dropdown_infos_count()
    }

    pub(crate) fn render_quickfix_list(
        &mut self,
        quickfix_list: QuickfixList,
    ) -> anyhow::Result<()> {
        let (editor, dispatches) = self
            .layout
            .show_quickfix_list(quickfix_list, &self.context)?;

        let editor = editor.borrow();
        let buffer = editor.buffer();
        if let Some(language) = buffer.language() {
            self.request_syntax_highlight(
                editor.id(),
                buffer.batch_id().clone(),
                language,
                buffer.content(),
            )?;
        };
        self.handle_dispatches(dispatches)
    }

    fn show_editor_info(&mut self, info: Info) -> anyhow::Result<()> {
        if self.is_running_as_embedded() {
            self.integration_event_sender
                .emit_event(IntegrationEvent::ShowInfo {
                    info: Some(info.display()),
                });
        }
        self.layout.show_editor_info(info, &self.context)?;
        Ok(())
    }

    #[cfg(test)]
    pub(crate) fn editor_info_contents(&self) -> Vec<String> {
        self.layout.editor_info_contents()
    }

    #[cfg(test)]
    pub(crate) fn global_info_contents(&self) -> Vec<String> {
        self.layout.global_info_contents()
    }

    fn reveal_path_in_explorer(&mut self, path: &CanonicalizedPath) -> anyhow::Result<()> {
        let dispatches = self.layout.reveal_path_in_explorer(path, &self.context)?;
        self.send_file_watcher_input(FileWatcherInput::SyncFileExplorerExpandedFolders(
            self.layout
                .file_explorer_expanded_folders()
                .into_iter()
                // Need to include the current working directory (cwd)
                // otherwise path modifications of files that are parked directly under the cwd
                // will not refresh the file explorer.
                .chain(Some(self.context.current_working_directory().clone()))
                .collect(),
        ));
        self.handle_dispatches(dispatches)
    }

    #[cfg(test)]
    pub(crate) fn file_explorer_content(&self) -> String {
        self.layout.file_explorer_content()
    }

    fn open_code_actions_prompt(
        &mut self,
        code_actions: Vec<crate::lsp::code_action::CodeAction>,
    ) -> anyhow::Result<()> {
        self.open_prompt(
            PromptConfig {
                on_enter: DispatchPrompt::Null,
                items: PromptItems::Precomputed(
                    code_actions
                        .into_iter()
                        .map(move |code_action| code_action.into())
                        .collect(),
                ),
                title: "Code Actions".to_string(),
                enter_selects_first_matching_item: true,
                leaves_current_line_empty: true,
                prompt_history_key: PromptHistoryKey::CodeAction,
                ..Default::default()
            },
            None,
        )?;
        Ok(())
    }

    fn close_current_window_and_focus_parent(&mut self) {
        self.layout.close_current_window_and_focus_parent();
        self.integration_event_sender
            .emit_event(IntegrationEvent::ShowInfo { info: None });
    }

    pub(crate) fn opened_files_count(&self) -> usize {
        self.layout.get_opened_files().len()
    }

    #[cfg(test)]
    pub(crate) fn global_info(&self) -> Option<String> {
        self.layout.global_info()
    }

    #[cfg(test)]
    pub(crate) fn get_component_by_kind(
        &self,
        kind: ComponentKind,
    ) -> Option<Rc<RefCell<dyn Component>>> {
        self.layout.get_component_by_kind(kind)
    }

    fn hide_editor_info(&mut self) {
        self.layout.hide_editor_info()
    }

    #[cfg(test)]
    pub(crate) fn components_order(&self) -> Vec<ComponentKind> {
        self.layout
            .components()
            .into_iter()
            .map(|c| c.kind())
            .collect_vec()
    }

    fn handle_signature_help(
        &mut self,
        signature_help: Option<crate::lsp::signature_help::SignatureHelp>,
    ) -> anyhow::Result<()> {
        if let Some(info) = signature_help.and_then(|s| s.into_info()) {
            if self.current_component().borrow().editor().mode
                == crate::components::editor::Mode::Insert
            {
                self.show_editor_info(info)?;
            }
        } else {
            self.hide_editor_info()
        }
        Ok(())
    }

    fn push_history_prompt(&mut self, key: PromptHistoryKey, line: String) {
        self.context.push_history_prompt(key, line)
    }

    fn open_theme_prompt(&mut self) -> anyhow::Result<()> {
        self.open_prompt(
            PromptConfig {
                on_enter: DispatchPrompt::Null,
                items: PromptItems::Precomputed(
                    crate::themes::theme_descriptor::all()
                        .into_iter()
                        .enumerate()
                        .map(|(index, theme_descriptor)| {
                            DropdownItem::new(theme_descriptor.name().to_string())
                                .set_rank(Some(Box::from([index].to_vec())))
                                .set_on_focused(Dispatches::one(Dispatch::SetThemeFromDescriptor(
                                    theme_descriptor.clone(),
                                )))
                                .set_dispatches(Dispatches::one(Dispatch::SetThemeFromDescriptor(
                                    theme_descriptor,
                                )))
                        })
                        .collect_vec(),
                ),
                title: "Theme".to_string(),
                enter_selects_first_matching_item: true,
                leaves_current_line_empty: true,
                on_cancelled: Some(Dispatches::one(Dispatch::SetTheme(
                    self.context.theme().clone(),
                ))),
                prompt_history_key: PromptHistoryKey::Theme,
                ..Default::default()
            },
            None,
        )
    }

    fn open_keyboard_layout_prompt(&mut self) -> anyhow::Result<()> {
        let embedded = self.context.is_running_as_embedded();
        self.open_prompt(
            PromptConfig {
                on_enter: if embedded {
                    DispatchPrompt::SetKeyboardLayoutKind
                } else {
                    DispatchPrompt::Null
                },
                items: PromptItems::Precomputed(
                    KeyboardLayoutKind::iter()
                        .map(|keyboard_layout| {
                            DropdownItem::new(keyboard_layout.display().to_string()).set_dispatches(
                                if embedded {
                                    Dispatches::default()
                                } else {
                                    Dispatches::one(Dispatch::SetKeyboardLayoutKind(
                                        keyboard_layout,
                                    ))
                                },
                            )
                        })
                        .collect_vec(),
                ),
                title: "Keyboard Layout".to_string(),
                enter_selects_first_matching_item: true,
                leaves_current_line_empty: true,
                prompt_history_key: PromptHistoryKey::KeyboardLayout,
                ..Default::default()
            },
            None,
        )
    }

    fn update_current_completion_item(
        &mut self,
        completion_item: CompletionItem,
    ) -> anyhow::Result<()> {
        self.handle_dispatch_suggestive_editor(
            DispatchSuggestiveEditor::UpdateCurrentCompletionItem(Box::new(completion_item)),
        )
    }

    #[cfg(test)]
    pub(crate) fn lsp_request_sent(&self, from_editor: &FromEditor) -> bool {
        self.lsp_manager.lsp_request_sent(from_editor)
    }

    fn open_pipe_to_shell_prompt(&mut self) -> anyhow::Result<()> {
        self.open_prompt(
            PromptConfig {
                title: "Pipe to shell".to_string(),
                on_enter: DispatchPrompt::PipeToShell,
                leaves_current_line_empty: true,
                prompt_history_key: PromptHistoryKey::PipeToShell,
                ..Default::default()
            },
            None,
        )
    }

    fn use_last_non_contiguous_selection_mode(
        &mut self,
        if_current_not_found: IfCurrentNotFound,
    ) -> anyhow::Result<()> {
        if let Some(selection_mode) = self.context.last_non_contiguous_selection_mode() {
            match selection_mode {
                Either::Left(selection_mode) => self.handle_dispatch_editor(
                    DispatchEditor::SetSelectionMode(if_current_not_found, selection_mode.clone()),
                )?,
                Either::Right(global_mode) => self.handle_dispatches(Dispatches::new(
                    [
                        Dispatch::SetGlobalMode(Some(global_mode.clone())),
                        Dispatch::ToEditor(MoveSelection(match if_current_not_found {
                            IfCurrentNotFound::LookForward => Movement::Right,
                            IfCurrentNotFound::LookBackward => Movement::Left,
                        })),
                    ]
                    .to_vec(),
                ))?,
            }
        }
        Ok(())
    }

    fn open_filter_selections_prompt(&mut self, maintain: bool) -> anyhow::Result<()> {
        let config = self.context.local_search_config(Scope::Local);
        let mode = config.mode;
        self.open_prompt(
            PromptConfig {
                title: format!(
                    "{} selections matching search ({})",
                    if maintain { "Maintain" } else { "Remove" },
                    mode.display()
                ),
                on_enter: DispatchPrompt::FilterSelectionMatchingSearch { maintain },
                leaves_current_line_empty: true,
                prompt_history_key: PromptHistoryKey::FilterSelectionsMatchingSearch { maintain },
                ..Default::default()
            },
            None,
        )
    }

    fn navigate_back(&mut self) -> anyhow::Result<()> {
        while let Some(location) = self.context.location_previous() {
            if location.path.exists() {
                self.push_current_location_into_navigation_history(false);
                self.go_to_location(&location, false)?;
                return Ok(());
            }
        }
        Ok(())
    }

    fn navigate_forward(&mut self) -> anyhow::Result<()> {
        while let Some(location) = self.context.location_next() {
            if location.path.exists() {
                self.push_current_location_into_navigation_history(true);
                self.go_to_location(&location, false)?
            }
        }
        Ok(())
    }

    fn push_current_location_into_navigation_history(&mut self, backward: bool) {
        // TODO: should include scroll offset as well
        // so that when the user navigates back, it really feels the same
        if let Some(path) = self.current_component().borrow().editor().path() {
            let range = self
                .current_component()
                .borrow()
                .editor()
                .current_selection_range();
            let location = Location { path, range };
            self.context.push_location_history(location, backward)
        }
    }

    fn toggle_file_mark(&mut self) -> anyhow::Result<()> {
        if let Some(path) = self.get_current_file_path() {
            if let Some(new_path) = self.context.toggle_path_mark(path).cloned() {
                self.open_file(&new_path, BufferOwner::User, true, true)?;
            }
        }
        Ok(())
    }

    fn mode_changed(&self) {
        // This dispatch is handled by the VSCode integration to send mode change notifications
        // No action needed here as the mode has already been changed in the editor

        // Get the current component and its mode
        let component = self.current_component();
        let component_ref = component.borrow();
        let editor = component_ref.editor();
        // Emit an integration event for the mode change
        self.integration_event_sender.emit_event(
            crate::integration_event::IntegrationEvent::ModeChanged {
                component_id: editor.id(),
                mode: editor.mode.clone(),
            },
        );
    }

    fn selection_changed(
        &self,
        component_id: ComponentId,
        selections: Vec<crate::selection::Selection>,
    ) {
        // Convert component_id to usize for integration event
        self.integration_event_sender.emit_event(
            crate::integration_event::IntegrationEvent::SelectionChanged {
                component_id,
                selections: selections.clone(),
            },
        );
    }

    fn jumps_changed(&self, component_id: ComponentId, jumps: Vec<(char, CharIndex)>) {
        self.integration_event_sender.emit_event(
            crate::integration_event::IntegrationEvent::JumpsChanged {
                component_id,
                jumps,
            },
        );
    }

    fn marks_updated(
        &self,
        component_id: ComponentId,
        marks: Vec<crate::char_index_range::CharIndexRange>,
    ) {
        self.integration_event_sender.emit_event(
            crate::integration_event::IntegrationEvent::MarksChanged {
                component_id,
                marks,
            },
        );
    }

    fn selection_mode_changed(&self, selection_mode: SelectionMode) {
        // This dispatch is handled by the VSCode integration to send mode change notifications
        // No action needed here as the mode has already been changed in the editor

        // Get the current component and its mode
        let component = self.current_component();
        let component_ref = component.borrow();
        let editor = component_ref.editor();
        // Emit an integration event for the mode change
        self.integration_event_sender.emit_event(
            crate::integration_event::IntegrationEvent::SelectionModeChanged {
                component_id: editor.id(),
                selection_mode,
            },
        );
    }

    fn keyboard_layout_changed(&self) {
        self.integration_event_sender.emit_event(
            crate::integration_event::IntegrationEvent::KeyboardLayoutChanged(
                self.context.keyboard_layout_kind().display(),
            ),
        );
    }

    fn is_running_as_embedded(&self) -> bool {
        self.context.is_running_as_embedded()
    }

    pub(crate) fn take_queued_events(&mut self) -> Vec<Event> {
        std::mem::take(&mut self.queued_events)
    }

    fn handle_targeted_event(
        &mut self,
        event: Event,
        path: Option<CanonicalizedPath>,
        content_hash: u32,
    ) -> anyhow::Result<()> {
        // If the current component kind is a not a SuggestiveEditor, we handle the event directly
        if self.layout.get_current_component_kind() != Some(ComponentKind::SuggestiveEditor) {
            self.handle_event(event)?;
            Ok(())
        } else if let Some(path) = path {
            let component = self.open_file(&path, BufferOwner::User, false, true)?;

            // Compare the checksum of of the content of the buffer in Ki with that of the host application (e.g. VS Code)
            // This step is necessary to detect unsynchronized buffer
            if content_hash != crc32fast::hash(component.borrow().content().as_bytes()) {
                // If the buffer is desync, request the latest content
                // before handling this event
                self.integration_event_sender
                    .emit_event(IntegrationEvent::SyncBufferRequest { path });

                // Suspend this event until the buffer content is synced
                self.queued_events.push(event);

                return Ok(());
            }

            let dispatches = component
                .borrow_mut()
                .handle_event(&self.context, event.clone())?;
            self.handle_dispatches(dispatches)
        } else {
            // If no path is provided, handle the event for the current component
            self.handle_event(event)?;
            Ok(())
        }
    }

    fn handle_to_host_app(&mut self, to_host_app: ToHostApp) -> anyhow::Result<()> {
        match to_host_app {
            ToHostApp::BufferEditTransaction { path, edits } => {
                // Emit an integration event for the buffer change
                self.integration_event_sender.emit_event(
                    crate::integration_event::IntegrationEvent::BufferChanged {
                        path: path.clone(),
                        edits: edits.clone(),
                    },
                );
            }
            ToHostApp::ModeChanged => self.mode_changed(),
            ToHostApp::SelectionModeChanged(selection_mode) => {
                self.selection_mode_changed(selection_mode)
            }
            ToHostApp::SelectionChanged {
                component_id,
                selections,
            } => self.selection_changed(component_id, selections),
            ToHostApp::JumpsChanged {
                component_id,
                jumps,
            } => self.jumps_changed(component_id, jumps),
            ToHostApp::PromptEntered(entry) => self.prompt_entered(entry)?,
            ToHostApp::MarksChanged(component_id, marks) => self.marks_updated(component_id, marks),
        }
        Ok(())
    }

    fn handle_from_host_app(&mut self, from_host_app: FromHostApp) -> anyhow::Result<()> {
        match from_host_app {
            FromHostApp::TargetedEvent {
                event,
                path,
                content_hash,
            } => self.handle_targeted_event(event, path, content_hash)?,
        }
        Ok(())
    }

    fn open_search_prompt_with_prior_change(
        &mut self,
        scope: Scope,
        if_current_not_found: IfCurrentNotFound,
        prior_change: Option<PriorChange>,
    ) -> anyhow::Result<()> {
        self.current_component()
            .borrow_mut()
            .editor_mut()
            .handle_prior_change(prior_change);
        self.open_search_prompt(scope, if_current_not_found, None)?;
        Ok(())
    }

    #[cfg(test)]
    pub(crate) fn lsp_server_initialized_args(
        &self,
    ) -> Option<(LanguageId, Vec<CanonicalizedPath>)> {
        self.lsp_manager.lsp_server_initialized_args()
    }

    fn handle_nucleo_debounced(&mut self) -> Result<(), anyhow::Error> {
        let dispatches = {
            let component = self.layout.get_current_component();
            let mut component_mut = component.borrow_mut();
            let Some(prompt) = component_mut.as_any_mut().downcast_mut::<Prompt>() else {
                return Ok(());
            };

            let viewport_height = self
                .current_completion_dropdown()
                .map(|component| component.borrow().rectangle().height)
                .unwrap_or(10);

            prompt.handle_nucleo_updated(viewport_height)
        };
        self.handle_dispatches(dispatches)
    }

    fn handle_dropdown_filter_updated(&mut self, filter: String) -> anyhow::Result<()> {
        {
            let component = self.layout.get_current_component();
            let mut component_mut = component.borrow_mut();
            let Some(prompt) = component_mut.as_any_mut().downcast_mut::<Prompt>() else {
                return Ok(());
            };
            prompt.reparse_pattern(&filter);
        }
        self.handle_nucleo_debounced()
    }

    #[cfg(test)]
    fn set_system_clipboard_html(&self, html: &str, alt_text: &str) -> anyhow::Result<()> {
        Ok(arboard::Clipboard::new()?.set_html(html, Some(alt_text))?)
    }

    fn restore_session(&mut self) {
        // This condition is necessary, because user might have opened a file by passing
        // a path argument to the Ki CLI
        if self.opened_files_count() == 0 {
            // Try to go to a marked file, if there are loaded marked file from the persistence
            let _ = self.cycle_marked_file(Direction::End);
        }
    }

    fn add_quickfix_list_entries(&mut self, matches: Vec<Match>) -> anyhow::Result<()> {
        let go_to_quickfix_item = self.context.quickfix_list_items().is_empty();

        self.context.extend_quickfix_list_items(
            matches
                .into_iter()
                .map(|m| QuickfixListItem::new(m.location, None, Some(m.line)))
                .collect_vec(),
        );

        let quickfix_list = self.get_quickfix_list();
        if let Some(quickfix_list) = quickfix_list {
            self.render_quickfix_list(quickfix_list)?;
        }
        if go_to_quickfix_item {
            self.goto_quickfix_list_item(Movement::Current(IfCurrentNotFound::LookForward))?;
        }
        Ok(())
    }

    fn handle_applied_edits(&mut self, path: CanonicalizedPath, edits: Vec<Edit>) {
        self.context.handle_applied_edits(path, edits)
    }

    #[cfg(test)]
    pub(crate) fn wait_for_app_message(
        &mut self,
        app_message_matcher: &lazy_regex::Lazy<regex::Regex>,
        timeout: Option<Duration>,
    ) -> anyhow::Result<()> {
        use std::time::Instant;

        let start_time = Instant::now();
        let timeout = timeout.unwrap_or_else(|| Duration::from_secs(5));
        while (Instant::now() - start_time) < timeout {
            if let Ok(app_message) = self.receiver.try_recv() {
                let string = format!("{app_message:?}");
                self.process_message(app_message)?;
                if app_message_matcher.is_match(&string) {
                    return Ok(());
                }
            }
        }
        Err(anyhow::anyhow!(
            "No app message matching {} is received after {:?}.",
            app_message_matcher.as_str(),
            timeout,
        ))
    }

    #[cfg(test)]
    pub(crate) fn expect_app_message_not_received(
        &mut self,
        regex: &&'static lazy_regex::Lazy<regex::Regex>,
        timeout: &Duration,
    ) -> anyhow::Result<()> {
        use std::time::Instant;

        let start_time = Instant::now();
        while &(Instant::now() - start_time) < timeout {
            if let Ok(app_message) = self.receiver.try_recv() {
                let string = format!("{app_message:?}");
                self.process_message(app_message)?;
                if regex.is_match(&string) {
                    return Err(anyhow::anyhow!(
                    "Expected no app message matching {} is received within {timeout:?}, but got {string:?}",
                    regex.as_str(),
                ));
                }
            }
        }
        Ok(())
    }

    fn handle_leader_action(
        &mut self,
        leader_action: CustomAction,
        leader_context: CustomContext,
    ) -> anyhow::Result<()> {
        match leader_action {
            CustomAction::DoNothing => {}
            CustomAction::RunCommand(command, ref args) => {
                let mut final_args = Vec::new();
                let mut current_arg = String::new();
                let mut iter = args.iter().peekable();

                while let Some(p) = iter.next() {
                    if matches!(p, Placeholder::NoSpace) {
                        continue;
                    }
                    current_arg.push_str(&p.resolve(&leader_context).to_string());
                    if iter
                        .peek()
                        .is_none_or(|next_p| !matches!(next_p, &&Placeholder::NoSpace))
                    {
                        final_args.push(current_arg.clone());
                        current_arg.clear();
                    }
                }

                let _ = std::process::Command::new(command)
                    .args(&final_args)
                    .stdout(Stdio::null())
                    .stderr(Stdio::null())
                    .spawn();
            }
            CustomAction::ToggleProcess(command, ref args) => {
                let mut final_args = Vec::new();
                let mut current_arg = String::new();
                let mut iter = args.iter().peekable();

                while let Some(p) = iter.next() {
                    if matches!(p, Placeholder::NoSpace) {
                        continue;
                    }
                    current_arg.push_str(&p.resolve(&leader_context).to_string());
                    if iter
                        .peek()
                        .is_none_or(|next_p| !matches!(next_p, &&Placeholder::NoSpace))
                    {
                        final_args.push(current_arg.clone());
                        current_arg.clear();
                    }
                }
                self.process_manager.toggle(command, &final_args);
            }
            CustomAction::ToClipboard(text) => {
                let mut final_string = String::new();
                let mut iter = text.iter().peekable();
                while let Some(p) = iter.next() {
                    if matches!(p, Placeholder::NoSpace) {
                        continue;
                    }
                    final_string.push_str(&p.resolve(&leader_context).to_string());

                    if let Some(next_p) = iter.peek() {
                        if !matches!(next_p, &&Placeholder::NoSpace) {
                            final_string.push(' ');
                        }
                    }
                }
                self.context
                    .set_clipboard_content(CopiedTexts::new(NonEmpty::new(final_string)))?
            }
        }
        Ok(())
    }

    fn handle_leader_help_action(
        &mut self,
        leader_action: CustomAction,
        leader_context: CustomContext,
        description: &str,
    ) -> anyhow::Result<()> {
        match leader_action {
            CustomAction::DoNothing => {}
            CustomAction::RunCommand(command, args) => {
                self.show_global_info(Info::new(
                    "Running Command...".to_string(),
                    "Ki is waiting for the command to finish.\nThis is necessary to capture debug info.\nYou can:\nQuit the opened process.\nClose the opened application.\nWait, if the process will resolve itself.".to_string(),
                ));
                self.render()?;
                let mut final_args = Vec::new();
                let mut current_arg = String::new();
                let mut iter = args.iter().peekable();
                while let Some(p) = iter.next() {
                    if matches!(p, Placeholder::NoSpace) {
                        continue;
                    }
                    current_arg.push_str(&p.resolve(&leader_context).to_string());
                    if iter
                        .peek()
                        .is_none_or(|next_p| !matches!(next_p, &&Placeholder::NoSpace))
                    {
                        final_args.push(current_arg.clone());
                        current_arg.clear();
                    }
                }

                let resolved_vec_with_quotes: Vec<String> = final_args
                    .iter()
                    .map(|arg| format!("\"{arg}\""))
                    .collect_vec();
                let unresolved_vec: Vec<String> =
                    args.iter().map(|arg| arg.to_string()).collect_vec();
                let output = std::process::Command::new(command)
                    .args(&final_args)
                    .stdout(Stdio::null())
                    .stderr(Stdio::null())
                    .output()?;

                let quoted_command = format!("\"{command}\"");
                let mut content = String::new();
                let mut decorations = Vec::new();

                let append_and_decorate =
                    |content: &mut String, decorations: &mut Vec<Decoration>, s: &str| {
                        if !s.is_empty() {
                            let start_byte = content.len();
                            content.push_str(s);
                            let end_byte = content.len();
                            let range = SelectionRange::Byte(start_byte..end_byte);
                            decorations.push(Decoration::new(
                                range,
                                StyleKey::Syntax(IndexedHighlightGroup::new(41)),
                            ));
                        }
                    };

                content.push_str("Description: ");
                append_and_decorate(&mut content, &mut decorations, description);

                content.push_str("\nUnresolved RunCommand:\nRunCommand(");
                append_and_decorate(&mut content, &mut decorations, &quoted_command);

                content.push_str(", vec![");
                for (i, unresolved_arg) in unresolved_vec.iter().enumerate() {
                    append_and_decorate(&mut content, &mut decorations, unresolved_arg);
                    if i < unresolved_vec.len() - 1 {
                        content.push_str(", ");
                    }
                }

                content.push_str("])\nResolved RunCommand:\nstd::process::Command::new(");
                append_and_decorate(&mut content, &mut decorations, &quoted_command);

                content.push_str(").args(&[");
                for (i, resolved_arg) in resolved_vec_with_quotes.iter().enumerate() {
                    append_and_decorate(&mut content, &mut decorations, resolved_arg);
                    if i < resolved_vec_with_quotes.len() - 1 {
                        content.push_str(", ");
                    }
                }

                content.push_str("])\nRunCommand Command:\n");
                append_and_decorate(&mut content, &mut decorations, command);

                let command_line_args = final_args.join(" ");
                if !command_line_args.is_empty() {
                    content.push(' ');
                    append_and_decorate(&mut content, &mut decorations, &command_line_args);
                }

                content.push_str("\n\n[STATUS]:\n");
                append_and_decorate(
                    &mut content,
                    &mut decorations,
                    &format!("{:?}", output.status),
                );

                content.push_str("\n[STDOUT]:\n");
                append_and_decorate(
                    &mut content,
                    &mut decorations,
                    String::from_utf8_lossy(&output.stdout).trim(),
                );

                content.push_str("\n[STDERR]:\n");
                append_and_decorate(
                    &mut content,
                    &mut decorations,
                    String::from_utf8_lossy(&output.stderr).trim(),
                );

                let info =
                    Info::new("RunCommand Help".to_string(), content).set_decorations(decorations);
                self.show_global_info(info);
            }
            CustomAction::ToClipboard(text) => {
                let mut resolved_text = String::new();
                let mut iter = text.iter().peekable();
                while let Some(p) = iter.next() {
                    if matches!(p, Placeholder::NoSpace) {
                        continue;
                    }
                    resolved_text.push_str(&p.resolve(&leader_context).to_string());
                    if let Some(next_p) = iter.peek() {
                        if !matches!(next_p, &&Placeholder::NoSpace) {
                            resolved_text.push(' ');
                        }
                    }
                }

                let unresolved_vec: Vec<String> =
                    text.iter().map(|arg| arg.to_string()).collect_vec();
                self.context
                    .set_clipboard_content(CopiedTexts::new(NonEmpty::new(
                        resolved_text.clone(),
                    )))?;
                let mut content = String::new();
                let mut decorations = Vec::new();

                let append_and_decorate =
                    |content: &mut String, decorations: &mut Vec<Decoration>, s: &str| {
                        if !s.is_empty() {
                            let start_byte = content.len();
                            content.push_str(s);
                            let end_byte = content.len();
                            let range = SelectionRange::Byte(start_byte..end_byte);
                            decorations.push(Decoration::new(
                                range,
                                StyleKey::Syntax(IndexedHighlightGroup::new(41)),
                            ));
                        }
                    };

                content.push_str("Description: ");
                append_and_decorate(&mut content, &mut decorations, description);

                content.push_str("\nUnresolved ToClipboard:\nToClipboard(vec![");
                for (i, unresolved_arg) in unresolved_vec.iter().enumerate() {
                    append_and_decorate(&mut content, &mut decorations, unresolved_arg);
                    if i < unresolved_vec.len() - 1 {
                        content.push_str(", ");
                    }
                }

                content.push_str("])\nCopied Text:\n");
                append_and_decorate(&mut content, &mut decorations, &resolved_text);

                let info =
                    Info::new("ToClipboard Help".to_string(), content).set_decorations(decorations);
                self.show_global_info(info);
            }
            CustomAction::ToggleProcess(command, args) => {
                let mut final_args = Vec::new();
                let mut current_arg = String::new();
                let mut iter = args.iter().peekable();
                while let Some(p) = iter.next() {
                    if matches!(p, Placeholder::NoSpace) {
                        continue;
                    }
                    current_arg.push_str(&p.resolve(&leader_context).to_string());
                    if iter
                        .peek()
                        .is_none_or(|next_p| !matches!(next_p, &&Placeholder::NoSpace))
                    {
                        final_args.push(current_arg.clone());
                        current_arg.clear();
                    }
                }

                self.process_manager.toggle(command, &final_args);

                let unresolved_vec: Vec<String> =
                    args.iter().map(|arg| arg.to_string()).collect_vec();
                let resolved_vec_with_quotes: Vec<String> = final_args
                    .iter()
                    .map(|arg| format!("\"{arg}\""))
                    .collect_vec();

                let quoted_command = format!("\"{command}\"");
                let mut content = String::new();
                let mut decorations = Vec::new();

                let append_and_decorate =
                    |content: &mut String, decorations: &mut Vec<Decoration>, s: &str| {
                        if !s.is_empty() {
                            let start_byte = content.len();
                            content.push_str(s);
                            let end_byte = content.len();
                            let range = SelectionRange::Byte(start_byte..end_byte);
                            decorations.push(Decoration::new(
                                range,
                                StyleKey::Syntax(IndexedHighlightGroup::new(41)),
                            ));
                        }
                    };

                content.push_str("Description: ");
                append_and_decorate(&mut content, &mut decorations, description);

                content.push_str("\nUnresolved ToggledProcess:\nToggleProcess(");
                append_and_decorate(&mut content, &mut decorations, &quoted_command);

                content.push_str(", vec![");
                for (i, unresolved_arg) in unresolved_vec.iter().enumerate() {
                    append_and_decorate(&mut content, &mut decorations, unresolved_arg);
                    if i < unresolved_vec.len() - 1 {
                        content.push_str(", ");
                    }
                }

                content.push_str("])\nResolved ToggledProcess:\nprocess_manager.toggle(");
                append_and_decorate(&mut content, &mut decorations, &quoted_command);
                content.push_str(", &[");
                for (i, resolved_arg) in resolved_vec_with_quotes.iter().enumerate() {
                    append_and_decorate(&mut content, &mut decorations, resolved_arg);
                    if i < resolved_vec_with_quotes.len() - 1 {
                        content.push_str(", ");
                    }
                }

                content.push_str("])\nToggleProcess Command:\n");
                append_and_decorate(&mut content, &mut decorations, command);

                let command_line_args = final_args.join(" ");
                if !command_line_args.is_empty() {
                    content.push(' ');
                    append_and_decorate(&mut content, &mut decorations, &command_line_args);
                }

                let info = Info::new("ToggleProcess Help".to_string(), content)
                    .set_decorations(decorations);
                self.show_global_info(info);
            }
        }
        Ok(())
    }
    fn get_diff(before: &str, after: &str) -> String {
        let input = imara_diff::InternedInput::new(before, after);
        let mut diff = imara_diff::Diff::compute(imara_diff::Algorithm::Histogram, &input);
        diff.postprocess_lines(&input);

        diff.unified_diff(
            &imara_diff::BasicLineDiffPrinter(&input.interner),
            imara_diff::UnifiedDiffConfig::default(),
            &input,
        )
        .to_string()
    }

    fn show_buffer_save_conflict_prompt(
        &mut self,
        path: &CanonicalizedPath,
        content_editor: String,
        content_filesystem: String,
    ) -> anyhow::Result<()> {
        self.open_prompt(
            PromptConfig {
                on_enter: DispatchPrompt::Null,
                items: PromptItems::Precomputed(
                    [
                        DropdownItem::new("Force Save".to_string())
                            .set_dispatches(Dispatches::one(Dispatch::ToEditor(
                                DispatchEditor::ForceSave,
                            )))
                            .set_info(Some(Info::new(
                                "Diff to be applied".to_string(),
                                Self::get_diff(&content_filesystem, &content_editor),
                            ))),
                        DropdownItem::new("Force Reload".to_string())
                            .set_dispatches(Dispatches::one(Dispatch::ToEditor(
                                DispatchEditor::ReloadFile { force: true },
                            )))
                            .set_info(Some(Info::new(
                                "Diff to be applied".to_string(),
                                Self::get_diff(&content_editor, &content_filesystem),
                            ))),
                        DropdownItem::new("Merge".to_string())
                            .set_dispatches(Dispatches::one(Dispatch::ToEditor(
                                DispatchEditor::MergeContent {
                                    content_filesystem,
                                    content_editor,
                                    path: path.clone(),
                                },
                            )))
                            .set_info(Some(Info::new(
                                "Info".to_string(),
                                "Perform a 3-way merge where:

- ours     = content of file in the Editor
- theirs   = content of file in the Filesystem
- original = content of file in the latest Git commit

Conflict markers will be injected in areas that cannot be merged gracefully."
                                    .to_string(),
                            ))),
                    ]
                    .into_iter()
                    .collect(),
                ),
                title: format!(
                    "Failed to save {}: The content of the file is newer.",
                    path.try_display_relative_to(self.context.current_working_directory())
                ),
                enter_selects_first_matching_item: true,
                leaves_current_line_empty: true,
                prompt_history_key: PromptHistoryKey::ResolveBufferSaveConflict,
                ..Default::default()
            },
            None,
        )
    }

    fn handle_file_watcher_event(&mut self, event: FileWatcherEvent) -> anyhow::Result<()> {
        log::info!("Received file watcher event: {event:?}");
        match event {
            FileWatcherEvent::ContentModified(path) => {
                if path.is_file()
                    && self
                        .layout
                        .get_opened_files()
                        .iter()
                        .any(|opened_file| &path == opened_file)
                {
                    let component = self.open_file(&path, BufferOwner::User, false, false)?;
                    self.handle_dispatch_editor_custom(
                        DispatchEditor::ReloadFile { force: false },
                        component,
                    )?;
                }
            }
            FileWatcherEvent::PathCreated | FileWatcherEvent::PathRemoved(_) => {
                self.layout.refresh_file_explorer(&self.context)?;
            }
            FileWatcherEvent::PathRenamed {
                source,
                destination,
            } => {
                self.context
                    .handle_file_renamed(source.clone(), destination.clone());
                self.layout.refresh_file_explorer(&self.context)?;
                self.handle_dispatch_editor(DispatchEditor::PathRenamed {
                    source,
                    destination,
                })?
            }
        }
        Ok(())
    }

    fn send_file_watcher_input(&self, input: FileWatcherInput) {
        if let Some(sender) = self.file_watcher_input_sender.as_ref() {
            if let Err(error) = sender.send(input) {
                log::error!("[App::send_file_watcher_input] error = {error:?}")
            }
        }
    }

    fn open_workspace_symbols_prompt(&mut self) -> anyhow::Result<()> {
        if self.is_running_as_embedded() {
            self.send_integration_event(IntegrationEvent::RequestLspWorkspaceSymbols);
            return Ok(());
        }

        let Some(path) = self.current_component().borrow().path() else {
            return Ok(());
        };
        self.open_prompt(
            PromptConfig {
                title: "Workspace Symbol".to_string(),
                on_change: Some(PromptOnChangeDispatch::RequestWorkspaceSymbol(path)),
                items: PromptItems::BackgroundTask {
                    task: PromptItemsBackgroundTask::HandledByMainEventLoop,
                    on_nucleo_tick_debounced: {
                        let sender = self.sender.clone();
                        Callback::new(Arc::new(move |_| {
                            let _ = sender.send(AppMessage::NucleoTickDebounced);
                        }))
                    },
                },
                enter_selects_first_matching_item: true,
                leaves_current_line_empty: true,
                prompt_history_key: PromptHistoryKey::WorkspaceSymbol,
                ..Default::default()
            },
            None,
        )
    }

    fn handle_workspace_symbols(&self, symbols: Symbols) -> Result<(), anyhow::Error> {
        {
            let component = self.layout.get_current_component();
            let mut component_mut = component.borrow_mut();
            let Some(prompt) = component_mut.as_any_mut().downcast_mut::<Prompt>() else {
                return Ok(());
            };
            prompt.clear_and_update_matcher_items(
                symbols
                    .symbols
                    .clone()
                    .into_iter()
                    .map(|symbol| symbol.into())
                    .collect_vec(),
            );
        }
        Ok(())
    }

    fn get_component_by_id(&self, component_id: ComponentId) -> Option<Rc<RefCell<dyn Component>>> {
        self.layout.get_component_by_id(component_id)
    }

    fn get_and_handle_prompt_on_change_dispatches(&mut self) -> anyhow::Result<()> {
        let dispatches = {
            let component = self.layout.get_current_component();
            let mut component_mut = component.borrow_mut();
            let Some(prompt) = component_mut.as_any_mut().downcast_mut::<Prompt>() else {
                return Ok(());
            };
            prompt.get_on_change_dispatches()
        };
        self.handle_dispatches(dispatches)
    }

    fn set_incremental_search_config(
        &self,
        config: crate::context::LocalSearchConfig,
        component_id: Option<ComponentId>,
    ) {
        let Some(component_id) = component_id else {
            return;
        };
        let Some(component) = self.get_component_by_id(component_id) else {
            return;
        };
        let mut borrow = component.borrow_mut();
        borrow.editor_mut().set_incremental_search_config(config)
    }

    fn update_current_component_title(&self, title: String) {
        {
            let comp = self.current_component();
            let mut borrow = comp.borrow_mut();
            borrow.set_title(title)
        }
    }
}

#[derive(Debug, Clone, Copy, Default, PartialEq, Eq)]
pub(crate) struct Dimension {
    pub(crate) height: usize,
    pub(crate) width: usize,
}

impl Dimension {
    #[cfg(test)]
    pub(crate) fn area(&self) -> usize {
        self.height * self.width
    }

    #[cfg(test)]
    pub(crate) fn positions(&self) -> std::collections::HashSet<Position> {
        (0..self.height)
            .flat_map(|line| (0..self.width).map(move |column| Position { column, line }))
            .collect()
    }

    fn decrement_height(&self, global_title_bar_height: usize) -> Dimension {
        Dimension {
            height: self.height.saturating_sub(global_title_bar_height),
            width: self.width,
        }
    }
}

#[must_use]
#[derive(Clone, Debug, PartialEq, Default)]
pub(crate) struct Dispatches(Vec<Dispatch>);
impl From<Vec<Dispatch>> for Dispatches {
    fn from(value: Vec<Dispatch>) -> Self {
        Self(value)
    }
}
impl Dispatches {
    pub(crate) fn into_vec(self) -> Vec<Dispatch> {
        self.0
    }

    pub(crate) fn new(dispatches: Vec<Dispatch>) -> Dispatches {
        Dispatches(dispatches)
    }

    pub(crate) fn chain(self, other: Dispatches) -> Dispatches {
        self.0.into_iter().chain(other.0).collect_vec().into()
    }

    pub(crate) fn append(self, other: Dispatch) -> Dispatches {
        self.0.into_iter().chain(Some(other)).collect_vec().into()
    }

    pub(crate) fn append_some(self, dispatch: Option<Dispatch>) -> Dispatches {
        if let Some(dispatch) = dispatch {
            self.append(dispatch)
        } else {
            self
        }
    }

    pub(crate) fn one(edit: Dispatch) -> Dispatches {
        Dispatches(vec![edit])
    }

    pub(crate) fn empty() -> Dispatches {
        Dispatches(Default::default())
    }
}

#[must_use]
#[derive(Clone, Debug, PartialEq, NamedVariant)]
/// Dispatch are for child component to request action from the root node
pub(crate) enum Dispatch {
    SetTheme(crate::themes::Theme),
    SetThemeFromDescriptor(crate::themes::theme_descriptor::ThemeDescriptor),
    CloseCurrentWindow,
    OpenFilePicker(FilePickerKind),
    OpenSearchPrompt {
        scope: Scope,
        if_current_not_found: IfCurrentNotFound,
    },
    OpenSearchPromptWithPriorChange {
        scope: Scope,
        if_current_not_found: IfCurrentNotFound,
        prior_change: Option<PriorChange>,
    },
    OpenFile {
        path: CanonicalizedPath,
        owner: BufferOwner,
        focus: bool,
    },
    OpenFileFromPathBuf {
        path: PathBuf,
        owner: BufferOwner,
        focus: bool,
    },
    RequestCompletion,
    RequestSignatureHelp,
    RequestHover,
    RequestDefinitions(Scope),
    RequestDeclarations(Scope),
    RequestImplementations(Scope),
    RequestTypeDefinitions(Scope),
    RequestReferences {
        scope: Scope,
        include_declaration: bool,
    },
    PrepareRename,
    RequestCodeAction {
        diagnostics: Vec<lsp_types::Diagnostic>,
    },
    RenameSymbol {
        new_name: String,
    },
    DocumentDidChange {
        component_id: ComponentId,
        batch_id: SyntaxHighlightRequestBatchId,
        path: Option<CanonicalizedPath>,
        content: String,
        language: Option<Language>,
    },
    DocumentDidSave {
        path: CanonicalizedPath,
    },
    SetQuickfixList(QuickfixListType),
    GotoQuickfixListItem(Movement),
    ApplyWorkspaceEdit(WorkspaceEdit),
    ShowKeymapLegend(KeymapLegendConfig),
    RemainOnlyCurrentComponent,

    #[cfg(test)]
    /// Used for testing
    Custom(String),
    ToEditor(DispatchEditor),
    RequestDocumentSymbols,
    GotoLocation(Location),
    OpenMoveToIndexPrompt(Option<PriorChange>),
    QuitAll,
    RevealInExplorer(CanonicalizedPath),
    OpenMoveFilePrompt,
    OpenDuplicateFilePrompt,
    OpenAddPathPrompt,
    DeletePath(CanonicalizedPath),
    Null,
    MoveFile {
        from: CanonicalizedPath,
        to: PathBuf,
    },
    CopyFile {
        from: CanonicalizedPath,
        to: PathBuf,
    },
    AddPath(String),
    RefreshFileExplorer,
    SetClipboardContent {
        copied_texts: CopiedTexts,
    },
    SetGlobalMode(Option<GlobalMode>),
    #[cfg(test)]
    HandleEvent(Event),
    #[cfg(test)]
    HandleKeyEvent(event::KeyEvent),
    #[cfg(test)]
    HandleKeyEvents(Vec<event::KeyEvent>),
    GetRepoGitHunks(git::DiffMode),
    SaveAll,
    #[cfg(test)]
    TerminalDimensionChanged(Dimension),
    #[cfg(test)]
    SetGlobalTitle(String),
    LspExecuteCommand {
        command: crate::lsp::code_action::Command,
    },
    UpdateLocalSearchConfig {
        update: LocalSearchConfigUpdate,
        scope: Scope,
        if_current_not_found: IfCurrentNotFound,
        run_search_after_config_updated: bool,
        /// If None, then this search will run in the current component
        component_id: Option<ComponentId>,
    },
    UpdateGlobalSearchConfig {
        update: GlobalSearchConfigUpdate,
    },
    Replace {
        scope: Scope,
    },
    #[cfg(test)]
    HandleLspNotification(LspNotification),
    CloseDropdown,
    RenderDropdown {
        render: DropdownRender,
    },
    #[cfg(test)]
    OpenPrompt {
        config: PromptConfig,
        current_line: Option<String>,
    },
    ShowEditorInfo(Info),
    ReceiveCodeActions(Vec<crate::lsp::code_action::CodeAction>),
    OtherWindow,
    CloseCurrentWindowAndFocusParent,
    CloseEditorInfo,
    CloseGlobalInfo,
    CycleMarkedFile(Direction),
    PushPromptHistory {
        key: PromptHistoryKey,
        line: String,
    },
    OpenThemePrompt,
    ResolveCompletionItem(lsp_types::CompletionItem),
    OpenPipeToShellPrompt,
    SetLastNonContiguousSelectionMode(Either<SelectionMode, GlobalMode>),
    UseLastNonContiguousSelectionMode(IfCurrentNotFound),
    SetLastActionDescription {
        long_description: String,
        short_description: Option<String>,
    },
    OpenFilterSelectionsPrompt {
        maintain: bool,
    },
    MoveToCompletionItem(Direction),
    OpenDeleteFilePrompt,
    SelectCompletionItem,
    SetKeyboardLayoutKind(KeyboardLayoutKind),
    OpenKeyboardLayoutPrompt,
    NavigateForward,
    NavigateBack,
    ToggleFileMark,
    Suspend,

    ToHostApp(ToHostApp),
    FromHostApp(FromHostApp),
    OpenSurroundXmlPrompt,
    OpenSearchPromptWithCurrentSelection {
        scope: Scope,
        prior_change: Option<PriorChange>,
    },
    ShowGlobalInfo(Info),
    DropdownFilterUpdated(String),
    #[cfg(test)]
    SetSystemClipboardHtml {
        html: &'static str,
        alt_text: &'static str,
    },
    AddQuickfixListEntries(Vec<Match>),
    AppliedEdits {
        edits: Vec<Edit>,
        path: CanonicalizedPath,
    },
    ExecuteLeaderMeaning(Meaning),
    ExecuteLeaderHelpMeaning(Meaning),
    ShowBufferSaveConflictPrompt {
        path: CanonicalizedPath,
        content_filesystem: String,
        content_editor: String,
    },
    RequestWorkspaceSymbols {
        query: String,
        path: CanonicalizedPath,
    },
    OpenWorkspaceSymbolsPrompt,
    GetAndHandlePromptOnChangeDispatches,
    SetIncrementalSearchConfig {
        config: crate::context::LocalSearchConfig,
        component_id: Option<ComponentId>,
    },
    UpdateCurrentComponentTitle(String),
    SaveMarks {
        path: CanonicalizedPath,
        marks: Vec<CharIndexRange>,
    },
    ToSuggestiveEditor(DispatchSuggestiveEditor),
    RequestCompletionDebounced,
}

/// Used to send notify host app about changes
#[derive(Clone, Debug, PartialEq, Eq)]
pub(crate) enum ToHostApp {
    BufferEditTransaction {
        path: CanonicalizedPath,
        edits: Vec<ki_protocol_types::DiffEdit>,
    },
    ModeChanged,
    SelectionChanged {
        component_id: crate::components::component::ComponentId,
        selections: Vec<crate::selection::Selection>,
    },
    JumpsChanged {
        component_id: crate::components::component::ComponentId,
        jumps: Vec<(char, CharIndex)>,
    },
    SelectionModeChanged(SelectionMode),
    PromptEntered(String),
    MarksChanged(ComponentId, Vec<crate::char_index_range::CharIndexRange>),
}

#[derive(Clone, Debug, PartialEq, Eq)]
pub(crate) enum FromHostApp {
    TargetedEvent {
        event: Event,
        path: Option<CanonicalizedPath>,
        content_hash: u32,
    },
}

#[derive(Clone, Debug, PartialEq, Eq)]
pub(crate) enum GlobalSearchConfigUpdate {
    Config(GlobalSearchConfig),
}

#[derive(Clone, Debug, PartialEq, Eq)]
pub(crate) enum LocalSearchConfigUpdate {
    #[cfg(test)]
    Mode(LocalSearchConfigMode),
    #[cfg(test)]
    Replacement(String),
    #[cfg(test)]
    Search(String),
    Config(crate::context::LocalSearchConfig),
}

#[derive(Clone, Debug, PartialEq)]
pub(crate) struct YesNoPrompt {
    pub(crate) title: String,
    pub(crate) yes: Box<Dispatch>,
}

#[derive(Clone, Debug, PartialEq, Eq)]
pub(crate) enum FilePickerKind {
    NonGitIgnored,
    GitStatus(git::DiffMode),
    Opened,
}
impl FilePickerKind {
    pub(crate) fn display(&self) -> String {
        match self {
            FilePickerKind::NonGitIgnored => "Not Git Ignored".to_string(),
            FilePickerKind::GitStatus(diff_mode) => format!("Git Status ({})", diff_mode.display()),
            FilePickerKind::Opened => "Opened".to_string(),
        }
    }
}

#[derive(Debug, Clone, PartialEq, Eq)]
pub(crate) struct RequestParams {
    pub(crate) path: CanonicalizedPath,
    pub(crate) position: Position,
    pub(crate) context: ResponseContext,
}
impl RequestParams {
    pub(crate) fn set_kind(self, scope: Option<Scope>) -> Self {
        Self {
            context: ResponseContext {
                scope,
                ..self.context
            },
            ..self
        }
    }

    pub(crate) fn set_description(self, description: &str) -> Self {
        Self {
            context: ResponseContext {
                description: Some(description.to_string()),
                ..self.context
            },
            ..self
        }
    }
}

#[derive(Clone, Debug, Hash, PartialEq, Eq, Copy)]
pub(crate) enum Scope {
    Local,
    Global,
}

#[derive(Debug)]
pub(crate) enum AppMessage {
    LspNotification(Box<LspNotification>),
    Event(Event),
    QuitAll,
    SyntaxHighlightResponse {
        component_id: ComponentId,
        batch_id: SyntaxHighlightRequestBatchId,
        highlighted_spans: HighlightedSpans,
    },
    // New variant for external dispatches
    NotifyError(std::io::Error),
    ExternalDispatch(Box<Dispatch>),
    NucleoTickDebounced,
    FileWatcherEvent(FileWatcherEvent),
}

#[derive(Clone, Debug, PartialEq, Eq)]
pub(crate) enum DispatchPrompt {
    MoveSelectionByIndex,
    RenameSymbol,
    UpdateLocalSearchConfigSearch {
        scope: Scope,
        if_current_not_found: IfCurrentNotFound,
        run_search_after_config_updated: bool,
    },
    AddPath,
    MovePath {
        from: CanonicalizedPath,
    },
    CopyFile {
        from: CanonicalizedPath,
    },
    Null,
    // TODO: remove the following variants
    // Because the following action already embeds dispatches
    SelectSymbol {
        symbols: Symbols,
    },
    OpenFile {
        working_directory: CanonicalizedPath,
    },
    #[cfg(test)]
    SetContent,
    PipeToShell,
    FilterSelectionMatchingSearch {
        maintain: bool,
    },
    SetKeyboardLayoutKind,
    SurroundXmlTag,
}

impl Default for DispatchPrompt {
    fn default() -> Self {
        Self::Null
    }
}

impl DispatchPrompt {
    pub(crate) fn to_dispatches(&self, text: &str) -> anyhow::Result<Dispatches> {
        match self.clone() {
            DispatchPrompt::MoveSelectionByIndex => {
                let index = text.parse::<usize>()?.saturating_sub(1);
                Ok(Dispatches::new(
                    [Dispatch::ToEditor(MoveSelection(Movement::Index(index)))].to_vec(),
                ))
            }
            DispatchPrompt::RenameSymbol => Ok(Dispatches::new(vec![Dispatch::RenameSymbol {
                new_name: text.to_string(),
            }])),
            DispatchPrompt::UpdateLocalSearchConfigSearch {
                scope,
                if_current_not_found,
                run_search_after_config_updated,
            } => {
                let dispatch = match parse_search_config(text) {
                    Ok(search_config) => match scope {
                        Scope::Local => Dispatch::UpdateLocalSearchConfig {
                            update: LocalSearchConfigUpdate::Config(search_config.local_config),
                            scope,
                            if_current_not_found,
                            run_search_after_config_updated,
                            component_id: None,
                        },
                        Scope::Global => Dispatch::UpdateGlobalSearchConfig {
                            update: GlobalSearchConfigUpdate::Config(search_config),
                        },
                    },
                    Err(error) => Dispatch::ShowEditorInfo(Info::new(
                        "Error".to_string(),
                        format!("{error:?}"),
                    )),
                };
                Ok(Dispatches::one(dispatch)
                    .append(Dispatch::ToEditor(ClearIncrementalSearchMatches)))
            }
            DispatchPrompt::AddPath => {
                Ok(Dispatches::new([Dispatch::AddPath(text.into())].to_vec()))
            }
            DispatchPrompt::MovePath { from } => Ok(Dispatches::new(
                [Dispatch::MoveFile {
                    from,
                    to: text.into(),
                }]
                .to_vec(),
            )),
            DispatchPrompt::CopyFile { from } => Ok(Dispatches::new(
                [Dispatch::CopyFile {
                    from,
                    to: text.into(),
                }]
                .to_vec(),
            )),
            DispatchPrompt::SelectSymbol { symbols } => {
                // TODO: make Prompt generic over the item type,
                // so that we don't have to do this,
                // i.e. we can just return the symbol directly,
                // instead of having to find it again.
                if let Some(symbol) = symbols
                    .symbols
                    .iter()
                    .find(|symbol| text == symbol.display())
                {
                    Ok(Dispatches::new(vec![Dispatch::GotoLocation(
                        symbol.location.clone(),
                    )]))
                } else {
                    Ok(Dispatches::new(vec![]))
                }
            }
            DispatchPrompt::OpenFile { working_directory } => {
                let path = working_directory.join(text)?;
                Ok(Dispatches::new(vec![Dispatch::OpenFile {
                    path,
                    owner: BufferOwner::User,
                    focus: true,
                }]))
            }
            #[cfg(test)]
            DispatchPrompt::SetContent => Ok(Dispatches::new(
                [Dispatch::ToEditor(SetContent(text.to_string()))].to_vec(),
            )),
            DispatchPrompt::Null => Ok(Default::default()),
            DispatchPrompt::PipeToShell => Ok(Dispatches::one(Dispatch::ToEditor(
                DispatchEditor::PipeToShell {
                    command: text.to_string(),
                },
            ))),
            DispatchPrompt::FilterSelectionMatchingSearch { maintain } => Ok(Dispatches::one(
                Dispatch::ToEditor(DispatchEditor::FilterSelectionMatchingSearch {
                    maintain,
                    search: text.to_string(),
                }),
            )),
            DispatchPrompt::SetKeyboardLayoutKind => {
                let keyboard_layout_kind = KeyboardLayoutKind::iter()
                    .find(|keyboard_layout| keyboard_layout.display() == text)
                    .ok_or_else(|| anyhow::anyhow!("No keyboard layout is named {text:?}"))?;
                Ok(Dispatches::one(Dispatch::SetKeyboardLayoutKind(
                    keyboard_layout_kind,
                )))
            }
            DispatchPrompt::SurroundXmlTag => Ok(Dispatches::one(Dispatch::ToEditor(
                DispatchEditor::Surround(format!("<{text}>"), format!("</{text}>")),
            ))),
        }
    }
}<|MERGE_RESOLUTION|>--- conflicted
+++ resolved
@@ -57,12 +57,9 @@
 use event::event::Event;
 use itertools::{Either, Itertools};
 use name_variant::NamedVariant;
-<<<<<<< HEAD
 use nonempty::NonEmpty;
-=======
 use schemars::JsonSchema;
 use serde::{Deserialize, Serialize};
->>>>>>> d58157d9
 #[cfg(test)]
 use shared::language::LanguageId;
 use shared::{canonicalized_path::CanonicalizedPath, language::Language};
@@ -124,15 +121,11 @@
     /// is synced between Ki and the host application.
     queued_events: Vec<Event>,
     file_watcher_input_sender: Option<Sender<FileWatcherInput>>,
-<<<<<<< HEAD
-
     /// This is used for ToggleProcess in keymaps
     process_manager: ProcessManager,
-=======
     /// Used for debouncing LSP Completion request, so that we don't overwhelm
     /// the server with too many requests, and also Ki with too many incoming Completion responses
     debounce_lsp_request_completion: Callback<()>,
->>>>>>> d58157d9
 }
 
 #[derive(Clone, Serialize, Deserialize, JsonSchema)]
