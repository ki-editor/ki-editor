--- conflicted
+++ resolved
@@ -134,13 +134,8 @@
                 5,
                 Cell::new(
                     [
-<<<<<<< HEAD
-                        option.show_alt.then(|| "⌥\n").unwrap_or(""),
-                        option.show_shift.then(|| "⇧\n").unwrap_or(""),
-=======
                         if option.show_alt { "⌥\n" } else { "" },
                         if option.show_shift { "⇧\n" } else { "" },
->>>>>>> edf55ec5
                         "∅",
                     ]
                     .join(""),
