--- conflicted
+++ resolved
@@ -2613,48 +2613,6 @@
 }
 
 #[test]
-<<<<<<< HEAD
-fn test_indent() -> anyhow::Result<()> {
-    execute_test(|s| {
-        Box::new([
-            App(OpenFile(s.main_rs())),
-            Editor(SetContent(
-                "
-fn main() {
-    foo()
-}
-"
-                .to_string(),
-            )),
-            Editor(MatchLiteral("fn".to_string())),
-            Editor(SetSelectionMode(
-                IfCurrentNotFound::LookForward,
-                SyntaxNodeCoarse,
-            )),
-            Editor(Indent),
-            Expect(CurrentComponentContent(
-                "
-    fn main() {
-        foo()
-    }
-",
-            )),
-            Expect(CurrentSelectedTexts(&["fn main() {
-        foo()
-    }"])),
-            Editor(Dedent),
-            Expect(CurrentComponentContent(
-                "
-fn main() {
-    foo()
-}
-",
-            )),
-            Expect(CurrentSelectedTexts(&["fn main() {
-    foo()
-}"])),
-        ])
-=======
 fn yank_paste_extended_selection() -> Result<(), anyhow::Error> {
     execute_test(|s| {
         {
@@ -2704,6 +2662,49 @@
                 Expect(CurrentSelectionMode(Bookmark)),
             ])
         }
->>>>>>> 5fb60baa
+    })
+}
+
+#[test]
+fn test_indent() -> anyhow::Result<()> {
+    execute_test(|s| {
+        Box::new([
+            App(OpenFile(s.main_rs())),
+            Editor(SetContent(
+                "
+fn main() {
+    foo()
+}
+"
+                .to_string(),
+            )),
+            Editor(MatchLiteral("fn".to_string())),
+            Editor(SetSelectionMode(
+                IfCurrentNotFound::LookForward,
+                SyntaxNodeCoarse,
+            )),
+            Editor(Indent),
+            Expect(CurrentComponentContent(
+                "
+    fn main() {
+        foo()
+    }
+",
+            )),
+            Expect(CurrentSelectedTexts(&["fn main() {
+        foo()
+    }"])),
+            Editor(Dedent),
+            Expect(CurrentComponentContent(
+                "
+fn main() {
+    foo()
+}
+",
+            )),
+            Expect(CurrentSelectedTexts(&["fn main() {
+    foo()
+}"])),
+        ])
     })
 }