use crate::app::LocalSearchConfigUpdate;
use crate::app::Scope;
use crate::char_index_range::CharIndexRange;
use crate::clipboard::CopiedTexts;
use crate::components::editor::DispatchEditor::*;
use crate::components::editor::Movement::*;

use crate::context::LocalSearchConfigMode;
use crate::context::Search;
use crate::list::grep::RegexConfig;
use crate::lsp::process::LspNotification;
use crate::quickfix_list::Location;
use crate::quickfix_list::QuickfixListItem;
use crate::rectangle::Rectangle;

use crate::selection::CharIndex;
use crate::style::Style;
use crate::test_app::*;

use crate::{
    components::editor::{Direction, Mode, ViewAlignment},
    grid::StyleKey,
    position::Position,
    selection::SelectionMode,
    themes::Theme,
};

use itertools::Itertools;
use my_proc_macros::{hex, key, keys};

use SelectionMode::*;

use super::editor::IfCurrentNotFound;
use super::editor::SurroundKind;

#[test]
fn raise_bottom_node() -> anyhow::Result<()> {
    execute_test(|s| {
        let input = "fn main() { x + 1 }";
        Box::new([
            App(OpenFile(s.main_rs())),
            Editor(SetContent(input.to_string())),
            Editor(MatchLiteral("x".to_string())),
            Editor(SetSelectionMode(
                IfCurrentNotFound::LookForward,
                SelectionMode::SyntaxNodeFine,
            )),
            Editor(Replace(Up)),
            Expect(CurrentComponentContent("fn main() { x }")),
        ])
    })
}

#[test]
fn toggle_visual_mode() -> anyhow::Result<()> {
    execute_test(|s| {
        Box::new([
            App(OpenFile(s.main_rs())),
            Editor(SetContent(
                "fn f(){ let x = S(a); let y = S(b); }".to_string(),
            )),
            Editor(SetSelectionMode(IfCurrentNotFound::LookForward, Token)),
            Editor(EnableSelectionExtension),
            Editor(MoveSelection(Right)),
            Editor(MoveSelection(Right)),
            Expect(CurrentSelectedTexts(&["fn f("])),
            Editor(SwapExtensionDirection),
            Editor(MoveSelection(Right)),
            Expect(CurrentSelectedTexts(&["f("])),
            Editor(Reset),
            Expect(CurrentSelectedTexts(&["f"])),
            Editor(MoveSelection(Right)),
            Expect(CurrentSelectedTexts(&["("])),
        ])
    })
}

#[test]
/// Kill means delete until the next selection
fn delete_should_kill_if_possible_1() -> anyhow::Result<()> {
    execute_test(|s| {
        Box::new([
            App(OpenFile(s.main_rs())),
            Editor(SetContent("fn main() {}".to_string())),
            Editor(SetSelectionMode(IfCurrentNotFound::LookForward, Token)),
            Editor(Delete(Direction::End)),
            Expect(CurrentComponentContent("main() {}")),
            Expect(CurrentSelectedTexts(&["main"])),
        ])
    })
}

#[test]
/// No gap between current and next selection
fn delete_should_kill_if_possible_2() -> anyhow::Result<()> {
    execute_test(|s| {
        Box::new([
            App(OpenFile(s.main_rs())),
            Editor(SetContent("fn main() {}".to_string())),
            Editor(SetSelectionMode(IfCurrentNotFound::LookForward, Character)),
            Editor(Delete(Direction::End)),
            Expect(CurrentComponentContent("n main() {}")),
            Expect(CurrentSelectedTexts(&["n"])),
        ])
    })
}

#[test]
/// No next selection
fn delete_should_kill_if_possible_3() -> anyhow::Result<()> {
    execute_test(|s| {
        Box::new([
            App(OpenFile(s.main_rs())),
            Editor(SetContent("fn main() {}".to_string())),
            Editor(MatchLiteral("}".to_string())),
            Editor(SetSelectionMode(IfCurrentNotFound::LookForward, Token)),
            Editor(Delete(Direction::End)),
            Expect(CurrentComponentContent("fn main() {")),
        ])
    })
}

#[test]
/// The selection mode is contiguous
fn delete_should_kill_if_possible_4() -> anyhow::Result<()> {
    execute_test(|s| {
        Box::new([
            App(OpenFile(s.main_rs())),
            Editor(SetContent("fn main(a:A,b:B) {}".to_string())),
            Editor(MatchLiteral("a:A".to_string())),
            Editor(SetSelectionMode(IfCurrentNotFound::LookForward, SyntaxNode)),
            Editor(Delete(Direction::End)),
            Expect(CurrentComponentContent("fn main(b:B) {}")),
            Expect(CurrentSelectedTexts(&["b:B"])),
        ])
    })
}

#[test]
/// Should delete backward if current selection is the last selection in the current selection mode
fn delete_should_kill_if_possible_5() -> anyhow::Result<()> {
    execute_test(|s| {
        Box::new([
            App(OpenFile(s.main_rs())),
            Editor(SetContent("fn main(a:A,b:B) {}".to_string())),
            Editor(MatchLiteral("b:B".to_string())),
            Editor(SetSelectionMode(IfCurrentNotFound::LookForward, SyntaxNode)),
            Editor(Delete(Direction::End)),
            Expect(CurrentComponentContent("fn main(a:A) {}")),
            Expect(CurrentSelectedTexts(&["a:A"])),
        ])
    })
}

#[test]
fn delete_should_not_kill_if_not_possible_1() -> anyhow::Result<()> {
    execute_test(|s| {
        Box::new([
            App(OpenFile(s.main_rs())),
            Editor(SetContent("fn maima() {}".to_string())),
            Editor(MatchLiteral("ma".to_string())),
            Editor(Delete(Direction::End)),
            Expect(CurrentComponentContent("fn ima() {}")),
            // Expect the current selection is the character after "ma"
            Expect(CurrentSelectedTexts(&["i"])),
        ])
    })
}

#[test]
/// If the current selection is the only selection in the selection mode
fn delete_should_not_kill_if_not_possible_2() -> anyhow::Result<()> {
    execute_test(|s| {
        Box::new([
            App(OpenFile(s.main_rs())),
            Editor(SetContent("fn main(a:A) {}".to_string())),
            Editor(MatchLiteral("a:A".to_string())),
            Editor(SetSelectionMode(IfCurrentNotFound::LookForward, SyntaxNode)),
            Editor(Delete(Direction::End)),
            Expect(CurrentComponentContent("fn main() {}")),
            Expect(CurrentSelectedTexts(&[""])),
        ])
    })
}

#[test]
fn toggle_untoggle_mark() -> anyhow::Result<()> {
    execute_test(|s| {
        Box::new([
            App(OpenFile(s.main_rs())),
            Editor(SetContent("foo bar spam".to_string())),
            Editor(SetSelectionMode(IfCurrentNotFound::LookForward, Word)),
            Editor(ToggleMark),
            Editor(MoveSelection(Right)),
            Editor(MoveSelection(Right)),
            Editor(ToggleMark),
            Editor(SetSelectionMode(IfCurrentNotFound::LookForward, Mark)),
            Editor(CursorAddToAllSelections),
            Expect(CurrentSelectedTexts(&["foo", "spam"])),
            Editor(CursorKeepPrimaryOnly),
            Expect(CurrentSelectedTexts(&["spam"])),
            Editor(ToggleMark),
            Editor(MoveSelection(Current(IfCurrentNotFound::LookForward))),
            Editor(CursorAddToAllSelections),
            Expect(CurrentSelectedTexts(&["foo"])),
        ])
    })
}

#[test]
fn test_delete_word_short_backward_from_end_of_file() -> anyhow::Result<()> {
    execute_test(|s| {
        Box::new([
            App(OpenFile(s.main_rs())),
            Editor(SetContent(
                "fn snake_case(camelCase: String) {}".to_string(),
            )),
            Editor(SetSelectionMode(IfCurrentNotFound::LookForward, Line)),
            // Go to the end of the file
            Editor(EnterInsertMode(Direction::End)),
            Editor(DeleteWordBackward { short: true }),
            Expect(CurrentComponentContent(
                "fn snake_case(camelCase: String) {",
            )),
            Editor(DeleteWordBackward { short: true }),
            Expect(CurrentComponentContent("fn snake_case(camelCase: String) ")),
            Editor(DeleteWordBackward { short: true }),
            Expect(CurrentComponentContent("fn snake_case(camelCase: String")),
            Editor(DeleteWordBackward { short: true }),
            Expect(CurrentComponentContent("fn snake_case(camelCase: ")),
            Editor(DeleteWordBackward { short: true }),
        ])
    })
}

#[test]
fn test_delete_word_long() -> anyhow::Result<()> {
    execute_test(|s| {
        Box::new([
            App(OpenFile(s.main_rs())),
            Editor(SetContent("hello_world itsMe".to_string())),
            Editor(SetSelectionMode(IfCurrentNotFound::LookForward, Line)),
            // Go to the end of the file
            Editor(EnterInsertMode(Direction::End)),
            Editor(DeleteWordBackward { short: false }),
            Expect(CurrentComponentContent("hello_world ")),
            Editor(DeleteWordBackward { short: false }),
            Expect(CurrentComponentContent("")),
        ])
    })
}

#[test]
fn test_delete_extended_selection() -> anyhow::Result<()> {
    let run_test = |direction: Direction,
                    expected_selected_texts: &'static [&'static str]|
     -> anyhow::Result<()> {
        execute_test(move |s| {
            Box::new([
                App(OpenFile(s.main_rs())),
                Editor(SetContent("who lives in a pineapple".to_string())),
                Editor(SetSelectionMode(IfCurrentNotFound::LookForward, Word)),
                Editor(MoveSelection(Right)),
                Editor(EnableSelectionExtension),
                Editor(MoveSelection(Right)),
                Expect(CurrentSelectedTexts(&["lives in"])),
                Editor(Delete(direction.clone())),
                Expect(CurrentComponentContent("who a pineapple")),
                Expect(CurrentSelectedTexts(expected_selected_texts)),
            ])
        })
    };
    run_test(Direction::End, &["a"])?;
    run_test(Direction::Start, &["who"])
}

#[test]
fn test_delete_extended_selection_is_last_selection() -> anyhow::Result<()> {
    execute_test(|s| {
        Box::new([
            App(OpenFile(s.main_rs())),
            Editor(SetContent("who lives in".to_string())),
            Editor(SetSelectionMode(IfCurrentNotFound::LookForward, Word)),
            Editor(MoveSelection(Right)),
            Editor(EnableSelectionExtension),
            Editor(MoveSelection(Right)),
            Expect(CurrentSelectedTexts(&["lives in"])),
            Editor(Delete(Direction::End)),
            Expect(CurrentComponentContent("who")),
            Expect(CurrentSelectedTexts(&["who"])),
        ])
    })
}

#[test]
fn test_delete_extended_selection_is_first_selection() -> anyhow::Result<()> {
    execute_test(|s| {
        Box::new([
            App(OpenFile(s.main_rs())),
            Editor(SetContent("who lives in".to_string())),
            Editor(SetSelectionMode(IfCurrentNotFound::LookForward, Word)),
            Editor(EnableSelectionExtension),
            Editor(MoveSelection(Right)),
            Expect(CurrentSelectedTexts(&["who lives"])),
            Editor(Delete(Direction::Start)),
            Expect(CurrentComponentContent("in")),
            Expect(CurrentSelectedTexts(&["in"])),
        ])
    })
}

#[test]
fn test_delete_extended_selection_whole_file() -> anyhow::Result<()> {
    execute_test(move |s| {
        Box::new([
            App(OpenFile(s.main_rs())),
            Editor(SetContent("who lives in a pineapple".to_string())),
            Editor(SetSelectionMode(IfCurrentNotFound::LookForward, Token)),
            Editor(SelectAll),
            Editor(Delete(Direction::End)),
            Expect(CurrentComponentContent("")),
            Expect(CurrentSelectedTexts(&[""])),
        ])
    })
}

#[test]
fn test_delete_word_short_backward_from_middle_of_file() -> anyhow::Result<()> {
    execute_test(|s| {
        Box::new([
            App(OpenFile(s.main_rs())),
            Editor(SetContent(
                "fn snake_case(camelCase: String) {}".to_string(),
            )),
            Editor(SetSelectionMode(IfCurrentNotFound::LookForward, Token)),
            // Go to the middle of the file
            Editor(MoveSelection(Index(3))),
            Expect(CurrentSelectedTexts(&["camelCase"])),
            Editor(EnterInsertMode(Direction::End)),
            Editor(DeleteWordBackward { short: true }),
            Expect(CurrentComponentContent("fn snake_case(camel: String) {}")),
            Editor(DeleteWordBackward { short: true }),
            Expect(CurrentComponentContent("fn snake_case(: String) {}")),
            Editor(DeleteWordBackward { short: true }),
            Expect(CurrentComponentContent("fn snake_case: String) {}")),
            Editor(DeleteWordBackward { short: true }),
            Expect(CurrentComponentContent("fn snake_: String) {}")),
            Editor(DeleteWordBackward { short: true }),
            Expect(CurrentComponentContent("fn snake: String) {}")),
            Editor(DeleteWordBackward { short: true }),
            Expect(CurrentComponentContent("fn : String) {}")),
            Editor(DeleteWordBackward { short: true }),
            Expect(CurrentComponentContent(": String) {}")),
            Editor(DeleteWordBackward { short: true }),
            Expect(CurrentComponentContent(": String) {}")),
            Editor(DeleteWordBackward { short: true }),
        ])
    })
}

#[test]
fn test_pipe_to_shell_1() -> anyhow::Result<()> {
    execute_test(|s| {
        Box::new([
            App(OpenFile(s.main_rs())),
            Editor(SetContent("snake_case".to_string())),
            Editor(SetSelectionMode(IfCurrentNotFound::LookForward, Token)),
            Editor(PipeToShell {
                command: "tr '_' ' '".to_string(),
            }),
            Expect(CurrentComponentContent("snake case")),
            Expect(CurrentSelectedTexts(&["snake case"])),
        ])
    })
}

#[test]
fn kill_line_to_end() -> anyhow::Result<()> {
    let input = "lala\nfoo bar spam\nyoyo";
    execute_test(|s| {
        Box::new([
            App(OpenFile(s.main_rs())),
            Editor(SetContent(input.to_string())),
            // Killing to the end of line WITH trailing newline character
            Editor(MatchLiteral("bar".to_string())),
            Editor(KillLine(Direction::End)),
            Editor(Insert("sparta".to_string())),
            Expect(CurrentComponentContent("lala\nfoo sparta\nyoyo")),
            Expect(CurrentMode(Mode::Insert)),
            Expect(CurrentSelectedTexts(&[""])),
            // Remove newline character if the character after cursor is a newline character
            Editor(KillLine(Direction::End)),
            Expect(CurrentComponentContent("lala\nfoo spartayoyo")),
            // Killing to the end of line WITHOUT trailing newline character
            Editor(KillLine(Direction::End)),
            Expect(CurrentComponentContent("lala\nfoo sparta")),
        ])
    })
}

#[test]
fn kill_line_to_start() -> anyhow::Result<()> {
    execute_test(|s| {
        Box::new([
            App(OpenFile(s.main_rs())),
            Editor(SetContent("lala\nfoo bar spam\nyoyo".to_string())),
            // Killing to the start of line WITH leading newline character
            Editor(MatchLiteral("bar".to_string())),
            Editor(KillLine(Direction::Start)),
            Editor(Insert("sparta".to_string())),
            Expect(CurrentComponentContent("lala\nspartabar spam\nyoyo")),
            Expect(CurrentMode(Mode::Insert)),
            Editor(KillLine(Direction::Start)),
            Expect(CurrentComponentContent("lala\nbar spam\nyoyo")),
            // Remove newline character if the character before cursor is a newline character
            Editor(KillLine(Direction::Start)),
            Expect(CurrentComponentContent("lalabar spam\nyoyo")),
            Expect(EditorCursorPosition(Position { line: 0, column: 4 })),
            // Killing to the start of line WITHOUT leading newline character
            Editor(KillLine(Direction::Start)),
            Expect(CurrentComponentContent("bar spam\nyoyo")),
        ])
    })
}

#[test]
#[ignore = "Undo tree should be removed soon, I don't use it at all."]
fn undo_tree() -> anyhow::Result<()> {
    execute_test(|s| {
        Box::new([
            App(OpenFile(s.main_rs())),
            Editor(SetContent("\n".to_string())),
            Editor(Insert("a".to_string())),
            Editor(Insert("bc".to_string())),
            Editor(EnterUndoTreeMode),
            // Previous = undo
            Editor(MoveSelection(Left)),
            Expect(CurrentComponentContent("a\n")),
            // Next = redo
            Editor(MoveSelection(Right)),
            Expect(CurrentComponentContent("abc\n")),
            Editor(MoveSelection(Left)),
            Expect(CurrentComponentContent("a\n")),
            Editor(Insert("de".to_string())),
            Editor(EnterUndoTreeMode),
            // Down = go to previous history branch
            Editor(MoveSelection(Down)),
            // We are able to retrive the "bc" insertion, which is otherwise impossible without the undo tree
            Expect(CurrentComponentContent("abc\n")),
            // Up = go to next history branch
            Editor(MoveSelection(Up)),
            Expect(CurrentComponentContent("ade\n")),
        ])
    })
}

#[test]
fn multi_exchange_sibling() -> anyhow::Result<()> {
    execute_test(|s| {
        Box::new([
            App(OpenFile(s.main_rs())),
            Editor(SetContent("fn f(x:a,y:b){} fn g(x:a,y:b){}".to_string())),
            Editor(MatchLiteral("fn f(x:a,y:b){}".to_string())),
            Expect(CurrentSelectedTexts(&["fn f(x:a,y:b){}"])),
            Editor(SetSelectionMode(IfCurrentNotFound::LookForward, SyntaxNode)),
            Editor(CursorAddToAllSelections),
            Expect(CurrentSelectedTexts(&[
                "fn f(x:a,y:b){}",
                "fn g(x:a,y:b){}",
            ])),
            Editor(MoveSelection(Down)),
            Editor(MoveSelection(Next)),
            Editor(MoveSelection(Down)),
            Expect(CurrentSelectedTexts(&["x:a", "x:a"])),
            Editor(SetSelectionMode(IfCurrentNotFound::LookForward, SyntaxNode)),
            Editor(EnterExchangeMode),
            Editor(MoveSelection(Next)),
            Expect(CurrentComponentContent("fn f(y:b,x:a){} fn g(y:b,x:a){}")),
            Expect(CurrentSelectedTexts(&["x:a", "x:a"])),
            Editor(MoveSelection(Previous)),
            Expect(CurrentComponentContent("fn f(x:a,y:b){} fn g(x:a,y:b){}")),
        ])
    })
}

#[test]
fn update_mark_position() -> anyhow::Result<()> {
    execute_test(|s| {
        Box::new([
            App(OpenFile(s.main_rs())),
            Editor(SetContent("foo bar spim".to_string())),
            Editor(SetSelectionMode(IfCurrentNotFound::LookForward, Word)),
            Editor(MoveSelection(Right)),
            Editor(MoveSelection(Right)),
            Editor(ToggleMark),
            Editor(SetSelectionMode(IfCurrentNotFound::LookForward, Mark)),
            Expect(CurrentSelectedTexts(&["spim"])),
            Editor(SetSelectionMode(IfCurrentNotFound::LookForward, Word)),
            Editor(MoveSelection(Left)),
            Editor(MoveSelection(Left)),
            // Kill "foo"
            Editor(Delete(Direction::End)),
            Expect(CurrentComponentContent("bar spim")),
            Editor(SetSelectionMode(IfCurrentNotFound::LookForward, Mark)),
            // Expect mark position is updated, and still selects "spim"
            Expect(CurrentSelectedTexts(&["spim"])),
            // Remove "spim"
            Editor(Change),
            Expect(CurrentComponentContent("bar ")),
            Editor(EnterNormalMode),
            Editor(SetSelectionMode(IfCurrentNotFound::LookForward, Word)),
            Expect(CurrentSelectedTexts(&["bar"])),
            Editor(SetSelectionMode(IfCurrentNotFound::LookForward, Mark)),
            // Expect the "spim" mark is removed
            // By the fact that "bar" is still selected
            Expect(CurrentSelectedTexts(&["bar"])),
        ])
    })
}

#[test]
fn move_to_line_start_end() -> anyhow::Result<()> {
    execute_test(|s| {
        Box::new([
            App(OpenFile(s.main_rs())),
            Editor(SetContent("hello\nnext line".to_string())),
            Editor(EnterInsertMode(Direction::Start)),
            Editor(MoveToLineEnd),
            Editor(Insert(" world".to_string())),
            Expect(CurrentComponentContent("hello world\nnext line")),
            Editor(MoveToLineStart),
            Editor(Insert("hey ".to_string())),
            Expect(CurrentComponentContent("hey hello world\nnext line")),
        ])
    })
}

#[test]
fn exchange_sibling() -> anyhow::Result<()> {
    execute_test(|s| {
        Box::new([
            App(OpenFile(s.main_rs())),
            Editor(SetContent("fn main(x: usize, y: Vec<A>) {}".to_string())),
            // Select first statement
            Editor(MatchLiteral("x: usize".to_string())),
            Editor(SetSelectionMode(IfCurrentNotFound::LookForward, SyntaxNode)),
            Editor(EnterExchangeMode),
            Editor(MoveSelection(Next)),
            Expect(CurrentComponentContent("fn main(y: Vec<A>, x: usize) {}")),
            Editor(MoveSelection(Previous)),
            Expect(CurrentComponentContent("fn main(x: usize, y: Vec<A>) {}")),
        ])
    })
}

#[test]
fn exchange_sibling_2() -> anyhow::Result<()> {
    execute_test(|s| {
        Box::new([
            App(OpenFile(s.main_rs())),
            Editor(SetContent("use a;\nuse b;\nuse c;".to_string())),
            // Select first statement
            Editor(SetSelectionMode(IfCurrentNotFound::LookForward, SyntaxNode)),
            Expect(CurrentSelectedTexts(&["use a;"])),
            Editor(EnterExchangeMode),
            Editor(MoveSelection(Next)),
            Expect(CurrentComponentContent("use b;\nuse a;\nuse c;")),
            Editor(MoveSelection(Next)),
            Expect(CurrentComponentContent("use b;\nuse c;\nuse a;")),
        ])
    })
}

#[test]
fn select_character() -> anyhow::Result<()> {
    execute_test(|s| {
        Box::new([
            App(OpenFile(s.main_rs())),
            Editor(SetContent("fn main() { let x = 1; }".to_string())),
            Editor(SetSelectionMode(IfCurrentNotFound::LookForward, Character)),
            Expect(CurrentSelectedTexts(&["f"])),
            Editor(MoveSelection(Right)),
            Expect(CurrentSelectedTexts(&["n"])),
            Editor(MoveSelection(Left)),
            Expect(CurrentSelectedTexts(&["f"])),
        ])
    })
}

#[test]
fn raise() -> anyhow::Result<()> {
    execute_test(|s| {
        Box::new([
            App(OpenFile(s.main_rs())),
            Editor(SetContent("fn main() { let x = a.b(c()); }".to_string())),
            Editor(MatchLiteral("c()".to_string())),
            Editor(SetSelectionMode(IfCurrentNotFound::LookForward, SyntaxNode)),
            Editor(Replace(Expand)),
            Expect(CurrentComponentContent("fn main() { let x = c(); }")),
            Editor(Replace(Expand)),
            Expect(CurrentComponentContent("fn main() { c() }")),
        ])
    })
}

#[test]
/// After raise the node kind should be the same
/// Raising `(a).into()` in `Some((a).into())`
/// should result in `(a).into()`
/// not `Some(a).into()`
fn raise_preserve_current_node_structure() -> anyhow::Result<()> {
    execute_test(|s| {
        Box::new([
            App(OpenFile(s.main_rs())),
            Editor(SetContent("fn main() { Some((a).b()) }".to_string())),
            Editor(MatchLiteral("(a).b()".to_string())),
            Editor(SetSelectionMode(IfCurrentNotFound::LookForward, SyntaxNode)),
            Editor(Replace(Expand)),
            Expect(CurrentComponentContent("fn main() { (a).b() }")),
        ])
    })
}

#[test]
fn multi_raise() -> anyhow::Result<()> {
    execute_test(|s| {
        Box::new([
            App(OpenFile(s.main_rs())),
            Editor(SetContent(
                "fn f(){ let x = S(a); let y = S(b); }".to_string(),
            )),
            Editor(MatchLiteral("let x = S(a);".to_string())),
            Editor(SetSelectionMode(IfCurrentNotFound::LookForward, SyntaxNode)),
            Editor(CursorAddToAllSelections),
            Editor(MoveSelection(Down)),
            Editor(MoveSelection(Next)),
            Editor(MoveSelection(Down)),
            Editor(MoveSelection(Next)),
            Editor(MoveSelection(Down)),
            Editor(MoveSelection(Next)),
            Expect(CurrentSelectedTexts(&["a", "b"])),
            Editor(Replace(Expand)),
            Expect(CurrentComponentContent("fn f(){ let x = a; let y = b; }")),
            Editor(Undo),
            Expect(CurrentComponentContent(
                "fn f(){ let x = S(a); let y = S(b); }",
            )),
            Expect(CurrentSelectedTexts(&["a", "b"])),
            Editor(Redo),
            Expect(CurrentComponentContent("fn f(){ let x = a; let y = b; }")),
            Expect(CurrentSelectedTexts(&["a", "b"])),
        ])
    })
}

#[test]
fn open_before_selection() -> anyhow::Result<()> {
    execute_test(|s| {
        Box::new([
            App(OpenFile(s.main_rs())),
            Editor(SetContent("fn x(a:A, b:B){}".trim().to_string())),
            Editor(MatchLiteral("a:A".to_string())),
            Editor(SetSelectionMode(IfCurrentNotFound::LookForward, SyntaxNode)),
            Editor(Open(Direction::Start)),
            Expect(CurrentMode(Mode::Insert)),
            Editor(Insert("c:C".to_string())),
            Expect(CurrentComponentContent("fn x(c:C, a:A, b:B){}".trim())),
            Editor(EnterNormalMode),
            Editor(MatchLiteral("b:B".to_string())),
            Editor(SetSelectionMode(IfCurrentNotFound::LookForward, SyntaxNode)),
            Editor(Open(Direction::Start)),
            Editor(Insert("d:D".to_string())),
            Expect(CurrentComponentContent("fn x(c:C, a:A, d:D, b:B){}".trim())),
        ])
    })
}

#[test]
fn open_before_use_min_gap() -> anyhow::Result<()> {
    execute_test(|s| {
        Box::new([
            App(OpenFile(s.main_rs())),
            Editor(SetContent(
                "
def main():
  hello
    world
"
                .trim()
                .to_string(),
            )),
            Editor(MatchLiteral("hello".to_string())),
            Editor(SetSelectionMode(IfCurrentNotFound::LookForward, Token)),
            Editor(Open(Direction::Start)),
            Expect(CurrentComponentContent(
                "
def main():
  
  hello
    world
"
                .trim(),
            )),
        ])
    })
}

#[test]
fn open_after_selection() -> anyhow::Result<()> {
    execute_test(|s| {
        Box::new([
            App(OpenFile(s.main_rs())),
            Editor(SetContent("fn x(a:A, b:B){}".trim().to_string())),
            Editor(MatchLiteral("a:A".to_string())),
            Editor(SetSelectionMode(IfCurrentNotFound::LookForward, SyntaxNode)),
            Editor(Open(Direction::End)),
            Expect(CurrentMode(Mode::Insert)),
            Editor(Insert("c:C".to_string())),
            Expect(CurrentComponentContent("fn x(a:A, c:C, b:B){}".trim())),
            Editor(EnterNormalMode),
            Editor(MatchLiteral("b:B".to_string())),
            Editor(SetSelectionMode(IfCurrentNotFound::LookForward, SyntaxNode)),
            Expect(CurrentSelectedTexts(&["b:B"])),
            Editor(Open(Direction::End)),
            Editor(Insert("d:D".to_string())),
            Expect(CurrentComponentContent("fn x(a:A, c:C, b:B, d:D){}".trim())),
        ])
    })
}

#[test]
fn open_after_use_max_gap() -> anyhow::Result<()> {
    execute_test(|s| {
        Box::new([
            App(OpenFile(s.main_rs())),
            Editor(SetContent(
                "
fn main() {
  // hello
}
"
                .trim()
                .to_string(),
            )),
            Editor(MatchLiteral("hello".to_string())),
            Editor(SetSelectionMode(IfCurrentNotFound::LookForward, Token)),
            Expect(CurrentSelectedTexts(&["hello"])),
            Editor(Open(Direction::End)),
            Editor(Insert("// world".to_string())),
            Expect(CurrentComponentContent(
                "
fn main() {
  // hello
  // world
}
"
                .trim(),
            )),
        ])
    })
}

#[test]
fn exchange_line() -> anyhow::Result<()> {
    execute_test(|s| {
        // Multiline source code
        Box::new([
            App(OpenFile(s.main_rs())),
            Editor(SetContent(
                "
fn main() {
    let x = 1;
    let y = 2;
}"
                .trim()
                .to_string()
                .clone(),
            )),
            Editor(SetSelectionMode(IfCurrentNotFound::LookForward, Line)),
            Expect(CurrentComponentContent(
                "
fn main() {
    let x = 1;
    let y = 2;
}"
                .trim(),
            )),
            Editor(EnterExchangeMode),
            Editor(MoveSelection(Right)),
            Expect(CurrentComponentContent(
                "
let x = 1;
    fn main() {
    let y = 2;
}"
                .trim(),
            )),
            Editor(MoveSelection(Left)),
            Expect(CurrentComponentContent(
                "
fn main() {
    let x = 1;
    let y = 2;
}"
                .trim(),
            )),
        ])
    })
}

#[test]
fn exchange_character() -> anyhow::Result<()> {
    execute_test(|s| {
        Box::new([
            App(OpenFile(s.main_rs())),
            Editor(SetContent("fn main() { let x = 1; }".to_string())),
            Editor(SetSelectionMode(IfCurrentNotFound::LookForward, Character)),
            Editor(EnterExchangeMode),
            Editor(MoveSelection(Right)),
            Expect(CurrentComponentContent("nf main() { let x = 1; }")),
            Editor(MoveSelection(Right)),
            Expect(CurrentComponentContent("n fmain() { let x = 1; }")),
            Editor(MoveSelection(Left)),
            Expect(CurrentComponentContent("nf main() { let x = 1; }")),
            Editor(MoveSelection(Left)),
            Expect(CurrentComponentContent("fn main() { let x = 1; }")),
        ])
    })
}

#[test]
fn multi_insert() -> anyhow::Result<()> {
    execute_test(|s| {
        Box::new([
            App(OpenFile(s.main_rs())),
            Editor(SetContent("struct A(usize, char)".to_string())),
            Editor(MatchLiteral("usize".to_string())),
            Editor(SetSelectionMode(IfCurrentNotFound::LookForward, SyntaxNode)),
            Editor(CursorAddToAllSelections),
            Expect(CurrentSelectedTexts(&["usize", "char"])),
            Editor(EnterInsertMode(Direction::Start)),
            Editor(Insert("pub ".to_string())),
            Expect(CurrentComponentContent("struct A(pub usize, pub char)")),
            Editor(Backspace),
            Expect(CurrentComponentContent("struct A(pubusize, pubchar)")),
            Expect(CurrentSelectedTexts(&["", ""])),
        ])
    })
}

#[test]
fn paste_in_insert_mode_1() -> anyhow::Result<()> {
    execute_test(|s| {
        Box::new([
            App(OpenFile(s.main_rs())),
            Editor(SetContent("foo bar spam".to_string())),
            App(SetClipboardContent {
                copied_texts: CopiedTexts::one("haha".to_string()),
                use_system_clipboard: false,
            }),
            Editor(MatchLiteral("bar".to_string())),
            Editor(EnterInsertMode(Direction::End)),
            Editor(Paste {
                direction: Direction::End,
                use_system_clipboard: false,
            }),
            Expect(CurrentComponentContent("foo barhaha spam")),
            Editor(Insert("Hello".to_string())),
            Expect(CurrentComponentContent("foo barhahaHello spam")),
        ])
    })
}

#[test]
fn paste_in_insert_mode_2() -> anyhow::Result<()> {
    execute_test(|s| {
        Box::new([
            App(OpenFile(s.main_rs())),
            Editor(SetContent("fn main(a:A,b:B){}".to_string())),
            Editor(MatchLiteral("a:A".to_string())),
            Editor(SetSelectionMode(IfCurrentNotFound::LookForward, SyntaxNode)),
            Editor(Copy {
                use_system_clipboard: false,
            }),
            Editor(EnterInsertMode(Direction::End)),
            Editor(Paste {
                direction: Direction::End,
                use_system_clipboard: false,
            }),
            Expect(CurrentComponentContent("fn main(a:Aa:A,b:B){}")),
            Editor(Insert("Hello".to_string())),
            Expect(CurrentComponentContent("fn main(a:Aa:AHello,b:B){}")),
        ])
    })
}

#[test]
fn paste_after() -> anyhow::Result<()> {
    execute_test(|s| {
        Box::new([
            App(OpenFile(s.main_rs())),
            Editor(SetContent("foo bar spam".to_string())),
            App(SetClipboardContent {
                copied_texts: CopiedTexts::one("haha".to_string()),
                use_system_clipboard: false,
            }),
            Editor(MatchLiteral("bar".to_string())),
            Editor(Paste {
                direction: Direction::End,
                use_system_clipboard: false,
            }),
            Expect(CurrentComponentContent("foo barhaha spam")),
            Expect(CurrentSelectedTexts(&["haha"])),
        ])
    })
}

#[test]
fn paste_after_line() -> anyhow::Result<()> {
    execute_test(|s| {
        Box::new([
            App(OpenFile(s.main_rs())),
            Editor(SetContent(
                "
fn main() {
    foo();
    bar();
}"
                .trim()
                .to_string(),
            )),
            Editor(MatchLiteral("bar();".to_string())),
            Editor(SetSelectionMode(IfCurrentNotFound::LookForward, Line)),
            Editor(Copy {
                use_system_clipboard: false,
            }),
            Editor(Paste {
                direction: Direction::End,
                use_system_clipboard: false,
            }),
            Expect(CurrentComponentContent(
                "fn main() {
    foo();
    bar();
    bar();
}",
            )),
        ])
    })
}

#[test]
fn smart_paste() -> anyhow::Result<()> {
    fn test(direction: Direction, expected_result: &'static str) -> Result<(), anyhow::Error> {
        execute_test(move |s| {
            Box::new([
                App(OpenFile(s.main_rs())),
                Editor(SetContent("fn main(a:A, b:B) {}".to_string())),
                App(SetClipboardContent {
                    copied_texts: CopiedTexts::one("c:C".to_string()),
                    use_system_clipboard: false,
                }),
                Editor(MatchLiteral("a:A".to_string())),
                Editor(SetSelectionMode(IfCurrentNotFound::LookForward, SyntaxNode)),
                Expect(CurrentSelectedTexts(&["a:A"])),
                Editor(Paste {
                    direction: direction.clone(),
                    use_system_clipboard: false,
                }),
                Expect(CurrentComponentContent(expected_result)),
                Expect(CurrentSelectedTexts(&["c:C"])),
            ])
        })
    }
    test(Direction::End, "fn main(a:A, c:C, b:B) {}")?;
    test(Direction::Start, "fn main(c:C, a:A, b:B) {}")
}

#[test]
fn paste_before() -> anyhow::Result<()> {
    execute_test(|s| {
        Box::new([
            App(OpenFile(s.main_rs())),
            Editor(SetContent("foo bar spam".to_string())),
            App(SetClipboardContent {
                copied_texts: CopiedTexts::one("haha".to_string()),
                use_system_clipboard: false,
            }),
            Editor(MatchLiteral("bar".to_string())),
            Editor(Paste {
                direction: Direction::Start,
                use_system_clipboard: false,
            }),
            Expect(CurrentComponentContent("foo hahabar spam")),
            Expect(CurrentSelectedTexts(&["haha"])),
        ])
    })
}

#[test]
fn replace_from_clipboard() -> anyhow::Result<()> {
    execute_test(|s| {
        Box::new([
            App(OpenFile(s.main_rs())),
            Editor(SetContent(
                "fn f(){ let x = S(a); let y = S(b); }".to_string(),
            )),
            App(SetClipboardContent {
                copied_texts: CopiedTexts::one("let z = S(c);".to_string()),
                use_system_clipboard: false,
            }),
            Editor(ReplaceWithCopiedText {
                cut: false,
                use_system_clipboard: false,
            }),
            Expect(CurrentComponentContent(
                "let z = S(c);fn f(){ let x = S(a); let y = S(b); }",
            )),
        ])
    })
}

#[test]
fn enter_newline() -> anyhow::Result<()> {
    execute_test(|s| {
        Box::new([
            App(OpenFile(s.main_rs())),
            Editor(SetContent("".to_string())),
            Editor(EnterInsertMode(Direction::Start)),
            Editor(Insert("hello".to_string())),
            App(HandleKeyEvent(key!("enter"))),
            Editor(Insert("world".to_string())),
            Expect(CurrentComponentContent("hello\nworld")),
            App(HandleKeyEvent(key!("left"))),
            App(HandleKeyEvent(key!("enter"))),
            Expect(CurrentComponentContent("hello\nworl\nd")),
        ])
    })
}

#[test]
fn insert_mode_start() -> anyhow::Result<()> {
    execute_test(|s| {
        Box::new([
            App(OpenFile(s.main_rs())),
            Editor(SetContent("fn main() {}".to_string())),
            Editor(SetSelectionMode(IfCurrentNotFound::LookForward, Word)),
            Editor(EnterInsertMode(Direction::Start)),
            Editor(Insert("hello".to_string())),
            Expect(CurrentComponentContent("hellofn main() {}")),
        ])
    })
}

#[test]
fn insert_mode_end() -> anyhow::Result<()> {
    execute_test(|s| {
        Box::new([
            App(OpenFile(s.main_rs())),
            Editor(SetContent("fn main() {}".to_string())),
            Editor(SetSelectionMode(IfCurrentNotFound::LookForward, Word)),
            Editor(EnterInsertMode(Direction::End)),
            Editor(Insert("hello".to_string())),
            Expect(CurrentComponentContent("fnhello main() {}")),
        ])
    })
}

#[test]
fn highlight_kill() -> anyhow::Result<()> {
    execute_test(|s| {
        Box::new([
            App(OpenFile(s.main_rs())),
            Editor(SetContent("fn main() {}".to_string())),
            Editor(SetSelectionMode(IfCurrentNotFound::LookForward, Token)),
            Editor(EnableSelectionExtension),
            Editor(MoveSelection(Right)),
            Expect(CurrentSelectedTexts(&["fn main"])),
            Editor(Delete(Direction::End)),
            Expect(CurrentSelectedTexts(&["("])),
        ])
    })
}

#[test]
fn multicursor_add_all() -> anyhow::Result<()> {
    execute_test(|s| {
        Box::new([
            App(OpenFile(s.main_rs())),
            Editor(SetContent(
                "mod m { fn a(j:J){} fn b(k:K,l:L){} fn c(m:M,n:N,o:O){} }".to_string(),
            )),
            Editor(MatchLiteral("fn a".to_string())),
            Editor(SetSelectionMode(IfCurrentNotFound::LookForward, SyntaxNode)),
            Expect(CurrentSelectedTexts(&["fn a(j:J){}"])),
            Editor(CursorAddToAllSelections),
            Editor(MoveSelection(Down)),
            Editor(MoveSelection(Right)),
            Editor(MoveSelection(Down)),
            Expect(CurrentSelectedTexts(&["j:J", "k:K", "m:M"])),
            Editor(CursorAddToAllSelections),
            Expect(CurrentSelectedTexts(&[
                "j:J", "k:K", "l:L", "m:M", "n:N", "o:O",
            ])),
        ])
    })
}

#[test]
fn enter_normal_mode_should_highlight_one_character() -> anyhow::Result<()> {
    execute_test(|s| {
        Box::new([
            App(OpenFile(s.main_rs())),
            Editor(SetContent(
                "fn\nmain()\n{ x.y(); x.y(); x.y(); }".to_string(),
            )),
            Editor(MatchLiteral("x.y()".to_string())),
            Editor(EnterInsertMode(Direction::End)),
            Editor(EnterNormalMode),
            Expect(CurrentSelectedTexts(&[")"])),
        ])
    })
}

#[test]
fn highlight_change() -> anyhow::Result<()> {
    execute_test(|s| {
        Box::new([
            App(OpenFile(s.main_rs())),
            Editor(SetContent("hello world yo".to_string())),
            Editor(SetSelectionMode(IfCurrentNotFound::LookForward, Word)),
            Editor(EnableSelectionExtension),
            Editor(MoveSelection(Right)),
            Expect(CurrentSelectedTexts(&["hello world"])),
            Editor(Change),
            Editor(Insert("wow".to_string())),
            Expect(CurrentSelectedTexts(&[""])),
            Expect(CurrentComponentContent("wow yo")),
        ])
    })
}

#[test]
fn scroll_page() -> anyhow::Result<()> {
    execute_test(|s| {
        Box::new([
            App(OpenFile(s.main_rs())),
            Editor(SetContent("1\n2 hey\n3".to_string())),
            Editor(SetRectangle(Rectangle {
                origin: Position::default(),
                width: 100,
                height: 3,
            })),
            Editor(ScrollPageDown),
            Expect(CurrentLine("2 hey")),
            Editor(ScrollPageDown),
            Editor(MatchLiteral("hey".to_string())),
            Expect(CurrentSelectedTexts(&["hey"])),
            Editor(ScrollPageDown),
            Expect(CurrentLine("3")),
            Editor(ScrollPageDown),
            Expect(CurrentLine("3")),
            Editor(ScrollPageUp),
            Expect(CurrentLine("2 hey")),
            Editor(ScrollPageUp),
            Expect(CurrentLine("1")),
            Editor(ScrollPageUp),
            Expect(CurrentLine("1")),
        ])
    })
}

#[test]
fn scroll_offset() -> anyhow::Result<()> {
    execute_test(|s| {
        Box::new([
            App(OpenFile(s.main_rs())),
            Editor(SetContent("alpha\nbeta\ngamma\nlok".to_string())),
            Editor(SetRectangle(Rectangle {
                origin: Position::default(),
                width: 100,
                height: 3,
            })),
            Editor(SetScrollOffset(2)),
            Expect(EditorGrid("🦀  src/main.rs [*]\n3│█amma\n4│lok")),
        ])
    })
}

#[test]
fn jump() -> anyhow::Result<()> {
    execute_test(|s| {
        Box::new([
            App(OpenFile(s.main_rs())),
            Editor(SetContent(
                "Who lives on sea shore?\n yonky donkey".to_string(),
            )),
            Editor(SetRectangle(Rectangle {
                origin: Position::default(),
                width: 100,
                height: 1,
            })),
            // In jump mode, the first stage labels each selection using their starting character,
            // On subsequent stages, the labels are random alphabets
            Expect(JumpChars(&[])),
            Editor(SetSelectionMode(IfCurrentNotFound::LookForward, Word)),
            Editor(ShowJumps {
                use_current_selection_mode: false,
            }),
            // Expect the jump to be the first character of each word
            // Note 'y' and 'd' are excluded because they are out of view,
            // since the viewbox has only height of 1
            Expect(JumpChars(&['w', 'l', 'o', 's', 's', '?'])),
            App(HandleKeyEvent(key!("s"))),
            Expect(JumpChars(&['a', 'b'])),
            App(HandleKeyEvent(key!("a"))),
            Expect(JumpChars(&[])),
            Expect(CurrentSelectedTexts(&["sea"])),
        ])
    })
}

#[test]
fn jump_to_hidden_parent_lines() -> anyhow::Result<()> {
    execute_test(|s| {
        Box::new([
            App(OpenFile(s.main_rs())),
            Editor(SetContent(
                "
fn main() {
  alpha()
  beta()
}
"
                .trim()
                .to_string(),
            )),
            Editor(SetRectangle(Rectangle {
                origin: Position::default(),
                width: 14,
                height: 4,
            })),
            Editor(MatchLiteral("beta".to_string())),
            Editor(SetRectangle(Rectangle {
                origin: Position::default(),
                width: 21,
                height: 4,
            })),
            Editor(SwitchViewAlignment),
            // The "long" of "too long" is not shown, because it exceeded the view width
            Expect(EditorGrid(
                "
🦀  src/main.rs [*]
1│fn main() {
3│  █eta()
4│}
"
                .trim(),
            )),
            Editor(SetSelectionMode(IfCurrentNotFound::LookForward, Line)),
            Editor(ShowJumps {
                use_current_selection_mode: true,
            }),
            Expect(JumpChars(&['f', 'b', '}'])),
            App(HandleKeyEvent(key!("f"))),
            Expect(CurrentSelectedTexts(&["fn main() {"])),
        ])
    })
}

#[test]
fn highlight_and_jump() -> anyhow::Result<()> {
    execute_test(|s| {
        Box::new([
            App(OpenFile(s.main_rs())),
            Editor(SetContent(
                "Who lives on sea shore?\n yonky donkey".to_string(),
            )),
            Editor(SetRectangle(Rectangle {
                origin: Position::default(),
                width: 100,
                height: 1,
            })),
            Editor(SetSelectionMode(IfCurrentNotFound::LookForward, Word)),
            Editor(MoveSelection(Right)),
            Editor(EnableSelectionExtension),
            Editor(ShowJumps {
                use_current_selection_mode: false,
            }),
            // Expect the jump to be the first character of each word
            // Note 'y' and 'd' are excluded because they are out of view,
            // since the viewbox has only height of 1
            Expect(JumpChars(&['w', 'l', 'o', 's', 's', '?'])),
            App(HandleKeyEvent(key!("s"))),
            App(HandleKeyEvent(key!("b"))),
            Expect(CurrentSelectedTexts(&["lives on sea shore"])),
        ])
    })
}

#[test]
fn jump_all_selection_start_with_same_char() -> anyhow::Result<()> {
    execute_test(|s| {
        Box::new([
            App(OpenFile(s.main_rs())),
            Editor(SetContent("who who who who".to_string())),
            Editor(SetRectangle(Rectangle {
                origin: Position::default(),
                width: 100,
                height: 1,
            })),
            Editor(ShowJumps {
                use_current_selection_mode: false,
            }),
            Editor(SetSelectionMode(IfCurrentNotFound::LookForward, Word)),
            // Expect the jump to NOT be the first character of each word
            // Since, the first character of each selection are the same, which is 'w'
            Expect(JumpChars(&['a', 'b', 'c', 'd'])),
        ])
    })
}

#[test]
fn switch_view_alignment() -> anyhow::Result<()> {
    execute_test(|s| {
        Box::new([
            App(OpenFile(s.main_rs())),
            Editor(SetContent(
                "abcde"
                    .split("")
                    .collect_vec()
                    .join("\n")
                    .trim()
                    .to_string(),
            )),
            Editor(SetRectangle(Rectangle {
                origin: Position::default(),
                width: 100,
                height: 4,
            })),
            Editor(SetSelectionMode(IfCurrentNotFound::LookForward, Word)),
            Editor(MoveSelection(Right)),
            Editor(MoveSelection(Right)),
            Expect(CurrentSelectedTexts(&["c"])),
            Expect(CurrentViewAlignment(None)),
            Editor(SwitchViewAlignment),
            Expect(CurrentViewAlignment(Some(ViewAlignment::Top))),
            Editor(SwitchViewAlignment),
            Expect(CurrentViewAlignment(Some(ViewAlignment::Center))),
            Editor(SwitchViewAlignment),
            Expect(CurrentViewAlignment(Some(ViewAlignment::Bottom))),
            Editor(MoveSelection(Left)),
            Expect(CurrentViewAlignment(None)),
        ])
    })
}

#[test]
fn get_grid_parent_line() -> anyhow::Result<()> {
    let parent_lines_background = hex!("#badbad");
    let mark_background_color = hex!("#cebceb");
    let theme = {
        let mut theme = Theme::default();
        theme.ui.parent_lines_background = parent_lines_background;
        theme.ui.mark = Style::default().background_color(mark_background_color);
        theme
    };
    let width = 20;
    execute_test(|s| {
        Box::new([
            App(OpenFile(s.main_rs())),
            Editor(SetContent(
                "
// hello
fn main() {
  let x = 1;
  let y = 2; // too long, wrapped
  for a in b {
    let z = 4;
    print()
  }
}
"
                .trim()
                .to_string(),
            )),
            Editor(SetRectangle(Rectangle {
                origin: Position::default(),
                width,
                height: 7,
            })),
            App(SetTheme(theme.clone())),
            // Go to "print()" and skip the first 3 lines for rendering
            Editor(MatchLiteral("print()".to_string())),
            Editor(SetScrollOffset(3)),
            // Expect `fn main()` is visible although it is out of view,
            // because it is amongst the parent lines of the current selection
            Expect(EditorGrid(
                "
🦀  src/main.rs [*]
2│fn main() {
4│  let y = 2; //
↪│too long, wrapped
5│  for a in b {
6│    let z = 4;
7│    █rint()
"
                .trim(),
            )),
            // Bookmart "z"
            Editor(MatchLiteral("z".to_string())),
            Editor(ToggleMark),
            // Expect the parent lines of the current selections are highlighted with parent_lines_background,
            // regardless of whether the parent lines are inbound or outbound
            ExpectMulti(
                // Line 1 = `fn main() {`
                // Line 4 = `for a in b`
                [(1, 12), (4, 15)]
                    .into_iter()
                    .flat_map(|(row_index, max_column)| {
                        let line_number_ui_width = 2;
                        (0..max_column).map(move |column_index| {
                            GridCellBackground(
                                row_index,
                                column_index + line_number_ui_width as usize,
                                parent_lines_background,
                            )
                        })
                    })
                    .collect(),
            ),
            // Expect the current line is not treated as parent line
            ExpectMulti(
                (0..width - 1)
                    .map(|column_index| {
                        Not(Box::new(GridCellBackground(
                            5,
                            column_index as usize,
                            parent_lines_background,
                        )))
                    })
                    .collect(),
            ),
            // Mark the "fn" token
            Editor(MatchLiteral("fn".to_string())),
            Editor(ToggleMark),
            // Go to "print()" and skip the first 3 lines for rendering
            Editor(MatchLiteral("print()".to_string())),
            Editor(SetScrollOffset(3)),
            Expect(EditorGrid(
                "
🦀  src/main.rs [*]
2│fn main() {
4│  let y = 2; //
↪│too long, wrapped
5│  for a in b {
6│    let z = 4;
7│    █rint()"
                    .trim(),
            )),
            // Expect the marks of outbound parent lines are rendered properly
            // In this case, the outbound parent line is "fn main() {"
            ExpectMulti(
                [2, 3]
                    .into_iter()
                    .map(|column_index| {
                        GridCellBackground(1, column_index as usize, mark_background_color)
                    })
                    .collect(),
            ),
            // Expect the marks of inbound lines are rendered properly
            // In this case, we want to check that the mark on "z" is rendered
            Expect(GridCellBackground(5, 10, mark_background_color)),
            // Expect no cells of the line `let y = 2` is not decorated with
            // `mark_background_color`
            ExpectMulti(
                (0..12)
                    .map(|column_index| {
                        Not(Box::new(GridCellBackground(
                            2,
                            column_index,
                            mark_background_color,
                        )))
                    })
                    .collect(),
            ),
        ])
    })
}

#[test]
fn test_wrapped_lines() -> anyhow::Result<()> {
    execute_test(|s| {
        Box::new([
            App(OpenFile(s.main_rs())),
            Editor(SetContent(
                "
// hello world\n hey
"
                .trim()
                .to_string(),
            )),
            Editor(SetRectangle(Rectangle {
                origin: Position::default(),
                width: 14,
                height: 4,
            })),
            Editor(MatchLiteral("world".to_string())),
            Editor(EnterInsertMode(Direction::End)),
            Expect(EditorGrid(
                "
🦀  src/main.
1│// hello
↪│world█
2│ hey
"
                .trim(),
            )),
            // Expect the cursor is after 'd'
            Expect(EditorGridCursorPosition(Position { line: 2, column: 7 })),
        ])
    })
}

#[test]
fn diagnostics_range_updated_by_edit() -> anyhow::Result<()> {
    execute_test(|s| {
        let hello = &"hello";
        Box::new([
            App(OpenFile(s.main_rs())),
            Editor(SetContent("fn main() { let x = 123 }".trim().to_string())),
            App(HandleLspNotification(LspNotification::PublishDiagnostics(
                lsp_types::PublishDiagnosticsParams {
                    uri: s.main_rs().to_url().unwrap(),
                    diagnostics: [lsp_types::Diagnostic {
                        range: lsp_types::Range::new(
                            lsp_types::Position {
                                line: 0,
                                character: 3,
                            },
                            lsp_types::Position {
                                line: 0,
                                character: 7,
                            },
                        ),
                        ..Default::default()
                    }]
                    .to_vec(),
                    version: None,
                },
            ))),
            Expect(ExpectKind::DiagnosticsRanges(
                [CharIndexRange::from(CharIndex(3)..CharIndex(7))].to_vec(),
            )),
            Editor(MatchLiteral("fn".to_string())),
            Editor(EnterInsertMode(Direction::Start)),
            Editor(Insert(hello.to_string())),
            Expect(ExpectKind::DiagnosticsRanges(
                [CharIndexRange::from(
                    CharIndex(3 + hello.len())..CharIndex(7 + hello.len()),
                )]
                .to_vec(),
            )),
        ])
    })
}

#[test]
fn quickfix_list_items_updated_by_edit() -> anyhow::Result<()> {
    execute_test(|s| {
        Box::new([
            App(OpenFile(s.main_rs())),
            Editor(SetContent(
                "
fn main() { 
  let x = 123 
}
"
                .trim()
                .to_string(),
            )),
            App(SetQuickfixList(
                crate::quickfix_list::QuickfixListType::Items(
                    [QuickfixListItem::new(
                        Location {
                            path: s.main_rs(),
                            range: Position { line: 1, column: 2 }..Position { line: 1, column: 5 },
                        },
                        None,
                    )]
                    .to_vec(),
                ),
            )),
            Expect(ExpectKind::BufferQuickfixListItems(
                [Position { line: 1, column: 2 }..Position { line: 1, column: 5 }].to_vec(),
            )),
            // 1. Testing edit that does not affect the line of the quickfix item
            Editor(MatchLiteral("fn".to_string())),
            Editor(EnterInsertMode(Direction::Start)),
            Editor(Insert("hello".to_string())),
            // 1a. The position range should remain the same
            Expect(ExpectKind::BufferQuickfixListItems(
                [Position { line: 1, column: 2 }..Position { line: 1, column: 5 }].to_vec(),
            )),
            Editor(EnterNormalMode),
            // 2. Testing edit that affects the line of the quickfix item
            Editor(MatchLiteral("let".to_string())),
            Editor(EnterInsertMode(Direction::Start)),
            Editor(Insert("hello".to_string())),
            // 2a. The position range should be updated
            Expect(ExpectKind::BufferQuickfixListItems(
                [Position { line: 1, column: 7 }..Position {
                    line: 1,
                    column: 10,
                }]
                .to_vec(),
            )),
        ])
    })
}

#[test]
fn syntax_highlight_spans_updated_by_edit() -> anyhow::Result<()> {
    execute_test(|s| {
        let theme = Theme::default();
        Box::new([
            App(OpenFile(s.main_rs())),
            App(SetTheme(theme.clone())),
            Editor(SetContent("fn main() { let x = 123 }".trim().to_string())),
            Editor(SetLanguage(shared::language::from_extension("rs").unwrap())),
            Editor(SetRectangle(Rectangle {
                origin: Position::default(),
                width: 100,
                height: 2,
            })),
            Editor(ApplySyntaxHighlight),
            Expect(ExpectKind::HighlightSpans(
                0..2,
                StyleKey::Syntax("keyword.function".to_string()),
            )),
            Editor(MatchLiteral("fn".to_string())),
            Editor(EnterInsertMode(Direction::Start)),
            Editor(Insert("hello".to_string())),
            Expect(ExpectKind::HighlightSpans(
                5..7,
                StyleKey::Syntax("keyword.function".to_string()),
            )),
        ])
    })
}

#[test]
fn syntax_highlighting() -> anyhow::Result<()> {
    execute_test(|s| {
        let theme = Theme::default();
        Box::new([
            App(OpenFile(s.main_rs())),
            App(SetTheme(theme.clone())),
            Editor(SetContent(
                "
fn main() { // too long
  let foo = 1;
  let bar = baba; let wrapped = coco;
}
"
                .trim()
                .to_string(),
            )),
            Editor(SetRectangle(Rectangle {
                origin: Position::default(),
                width: 14,
                height: 4,
            })),
            Editor(SetLanguage(shared::language::from_extension("rs").unwrap())),
            Editor(MatchLiteral("bar".to_string())),
            Editor(ApplySyntaxHighlight),
            Editor(SetRectangle(Rectangle {
                origin: Position::default(),
                width: 21,
                height: 4,
            })),
            Editor(SwitchViewAlignment),
            // The "long" of "too long" is not shown, because it exceeded the view width
            Expect(EditorGrid(
                "
🦀  src/main.rs [*]
1│fn main() { // too
3│  let █ar = baba;
↪│let wrapped = coco
"
                .trim(),
            )),
            ExpectMulti(
                [
                    //
                    // Expect the `fn` keyword of the outbound parent line "fn main() { // too long" is highlighted properly
                    Position::new(1, 2),
                    Position::new(1, 3),
                ]
                .into_iter()
                .map(|position| {
                    ExpectKind::GridCellStyleKey(
                        position,
                        Some(StyleKey::Syntax("keyword.function".to_string())),
                    )
                })
                .collect(),
            ),
            Expect(
                // Expect the left parenthesis of the outbound parent line "fn main() { // too long" is highlighted properly
                ExpectKind::GridCellStyleKey(
                    Position::new(1, 9),
                    Some(StyleKey::Syntax("punctuation.bracket".to_string())),
                ),
            ),
            ExpectMulti(
                [
                    // Expect the `let` keyword of line 3 (which is inbound and not wrapped) is highlighted properly
                    Position::new(2, 4),
                    Position::new(2, 5),
                    Position::new(2, 6),
                    //
                    // Expect the `let` keyword of line 3 (which is inbound but wrapped) is highlighted properly
                    Position::new(3, 2),
                    Position::new(3, 3),
                    Position::new(3, 4),
                ]
                .into_iter()
                .map(|position| {
                    ExpectKind::GridCellStyleKey(
                        position,
                        Some(StyleKey::Syntax("keyword".to_string())),
                    )
                })
                .collect(),
            ),
            // Expect decorations overrides syntax highlighting
            Editor(MatchLiteral("fn".to_string())),
            Editor(ToggleMark),
            // Move cursor to next line, so that "fn" is not selected,
            //  so that we can test the style applied to "fn" ,
            // otherwise the style of primary selection anchors will override the mark style
            Editor(MatchLiteral("let".to_string())),
            Expect(EditorGrid(
                "
🦀  src/main.rs [*]
1│fn main() { // too
↪│ long
2│  █et foo = 1;
"
                .trim(),
            )),
            ExpectMulti(
                [Position::new(1, 2), Position::new(1, 3)]
                    .into_iter()
                    .map(|position| ExpectKind::GridCellStyleKey(position, Some(StyleKey::UiMark)))
                    .collect(),
            ),
        ])
    })
}

#[test]
fn empty_content_should_have_one_line() -> anyhow::Result<()> {
    execute_test(|s| {
        Box::new([
            App(OpenFile(s.main_rs())),
            Editor(SetContent("".to_string())),
            Editor(SetRectangle(Rectangle {
                origin: Position::default(),
                width: 20,
                height: 2,
            })),
            Expect(EditorGrid(
                "
🦀  src/main.rs [*]
1│█
"
                .trim(),
            )),
        ])
    })
}

#[test]
fn update_mark_position_with_undo_and_redo() -> anyhow::Result<()> {
    execute_test(|s| {
        Box::new([
            App(OpenFile(s.main_rs())),
            Editor(SetContent("foo bar spim".to_string())),
            Editor(SetSelectionMode(IfCurrentNotFound::LookForward, Word)),
            Editor(MoveSelection(Right)),
            Editor(MoveSelection(Right)),
            Editor(ToggleMark),
            Editor(SetSelectionMode(IfCurrentNotFound::LookForward, Mark)),
            Expect(CurrentSelectedTexts(&["spim"])),
            Editor(SetSelectionMode(IfCurrentNotFound::LookForward, Word)),
            Editor(MoveSelection(Left)),
            Editor(MoveSelection(Left)),
            // Kill "foo"
            Editor(Delete(Direction::End)),
            Expect(CurrentComponentContent("bar spim")),
            // Expect mark position is updated (still selects "spim")
            Editor(SetSelectionMode(IfCurrentNotFound::LookForward, Mark)),
            Expect(CurrentSelectedTexts(&["spim"])),
            Editor(Undo),
            Expect(CurrentComponentContent("foo bar spim")),
            // Expect mark position is updated (still selects "spim")
            Editor(SetSelectionMode(IfCurrentNotFound::LookForward, Mark)),
            Expect(CurrentSelectedTexts(&["spim"])),
            Editor(Redo),
            // Expect mark position is updated (still selects "spim")
            Editor(SetSelectionMode(IfCurrentNotFound::LookForward, Mark)),
            Expect(CurrentSelectedTexts(&["spim"])),
        ])
    })
}

#[test]
fn saving_should_not_destroy_mark_if_selections_not_modified() -> anyhow::Result<()> {
    let input = "// foo bar spim\n    fn foo() {}\n";

    execute_test(|s| {
        Box::new([
            App(OpenFile(s.main_rs())),
            Editor(SetContent(input.to_string())),
            Editor(SetLanguage(shared::language::from_extension("rs").unwrap())),
            Editor(MatchLiteral("bar".to_string())),
            Editor(ToggleMark),
            Editor(SetSelectionMode(IfCurrentNotFound::LookForward, Mark)),
            Editor(ForceSave),
            // Expect the content is formatted (second line dedented)
            Expect(CurrentComponentContent("// foo bar spim\nfn foo() {}\n")),
            Editor(SetSelectionMode(IfCurrentNotFound::LookForward, Character)),
            Expect(CurrentSelectedTexts(&["b"])),
            // Expect the mark on "bar" is not destroyed
            Editor(SetSelectionMode(IfCurrentNotFound::LookForward, Mark)),
            Expect(CurrentSelectedTexts(&["bar"])),
        ])
    })
}

#[test]
fn surround() -> anyhow::Result<()> {
    execute_test(|s| {
        Box::new([
            App(OpenFile(s.main_rs())),
            Editor(SetContent("fn main() { x.y() }".to_string())),
            Editor(MatchLiteral("x.y()".to_string())),
            App(HandleKeyEvents(keys!("v s (").to_vec())),
            Editor(SetContent("fn main() { (x.y()) }".to_string())),
        ])
    })
}

#[test]
fn swap_cursor_with_anchor() -> anyhow::Result<()> {
    execute_test(|s| {
        Box::new([
            App(OpenFile(s.main_rs())),
            Editor(SetContent("fn main() { x.y() }  // hello ".to_string())),
            Editor(SetSelectionMode(IfCurrentNotFound::LookForward, SyntaxNode)),
            Editor(SwapCursorWithAnchor),
            Editor(SetSelectionMode(IfCurrentNotFound::LookForward, Character)),
            Expect(CurrentSelectedTexts(&["}"])),
            // Expect cursor direction is reset to `Start` if selection mode is changed
            Expect(CurrentCursorDirection(Direction::Start)),
        ])
    })
}

#[test]
/// Line with emoji: not wrapped
fn consider_unicode_width() -> anyhow::Result<()> {
    let content = "👩 abc";
    execute_test(|s| {
        Box::new([
            App(OpenFile(s.main_rs())),
            App(TerminalDimensionChanged(crate::app::Dimension {
                height: 10,
                // Set width longer than content so that there's no wrapping
                width: 20,
            })),
            Editor(SetContent(content.to_string())),
            Editor(MatchLiteral("a".to_string())),
            // Expect the cursor is on the letter 'a'
            // Expect an extra space is added between 'a' and the emoji
            // because, the unicode width of the emoji is 2
            Expect(EditorGrid("🦀  src/main.rs [*]\n1│👩  █bc\n\n\n\n\n\n\n")),
        ])
    })
}

#[test]
fn delete_backward() -> anyhow::Result<()> {
    execute_test(|s| {
        Box::new([
            App(OpenFile(s.main_rs())),
            Editor(SetContent("hello world yo".to_string())),
            Editor(MatchLiteral("world".to_string())),
            Editor(SetSelectionMode(IfCurrentNotFound::LookForward, Word)),
            Expect(CurrentSelectedTexts(&["world"])),
            Editor(Delete(Direction::Start)),
            Expect(CurrentSelectedTexts(&["hello"])),
            Expect(CurrentComponentContent("hello yo")),
        ])
    })
}

#[test]
fn tree_sitter_should_not_reparse_in_insert_mode() -> anyhow::Result<()> {
    let mut editor = crate::components::editor::Editor::from_text(
        Some(tree_sitter_md::LANGUAGE.into()),
        "fn main() {}",
    );
    let _ = editor.enter_insert_mode(Direction::End)?;

    let current_range = editor.buffer().tree().unwrap().root_node().range();
    let _ = editor.insert("fn hello() {}")?;
    // Modifying the content in insert mode should not cause the tree to be reparsed
    let new_range = editor.buffer().tree().unwrap().root_node().range();
    assert_eq!(current_range, new_range);

    // Entering normal mode should reparse the tree
    editor.enter_normal_mode()?;
    let new_range = editor.buffer().tree().unwrap().root_node().range();
    assert_ne!(current_range, new_range);

    Ok(())
}

#[test]
fn next_prev_after_current_selection_is_deleted() -> anyhow::Result<()> {
    let run_test = |next: bool| {
        execute_test(|s| {
            Box::new([
                App(OpenFile(s.main_rs())),
                Editor(SetContent("1 a 2 b 3 c".to_string())),
                Editor(MatchLiteral(if next { "1" } else { "3" }.to_string())),
                Editor(SetSelectionMode(
                    IfCurrentNotFound::LookForward,
                    SelectionMode::Find {
                        search: crate::context::Search {
                            mode: LocalSearchConfigMode::Regex(RegexConfig {
                                escaped: false,
                                case_sensitive: false,
                                match_whole_word: false,
                            }),
                            search: r"\d+".to_string(),
                        },
                    },
                )),
                Editor(Delete(Direction::End)),
                Editor(MoveSelection(if next { Right } else { Left })),
                Expect(CurrentSelectedTexts(&["2"])),
            ])
        })
    };
    run_test(true)?;
    run_test(false)
}

#[test]
fn entering_insert_mode_from_visual_mode() -> anyhow::Result<()> {
    execute_test(|s| {
        Box::new([
            App(OpenFile(s.main_rs())),
            Editor(SetContent("hello world hey".to_string())),
            Editor(MatchLiteral("world".to_string())),
            Editor(SetSelectionMode(IfCurrentNotFound::LookForward, Word)),
            Editor(EnableSelectionExtension),
            Editor(MoveSelection(Right)),
            Expect(CurrentSelectedTexts(&["world hey"])),
            Editor(EnterInsertMode(Direction::Start)),
            App(HandleKeyEvents(keys!("x x space").to_vec())),
            Expect(CurrentComponentContent("hello xx world hey")),
            Expect(CurrentSelectedTexts(&[""])),
        ])
    })
}

#[test]
fn modifying_editor_causes_dirty_state() -> anyhow::Result<()> {
    execute_test(|s| {
        Box::new([
            App(OpenFile(s.main_rs())),
            Expect(Not(Box::new(EditorIsDirty()))),
            Expect(CurrentComponentTitle(" 🦀 src/main.rs")),
            Editor(EnterInsertMode(Direction::Start)),
            App(HandleKeyEvents(keys!("a a esc").to_vec())),
            Expect(EditorIsDirty()),
            Expect(CurrentComponentTitle(" 🦀 src/main.rs [*]")),
        ])
    })
}

#[test]
fn saving_editor_clears_dirty_state() -> anyhow::Result<()> {
    execute_test(|s| {
        Box::new([
            App(OpenFile(s.main_rs())),
            Expect(Not(Box::new(EditorIsDirty()))),
            Editor(EnterInsertMode(Direction::Start)),
            App(HandleKeyEvents(keys!("a a esc").to_vec())),
            Expect(EditorIsDirty()),
            Expect(CurrentComponentTitle(" 🦀 src/main.rs [*]")),
            Editor(Save),
            Expect(Not(Box::new(EditorIsDirty()))),
            Expect(CurrentComponentTitle(" 🦀 src/main.rs")),
        ])
    })
}

#[test]
fn after_save_select_current() -> anyhow::Result<()> {
    fn test(
        selection_mode: SelectionMode,
        expected_selected_texts: &'static [&'static str],
    ) -> anyhow::Result<()> {
        execute_test(|s| {
            Box::new([
                App(OpenFile(s.main_rs())),
                Editor(SetContent(
                    "
fn main() {
     let foo = 1;
}
"
                    .trim()
                    .to_string(),
                )),
                Editor(SetLanguage(shared::language::from_extension("rs").unwrap())),
                Editor(MatchLiteral("let foo = 1;".to_string())),
                Editor(SetSelectionMode(
                    IfCurrentNotFound::LookForward,
                    selection_mode.clone(),
                )),
                Editor(ForceSave),
                Expect(CurrentComponentContent(
                    "
fn main() {
    let foo = 1;
}
"
                    .trim_start(),
                )),
                Expect(CurrentSelectedTexts(expected_selected_texts)),
            ])
        })
    }
    // The SyntaxNode selection mode is contiguous, thus it should select current after save
    test(SyntaxNode, &["let foo = 1;"])?;

    // The Find selection mode is not contigouos, thus it should not select current after save
    test(
        SelectionMode::Find {
            search: crate::context::Search {
                search: "let foo = 1;".to_string(),
                mode: LocalSearchConfigMode::Regex(RegexConfig {
                    escaped: true,
                    case_sensitive: false,
                    match_whole_word: false,
                }),
            },
        },
        &["et foo = 1;\n"],
    )
}

#[test]
fn undo_till_empty_should_not_crash_in_insert_mode() -> anyhow::Result<()> {
    execute_test(|s| {
        Box::new([
            App(OpenFile(s.main_rs())),
            Editor(SetContent("".to_string())),
            App(SetClipboardContent {
                copied_texts: CopiedTexts::one("foo".to_string()),
                use_system_clipboard: false,
            }),
            Editor(EnterInsertMode(Direction::Start)),
            Editor(Paste {
                direction: Direction::End,
                use_system_clipboard: false,
            }),
            Expect(CurrentComponentContent("foo")),
            Editor(Undo),
            Expect(CurrentComponentContent("")),
        ])
    })
}

#[test]
fn selection_set_history() -> Result<(), anyhow::Error> {
    execute_test(|s| {
        Box::new([
            App(OpenFile(s.main_rs())),
            Editor(SetSelectionMode(IfCurrentNotFound::LookForward, Line)),
            Expect(CurrentSelectedTexts(&["mod foo;"])),
            Editor(SetSelectionMode(IfCurrentNotFound::LookForward, Character)),
            Expect(CurrentSelectedTexts(&["m"])),
            App(ToEditor(GoBack)),
            Expect(CurrentSelectedTexts(&["mod foo;"])),
            App(ToEditor(GoForward)),
            Expect(CurrentSelectedTexts(&["m"])),
        ])
    })
}

#[test]
fn select_surround_inside_with_multiwidth_character() -> Result<(), anyhow::Error> {
    execute_test(|s| {
        Box::new([
            App(OpenFile(s.main_rs())),
            Editor(SetContent("(hello (w🦀orld))".to_string())),
            Editor(MatchLiteral("rl".to_string())),
            Editor(SelectSurround {
                enclosure: crate::surround::EnclosureKind::Parentheses,
                kind: SurroundKind::Inside,
            }),
            Expect(CurrentSelectedTexts(&["w🦀orld"])),
            Expect(CurrentSelectionMode(SelectionMode::Custom)),
        ])
    })
}

#[test]
fn select_surround_inside() -> Result<(), anyhow::Error> {
    execute_test(|s| {
        Box::new([
            App(OpenFile(s.main_rs())),
            Editor(SetContent("(hello (world))".to_string())),
            Editor(MatchLiteral("rl".to_string())),
            App(HandleKeyEvents(keys!("v i (").to_vec())),
            Expect(CurrentSelectedTexts(&["world"])),
            Expect(CurrentSelectionMode(SelectionMode::Custom)),
        ])
    })
}

#[test]
fn select_surround_around() -> Result<(), anyhow::Error> {
    execute_test(|s| {
        Box::new([
            App(OpenFile(s.main_rs())),
            Editor(SetContent("(hello (world))".to_string())),
            Editor(MatchLiteral("rl".to_string())),
            App(HandleKeyEvents(keys!("v a (").to_vec())),
            Expect(CurrentSelectedTexts(&["(world)"])),
            Expect(CurrentSelectionMode(SelectionMode::Custom)),
        ])
    })
}

#[test]
fn select_surround_inside_same_symbols() -> Result<(), anyhow::Error> {
    execute_test(|s| {
        Box::new([
            App(OpenFile(s.main_rs())),
            Editor(SetContent("hello 'world'".to_string())),
            Editor(MatchLiteral("rl".to_string())),
            Editor(DeleteSurround(crate::surround::EnclosureKind::SingleQuotes)),
            Expect(CurrentSelectedTexts(&["world"])),
            Expect(CurrentSelectionMode(SelectionMode::Custom)),
        ])
    })
}

#[test]
fn delete_surround() -> Result<(), anyhow::Error> {
    execute_test(|s| {
        Box::new([
            App(OpenFile(s.main_rs())),
            Editor(SetContent("(hello (world))".to_string())),
            Editor(MatchLiteral("rl".to_string())),
            App(HandleKeyEvents(keys!("v d (").to_vec())),
            Expect(CurrentSelectedTexts(&["world"])),
            Expect(CurrentSelectionMode(SelectionMode::Custom)),
            Expect(CurrentComponentContent("(hello world)")),
        ])
    })
}

#[test]
fn change_surround_selection_not_on_enclosure() -> Result<(), anyhow::Error> {
    execute_test(|s| {
        Box::new([
            App(OpenFile(s.main_rs())),
            Editor(SetContent("(hello (world))".to_string())),
            Editor(MatchLiteral("rl".to_string())),
            App(HandleKeyEvents(keys!("v c ( {").to_vec())),
            Expect(CurrentSelectedTexts(&["{world}"])),
            Expect(CurrentSelectionMode(SelectionMode::Custom)),
            Expect(CurrentComponentContent("(hello {world})")),
        ])
    })
}

#[test]
fn change_surround_selection_on_enclosure() -> Result<(), anyhow::Error> {
    execute_test(|s| {
        Box::new([
            App(OpenFile(s.main_rs())),
            Editor(SetContent("(hello)".to_string())),
            Editor(MatchLiteral("(hello)".to_string())),
            App(HandleKeyEvents(keys!("v c ( {").to_vec())),
            Expect(CurrentSelectedTexts(&["{hello}"])),
        ])
    })
}

#[test]
fn replace_with_pattern() -> Result<(), anyhow::Error> {
    fn run_test(
        mode: LocalSearchConfigMode,
        content: &str,
        search_pattern: &str,
        replace_pattern: &str,
        expected_content: &'static str,
        expected_selected_text: &'static [&'static str],
    ) -> anyhow::Result<()> {
        execute_test(|s| {
            {
                Box::new([
                    App(OpenFile(s.main_rs())),
                    Editor(SetContent(content.to_string())),
                    App(UpdateLocalSearchConfig {
                        update: LocalSearchConfigUpdate::Mode(mode),
                        scope: Scope::Local,
                        show_config_after_enter: false,
                        if_current_not_found: IfCurrentNotFound::LookForward,
                    }),
                    App(UpdateLocalSearchConfig {
                        update: LocalSearchConfigUpdate::Search(search_pattern.to_string()),
                        scope: Scope::Local,
                        show_config_after_enter: false,
                        if_current_not_found: IfCurrentNotFound::LookForward,
                    }),
                    App(UpdateLocalSearchConfig {
                        update: LocalSearchConfigUpdate::Replacement(replace_pattern.to_string()),
                        scope: Scope::Local,
                        show_config_after_enter: false,
                        if_current_not_found: IfCurrentNotFound::LookForward,
                    }),
                    Editor(ReplaceWithPattern),
                    Expect(CurrentComponentContent(expected_content)),
                    Expect(CurrentSelectedTexts(expected_selected_text)),
                ])
            }
        })
    }
    run_test(
        LocalSearchConfigMode::NamingConventionAgnostic,
        "aBull aCow TheBull theBull",
        "TheBull",
        "the mummy",
        "aBull aCow TheMummy theBull",
        &["TheMummy"],
    )?;
    run_test(
        LocalSearchConfigMode::Regex(RegexConfig {
            escaped: false,
            case_sensitive: false,
            match_whole_word: false,
        }),
        "ali_123 abu_456 adam_99",
        r"abu_(\d+)",
        "boodan_$1",
        "ali_123 boodan_456 adam_99",
        &["boodan_456"],
    )?;
    run_test(
        LocalSearchConfigMode::AstGrep,
        "fn main() {let x = f(y); f(y)}",
        r"f($A)",
        "g($A,$A)",
        "fn main() {let x = g(y,y); f(y)}",
        &["g(y,y)"],
    )?;
    Ok(())
}

#[test]
fn move_left_right() -> Result<(), anyhow::Error> {
    execute_test(|s| {
        {
            Box::new([
                App(OpenFile(s.main_rs())),
                Editor(SetContent("ho".to_string())),
                Editor(EnterInsertMode(Direction::Start)),
                Editor(MoveCharacterForward),
                Editor(MoveCharacterForward),
                Editor(MoveCharacterForward),
                Editor(Insert("x".to_string())),
                Expect(CurrentComponentContent("hox")),
                Editor(MoveCharacterBack),
                Editor(MoveCharacterBack),
                Editor(MoveCharacterBack),
                Editor(MoveCharacterBack),
                Editor(Insert("y".to_string())),
                Expect(CurrentComponentContent("yhox")),
            ])
        }
    })
}

#[test]
fn yank_ring() -> Result<(), anyhow::Error> {
    execute_test(|s| {
        {
            Box::new([
                App(OpenFile(s.main_rs())),
                Editor(SetContent(
                    "
a1 a2 a3
b1 b2 b3
c1 c2 c3"
                        .trim()
                        .to_string(),
                )),
                Editor(SetSelectionMode(IfCurrentNotFound::LookForward, Line)),
                Editor(CursorAddToAllSelections),
                Editor(SetSelectionMode(IfCurrentNotFound::LookForward, Token)),
                Expect(CurrentSelectedTexts(&["a1", "b1", "c1"])),
                Editor(Copy {
                    use_system_clipboard: false,
                }),
                Editor(MoveSelection(Right)),
                Expect(CurrentSelectedTexts(&["a2", "b2", "c2"])),
                Editor(Copy {
                    use_system_clipboard: false,
                }),
                Editor(MoveSelection(Right)),
                Editor(Copy {
                    use_system_clipboard: false,
                }),
                Expect(CurrentSelectedTexts(&["a3", "b3", "c3"])),
                Editor(Paste {
                    direction: Direction::End,
                    use_system_clipboard: false,
                }),
                Editor(ReplaceWithPreviousCopiedText),
                Expect(CurrentSelectedTexts(&["a2", "b2", "c2"])),
                Expect(CurrentComponentContent(
                    "
a1 a2 a3 a2
b1 b2 b3 b2
c1 c2 c3 c2"
                        .trim(),
                )),
                Editor(ReplaceWithPreviousCopiedText),
                Expect(CurrentSelectedTexts(&["a1", "b1", "c1"])),
                Expect(CurrentComponentContent(
                    "
a1 a2 a3 a1
b1 b2 b3 b1
c1 c2 c3 c1"
                        .trim(),
                )),
                Editor(ReplaceWithPreviousCopiedText),
                Expect(CurrentSelectedTexts(&["a3", "b3", "c3"])),
                Expect(CurrentComponentContent(
                    "
a1 a2 a3 a3
b1 b2 b3 b3
c1 c2 c3 c3"
                        .trim(),
                )),
                Editor(ReplaceWithNextCopiedText),
                Expect(CurrentSelectedTexts(&["a1", "b1", "c1"])),
                Expect(CurrentComponentContent(
                    "
a1 a2 a3 a1
b1 b2 b3 b1
c1 c2 c3 c1"
                        .trim(),
                )),
                Expect(CurrentCopiedTextHistoryOffset(-2)),
                // Moving the selection should reset the copied text history offset,
                Editor(MoveSelection(Left)),
                Expect(CurrentCopiedTextHistoryOffset(0)),
            ])
        }
    })
}

#[test]
/// Primary cursor should remain in position when entering insert mode
fn multi_cursor_insert() -> Result<(), anyhow::Error> {
    execute_test(|s| {
        {
            Box::new([
                App(OpenFile(s.main_rs())),
                Editor(SetContent("hello world".to_string())),
                Editor(SetSelectionMode(IfCurrentNotFound::LookForward, Word)),
                Editor(EnterMultiCursorMode),
                Editor(MoveSelection(Right)),
                Expect(CurrentSelectedTexts(&["hello", "world"])),
                Editor(EnterInsertMode(Direction::End)),
                App(HandleKeyEvent(key!("x"))),
                Editor(EnterNormalMode),
                Editor(CursorKeepPrimaryOnly),
                Editor(MoveSelection(Current(IfCurrentNotFound::LookForward))),
                Expect(CurrentSelectedTexts(&["worldx"])),
            ])
        }
    })
}

#[test]
fn movement_current_look_forward_backward() -> Result<(), anyhow::Error> {
    execute_test(|s| {
        {
            Box::new([
                App(OpenFile(s.main_rs())),
                Editor(SetContent("hello world is good".to_string())),
                Editor(MatchLiteral("hello".to_string())),
                Editor(ToggleMark),
                Editor(MatchLiteral("good".to_string())),
                Editor(ToggleMark),
                Editor(MatchLiteral("world".to_string())),
                Editor(SetSelectionMode(IfCurrentNotFound::LookForward, Mark)),
                Expect(CurrentSelectedTexts(&["good"])),
                Editor(MatchLiteral("world".to_string())),
                Expect(CurrentSelectedTexts(&["world"])),
                Editor(SetSelectionMode(IfCurrentNotFound::LookBackward, Mark)),
                Expect(CurrentSelectedTexts(&["hello"])),
            ])
        }
    })
}

#[test]
fn search_backward() -> Result<(), anyhow::Error> {
    execute_test(|s| {
        {
            Box::new([
                App(OpenFile(s.main_rs())),
                Editor(SetContent(
                    "
.to_string(),
)),
Editor(MatchLiteral(amos.foo())),
"
                    .to_string(),
                )),
                Editor(MatchLiteral("Editor".to_string())),
                Editor(SetSelectionMode(IfCurrentNotFound::LookForward, Line)),
                App(HandleKeyEvents(keys!("? ( enter").to_vec())),
                Editor(SetSelectionMode(IfCurrentNotFound::LookForward, Token)),
                Editor(MoveSelection(Left)),
                Expect(CurrentSelectedTexts(&["to_string"])),
            ])
        }
    })
}

#[test]
fn selection_set_history_updates_upon_edit() -> Result<(), anyhow::Error> {
    execute_test(|s| {
        {
            Box::new([
                App(OpenFile(s.main_rs())),
                Editor(SetContent("foo bar spam".to_string())),
                Editor(SetSelectionMode(IfCurrentNotFound::LookForward, Token)),
                Editor(MoveSelection(Last)),
                Expect(CurrentSelectedTexts(&["spam"])),
                Editor(MoveSelection(Left)),
                Expect(CurrentSelectedTexts(&["bar"])),
                Editor(Delete(Direction::Start)),
                Expect(CurrentComponentContent("foo spam")),
                Editor(GoBack),
                Expect(CurrentSelectedTexts(&["spam"])),
            ])
        }
    })
}

#[test]
fn show_current_tree_sitter_node_sexp() -> Result<(), anyhow::Error> {
    execute_test(|s| {
        {
            Box::new([
                App(OpenFile(s.main_rs())),
                Editor(SetContent("fn main() {}".to_string())),
                Editor(SetSelectionMode(IfCurrentNotFound::LookForward, SyntaxNode)),
                Editor(ShowCurrentTreeSitterNodeSexp),
                App(OtherWindow),
                Expect(CurrentComponentContent(
                    "(function_item name: (identifier) parameters: (parameters) body: (block))",
                )),
            ])
        }
    })
}

#[test]
fn yank_paste_extended_selection() -> Result<(), anyhow::Error> {
    execute_test(|s| {
        {
            Box::new([
                App(OpenFile(s.main_rs())),
                Editor(SetContent("who lives in a".to_string())),
                Editor(SetSelectionMode(IfCurrentNotFound::LookForward, Word)),
                Editor(EnableSelectionExtension),
                Editor(MoveSelection(Right)),
                Expect(CurrentSelectedTexts(&["who lives"])),
                Editor(Copy {
                    use_system_clipboard: false,
                }),
                Editor(Paste {
                    direction: Direction::End,
                    use_system_clipboard: false,
                }),
                Expect(CurrentComponentContent("who lives who lives in a")),
                Expect(CurrentSelectedTexts(&["who lives"])),
                Editor(EnterInsertMode(Direction::End)),
                Editor(Insert("foo".to_string())),
                Editor(EnterInsertMode(Direction::End)),
                Expect(CurrentComponentContent("who lives who livesfoo in a")),
            ])
        }
    })
}

#[test]
fn last_contiguous_selection_mode() -> Result<(), anyhow::Error> {
    execute_test(|s| {
        {
            Box::new([
                App(OpenFile(s.main_rs())),
                Editor(SetContent("who lives in a".to_string())),
                Editor(SetSelectionMode(IfCurrentNotFound::LookForward, Token)),
                Editor(ToggleMark),
                Editor(SetSelectionMode(IfCurrentNotFound::LookForward, Mark)),
                Editor(SetSelectionMode(IfCurrentNotFound::LookForward, Token)),
                Expect(CurrentSelectedTexts(&["who"])),
                Editor(MoveSelection(Last)),
                Expect(CurrentSelectedTexts(&["a"])),
                App(UseLastNonContiguousSelectionMode(
                    IfCurrentNotFound::LookForward,
                )),
                Expect(CurrentSelectedTexts(&["who"])),
                Expect(CurrentSelectionMode(Mark)),
            ])
        }
    })
}

#[test]
fn test_indent_dedent() -> anyhow::Result<()> {
    execute_test(|s| {
        Box::new([
            App(OpenFile(s.main_rs())),
            Editor(SetContent(
                "
fn main() {
    foo()
}
"
                .to_string(),
            )),
            Editor(MatchLiteral("fn".to_string())),
            Editor(SetSelectionMode(IfCurrentNotFound::LookForward, SyntaxNode)),
            Editor(Indent),
            Expect(CurrentComponentContent(
                "
    fn main() {
        foo()
    }
",
            )),
            Expect(CurrentSelectedTexts(&["fn main() {
        foo()
    }"])),
            Editor(Dedent),
            Expect(CurrentComponentContent(
                "
fn main() {
    foo()
}
",
            )),
            Expect(CurrentSelectedTexts(&["fn main() {
    foo()
}"])),
        ])
    })
}

#[test]
fn test_dedent_in_column_mode() -> anyhow::Result<()> {
    execute_test(|s| {
        Box::new([
            App(OpenFile(s.main_rs())),
            Editor(SetContent("fom".to_string())),
            Editor(SetSelectionMode(IfCurrentNotFound::LookForward, Character)),
            Expect(CurrentSelectedTexts(&["f"])),
            Editor(Indent),
            Expect(CurrentComponentContent("    fom")),
            Expect(CurrentSelectedTexts(&["f"])),
            Editor(Dedent),
            Expect(CurrentComponentContent("fom")),
            Expect(CurrentSelectedTexts(&["f"])),
        ])
    })
}

#[test]
fn test_over_dedent() -> anyhow::Result<()> {
    execute_test(|s| {
        Box::new([
            App(OpenFile(s.main_rs())),
            Editor(SetContent(
                "
fn main() {
    foo()
}
"
                .to_string(),
            )),
            Editor(MatchLiteral("fn".to_string())),
            Editor(SetSelectionMode(IfCurrentNotFound::LookForward, SyntaxNode)),
            Editor(Dedent),
            Expect(CurrentSelectedTexts(&["fn main() {
foo()
}"])),
        ])
    })
}

#[test]
fn cycle_primary_selection_forward() -> anyhow::Result<()> {
    execute_test(|s| {
        Box::new([
            App(OpenFile(s.main_rs())),
            Editor(SetContent("foo bar spam".to_string())),
            Editor(SetSelectionMode(IfCurrentNotFound::LookForward, Word)),
            Editor(CursorAddToAllSelections),
            Expect(CurrentPrimarySelection("foo")),
            Editor(CyclePrimarySelection(Direction::End)),
            Expect(CurrentPrimarySelection("bar")),
            Editor(CyclePrimarySelection(Direction::End)),
            Expect(CurrentPrimarySelection("spam")),
            Editor(CyclePrimarySelection(Direction::End)),
            Expect(CurrentPrimarySelection("foo")),
        ])
    })
}

#[test]
fn cycle_primary_selection_backward() -> anyhow::Result<()> {
    execute_test(|s| {
        Box::new([
            App(OpenFile(s.main_rs())),
            Editor(SetContent("foo bar spam".to_string())),
            Editor(SetSelectionMode(IfCurrentNotFound::LookForward, Word)),
            Editor(CursorAddToAllSelections),
            Expect(CurrentPrimarySelection("foo")),
            Editor(CyclePrimarySelection(Direction::Start)),
            Expect(CurrentPrimarySelection("spam")),
            Editor(CyclePrimarySelection(Direction::Start)),
            Expect(CurrentPrimarySelection("bar")),
            Editor(CyclePrimarySelection(Direction::Start)),
            Expect(CurrentPrimarySelection("foo")),
        ])
    })
}

#[test]
fn cycle_primary_selection_should_based_on_range_order() -> anyhow::Result<()> {
    execute_test(|s| {
        Box::new([
            App(OpenFile(s.main_rs())),
            Editor(SetContent("foo bar spam".to_string())),
            Editor(SetSelectionMode(IfCurrentNotFound::LookForward, Token)),
            Editor(MoveSelection(Last)),
            Expect(CurrentPrimarySelection("spam")),
            Editor(EnterMultiCursorMode),
            Editor(MoveSelection(Left)),
            Editor(MoveSelection(Left)),
            Editor(EnterNormalMode),
            Expect(CurrentPrimarySelection("foo")),
            Editor(CyclePrimarySelection(Direction::End)),
            Expect(CurrentPrimarySelection("bar")),
            Editor(CyclePrimarySelection(Direction::End)),
            Expect(CurrentPrimarySelection("spam")),
        ])
    })
}

#[test]
fn insert_mode_enter_auto_indent() -> anyhow::Result<()> {
    execute_test(|s| {
        Box::new([
            App(OpenFile(s.main_rs())),
            Editor(SetContent(
                "
foo bar
  spam
  hey"
                .trim()
                .to_string(),
            )),
            Editor(MatchLiteral("spam".to_string())),
            Editor(EnterInsertMode(Direction::End)),
            App(HandleKeyEvents(keys!("enter enter").to_vec())),
            Editor(Insert("baz".to_string())),
            Expect(CurrentComponentContent(
                "foo bar\n  spam\n  \n  baz\n  hey".trim(),
            )),
        ])
    })
}

#[test]
fn delete_line_should_not_dedent_next_line() -> anyhow::Result<()> {
    execute_test(|s| {
        Box::new([
            App(OpenFile(s.main_rs())),
            Editor(SetContent(
                "
foo bar
  spam
  hey"
                .trim()
                .to_string(),
            )),
            Editor(SetSelectionMode(IfCurrentNotFound::LookForward, Line)),
            Editor(Delete(Direction::End)),
            Expect(CurrentComponentContent("  spam\n  hey")),
            Expect(CurrentSelectedTexts(&["spam"])),
            Editor(Undo),
            Expect(CurrentSelectedTexts(&["foo bar"])),
        ])
    })
}

#[test]
fn delete_multiple_lines_should_not_dedent_next_line() -> anyhow::Result<()> {
    execute_test(|s| {
        Box::new([
            App(OpenFile(s.main_rs())),
            Editor(SetContent(
                "
foo bar
  spam
  hey"
                .trim()
                .to_string(),
            )),
            Editor(SetSelectionMode(IfCurrentNotFound::LookForward, Line)),
            Editor(EnterVMode),
            App(HandleKeyEvent(key!("j"))),
            Expect(CurrentSelectedTexts(&["foo bar\n  spam"])),
            Editor(Delete(Direction::End)),
            Expect(CurrentComponentContent("  hey")),
            Expect(CurrentSelectedTexts(&["hey"])),
            Editor(Undo),
            Expect(CurrentSelectedTexts(&["foo bar\n  spam"])),
        ])
    })
}

#[test]
fn expand_to_nearest_enclosure_1_inside() -> anyhow::Result<()> {
    execute_test(|s| {
        Box::new([
            App(OpenFile(s.main_rs())),
            Editor(SetContent("hello (world yo)".to_string())),
            Editor(SetSelectionMode(IfCurrentNotFound::LookForward, Token)),
            Editor(MoveSelection(Next)),
            Editor(MoveSelection(Expand)),
            Expect(CurrentSelectedTexts(&["world yo"])),
        ])
    })
}

#[test]
fn expand_to_nearest_enclosure_1_inside_2() -> anyhow::Result<()> {
    execute_test(|s| {
        Box::new([
            App(OpenFile(s.main_rs())),
            Editor(SetContent("hello (world yo)".to_string())),
            Editor(MatchLiteral("yo".to_string())),
            Editor(SetSelectionMode(IfCurrentNotFound::LookForward, Token)),
            Editor(MoveSelection(Expand)),
            Expect(CurrentSelectedTexts(&["world yo"])),
        ])
    })
}

#[test]
fn expand_to_nearest_enclosure_2_around() -> anyhow::Result<()> {
    execute_test(|s| {
        Box::new([
            App(OpenFile(s.main_rs())),
            Editor(SetContent("hello ((world_yo))".to_string())),
            Editor(SetSelectionMode(IfCurrentNotFound::LookForward, Token)),
            Editor(MoveSelection(Next)),
            Expect(CurrentSelectedTexts(&["world_yo"])),
            Editor(MoveSelection(Expand)),
            Expect(CurrentSelectedTexts(&["(world_yo)"])),
            Editor(MoveSelection(Expand)),
            Expect(CurrentSelectedTexts(&["((world_yo))"])),
        ])
    })
}

#[test]
fn expand_to_nearest_enclosure_3_nested_brackets() -> anyhow::Result<()> {
    execute_test(|s| {
        Box::new([
            App(OpenFile(s.main_rs())),
            Editor(SetContent("{hello (world yo)}".to_string())),
            Editor(SetSelectionMode(IfCurrentNotFound::LookForward, Token)),
            Editor(MoveSelection(Next)),
            Editor(MoveSelection(Expand)),
            Expect(CurrentSelectedTexts(&["hello (world yo)"])),
        ])
    })
}

#[test]
fn expand_to_nearest_enclosure_4_brackets_and_quotes() -> anyhow::Result<()> {
    execute_test(|s| {
        Box::new([
            App(OpenFile(s.main_rs())),
            Editor(SetContent("hello '{World Foo} bar'".to_string())),
            Editor(SetSelectionMode(IfCurrentNotFound::LookForward, Token)),
            Editor(MoveSelection(Next)),
            Editor(MoveSelection(Expand)),
            Expect(CurrentSelectedTexts(&["World Foo"])),
            Editor(MoveSelection(Expand)),
            Expect(CurrentSelectedTexts(&["{World Foo}"])),
            Editor(MoveSelection(Expand)),
            Expect(CurrentSelectedTexts(&["{World Foo} bar"])),
            Editor(MoveSelection(Expand)),
            Expect(CurrentSelectedTexts(&["'{World Foo} bar'"])),
        ])
    })
}

#[test]
/// Quotes expansion must be between an odd-position quote with an even-position quote
/// never the other way around
fn expand_to_nearest_enclosure_5() -> anyhow::Result<()> {
    execute_test(|s| {
        Box::new([
            App(OpenFile(s.main_rs())),
            Editor(SetContent("'hello world' (foo bar 'spam baz')".to_string())),
            Editor(MatchLiteral("foo".to_string())),
            Editor(SetSelectionMode(IfCurrentNotFound::LookForward, Token)),
            Editor(MoveSelection(Expand)),
            Expect(CurrentSelectedTexts(&["foo bar 'spam baz'"])),
        ])
    })
}

#[test]
fn expand_to_nearest_enclosure_6_with_escaped_quotes() -> anyhow::Result<()> {
    execute_test(|s| {
        Box::new([
            App(OpenFile(s.main_rs())),
            Editor(SetContent(
                r#"result1.query.contains("\"require\" @keyword.import")"#.to_string(),
            )),
            Editor(MatchLiteral("require".to_string())),
            Editor(SetSelectionMode(IfCurrentNotFound::LookForward, Token)),
            Editor(MoveSelection(Expand)),
            Expect(CurrentSelectedTexts(&[r#"\"require\" @keyword.import"#])),
        ])
    })
}

#[test]
fn expand_to_nearest_enclosure_7_cursor_on_open_enclosure() -> anyhow::Result<()> {
    execute_test(|s| {
        Box::new([
            App(OpenFile(s.main_rs())),
            Editor(SetContent(r#"foo bar (hello world)"#.to_string())),
            Editor(MatchLiteral("(".to_string())),
            Editor(SetSelectionMode(IfCurrentNotFound::LookForward, Token)),
            Editor(MoveSelection(Expand)),
            Expect(CurrentSelectedTexts(&["(hello world)"])),
        ])
    })
}

#[test]
fn expand_to_nearest_enclosure_8_cursor_on_close_enclosure() -> anyhow::Result<()> {
    execute_test(|s| {
        Box::new([
            App(OpenFile(s.main_rs())),
            Editor(SetContent(r#"foo bar (hello world)"#.to_string())),
            Editor(MatchLiteral(")".to_string())),
            Editor(SetSelectionMode(IfCurrentNotFound::LookForward, Token)),
            Editor(MoveSelection(Expand)),
            Expect(CurrentSelectedTexts(&["(hello world)"])),
        ])
    })
}

#[test]
fn split_selections() -> anyhow::Result<()> {
    execute_test(|s| {
        Box::new([
            App(OpenFile(s.main_rs())),
            Editor(SetContent(
                "
fooz bar fooy
bar foox foow
foov foou bar
"
                .trim()
                .to_string(),
            )),
            Editor(SetSelectionMode(IfCurrentNotFound::LookForward, Line)),
            Editor(EnterMultiCursorMode),
            Editor(MoveSelection(Down)),
            Expect(CurrentSelectedTexts(&["fooz bar fooy", "bar foox foow"])),
            Editor(MatchLiteral("foo".to_string())),
            Expect(CurrentSelectionMode(SelectionMode::Find {
                search: Search {
                    mode: LocalSearchConfigMode::Regex(RegexConfig {
                        escaped: true,
                        case_sensitive: false,
                        match_whole_word: false,
                    }),
                    search: "foo".to_string(),
                },
            })),
            Expect(CurrentMode(Mode::Normal)),
            Editor(SetSelectionMode(IfCurrentNotFound::LookForward, Token)),
            Expect(CurrentSelectedTexts(&["fooz", "fooy", "foox", "foow"])),
        ])
    })
}

#[test]
fn select_current_line_when_cursor_is_at_last_space_of_current_line() -> anyhow::Result<()> {
    execute_test(|s| {
        Box::new([
            App(OpenFile(s.main_rs())),
            Editor(SetContent("abc \n yo".to_string())),
            Editor(SetSelectionMode(IfCurrentNotFound::LookForward, Character)),
            Editor(MoveSelection(Last)),
            Editor(MoveSelection(Right)),
            Expect(CurrentSelectedTexts(&[" "])),
            Editor(MoveSelection(Previous)),
            Expect(CurrentSelectedTexts(&["c"])),
            Editor(MoveSelection(Right)),
            Expect(CurrentSelectedTexts(&[" "])),
            Editor(SetSelectionMode(IfCurrentNotFound::LookForward, Line)),
            Expect(CurrentSelectedTexts(&["abc "])),
        ])
    })
}

#[test]
fn first_last_char() -> anyhow::Result<()> {
    execute_test(|s| {
        Box::new([
            App(OpenFile(s.main_rs())),
            Editor(SetContent("babyHelloCamp".to_string())),
            Editor(MatchLiteral("Hello".to_string())),
            Editor(SetSelectionMode(IfCurrentNotFound::LookForward, Character)),
            Editor(MoveSelection(Last)),
            Expect(CurrentSelectedTexts(&["o"])),
            Editor(MoveSelection(First)),
            Expect(CurrentSelectedTexts(&["H"])),
        ])
    })
}

#[test]
fn first_last_word() -> anyhow::Result<()> {
    execute_test(|s| {
        Box::new([
            App(OpenFile(s.main_rs())),
            Editor(SetContent("hello HTTPNetworkRequest yo".to_string())),
            Editor(SetSelectionMode(IfCurrentNotFound::LookForward, Word)),
            Editor(MoveSelection(Next)),
            Expect(CurrentSelectedTexts(&["HTTP"])),
            Editor(MoveSelection(Last)),
            Expect(CurrentSelectedTexts(&["Request"])),
            Editor(MoveSelection(First)),
            Expect(CurrentSelectedTexts(&["HTTP"])),
        ])
    })
}

#[test]
fn first_last_token() -> anyhow::Result<()> {
    execute_test(|s| {
        Box::new([
            App(OpenFile(s.main_rs())),
            Editor(SetContent("who lives in\na pineapple".to_string())),
            Editor(SetSelectionMode(IfCurrentNotFound::LookForward, Token)),
            Editor(MoveSelection(Last)),
            Expect(CurrentSelectedTexts(&["in"])),
            Editor(MoveSelection(Down)),
            Editor(MoveSelection(First)),
            Expect(CurrentSelectedTexts(&["a"])),
        ])
    })
}

#[test]
fn exchange_till_last() -> anyhow::Result<()> {
    execute_test(|s| {
        Box::new([
            App(OpenFile(s.main_rs())),
            Editor(SetContent(
                "fn main(foo: T, apple: T, banana: T, coffee: T) {}".to_string(),
            )),
            Editor(MatchLiteral("apple: T".to_string())),
            Editor(SetSelectionMode(IfCurrentNotFound::LookForward, SyntaxNode)),
            Expect(CurrentSelectedTexts(&["apple: T"])),
            Editor(EnterExchangeMode),
            Editor(MoveSelection(Last)),
            Expect(CurrentComponentContent(
                "fn main(foo: T, banana: T, coffee: T, apple: T) {}",
            )),
        ])
    })
}

#[test]
fn exchange_till_first() -> anyhow::Result<()> {
    execute_test(|s| {
        Box::new([
            App(OpenFile(s.main_rs())),
            Editor(SetContent(
                "fn main(foo: T, apple: T, banana: T, coffee: T) {}".to_string(),
            )),
            Editor(MatchLiteral("banana: T".to_string())),
            Editor(SetSelectionMode(IfCurrentNotFound::LookForward, SyntaxNode)),
            Expect(CurrentSelectedTexts(&["banana: T"])),
            Editor(EnterExchangeMode),
            Editor(MoveSelection(First)),
            Expect(CurrentComponentContent(
                "fn main(banana: T, foo: T, apple: T, coffee: T) {}",
            )),
        ])
    })
}

#[test]
fn add_cursor_till_first() -> anyhow::Result<()> {
    execute_test(|s| {
        Box::new([
            App(OpenFile(s.main_rs())),
            Editor(SetContent(
                "fn main(foo: T, apple: T, banana: T, coffee: T) {}".to_string(),
            )),
            Editor(MatchLiteral("banana: T".to_string())),
            Editor(SetSelectionMode(IfCurrentNotFound::LookForward, SyntaxNode)),
            Expect(CurrentSelectedTexts(&["banana: T"])),
            Editor(EnterMultiCursorMode),
            Editor(MoveSelection(First)),
            Expect(CurrentSelectedTexts(&["foo: T", "apple: T", "banana: T"])),
        ])
    })
}

#[test]
fn add_cursor_till_last() -> anyhow::Result<()> {
    execute_test(|s| {
        Box::new([
            App(OpenFile(s.main_rs())),
            Editor(SetContent(
                "fn main(foo: T, apple: T, banana: T, coffee: T) {}".to_string(),
            )),
            Editor(MatchLiteral("apple: T".to_string())),
            Editor(SetSelectionMode(IfCurrentNotFound::LookForward, SyntaxNode)),
            Expect(CurrentSelectedTexts(&["apple: T"])),
            Editor(EnterMultiCursorMode),
            Editor(MoveSelection(Last)),
            Expect(CurrentSelectedTexts(&[
                "apple: T",
                "banana: T",
                "coffee: T",
            ])),
        ])
    })
}

#[test]
fn delete_cursor_forward() -> anyhow::Result<()> {
    execute_test(|s| {
        Box::new([
            App(OpenFile(s.main_rs())),
            Editor(SetContent(
                "fn main(foo: T, apple: T, coffee: T) {}".to_string(),
            )),
            Editor(MatchLiteral("apple: T".to_string())),
            Editor(SetSelectionMode(IfCurrentNotFound::LookForward, SyntaxNode)),
            Expect(CurrentSelectedTexts(&["apple: T"])),
            Editor(CursorAddToAllSelections),
            Expect(CurrentSelectedTexts(&["foo: T", "apple: T", "coffee: T"])),
            Editor(CyclePrimarySelection(Direction::End)),
            Expect(CurrentPrimarySelection("apple: T")),
            Editor(DeleteCurrentCursor(Direction::End)),
            Expect(CurrentSelectedTexts(&["foo: T", "coffee: T"])),
            Expect(CurrentPrimarySelection("coffee: T")),
            Editor(DeleteCurrentCursor(Direction::End)),
            Expect(CurrentSelectedTexts(&["foo: T"])),
            Expect(CurrentPrimarySelection("foo: T")),
            Editor(DeleteCurrentCursor(Direction::End)),
            Expect(CurrentSelectedTexts(&["foo: T"])),
            Expect(CurrentPrimarySelection("foo: T")),
        ])
    })
}

#[test]
fn delete_cursor_backward() -> anyhow::Result<()> {
    execute_test(|s| {
        Box::new([
            App(OpenFile(s.main_rs())),
            Editor(SetContent(
                "fn main(foo: T, apple: T, coffee: T) {}".to_string(),
            )),
            Editor(MatchLiteral("apple: T".to_string())),
            Editor(SetSelectionMode(IfCurrentNotFound::LookForward, SyntaxNode)),
            Expect(CurrentSelectedTexts(&["apple: T"])),
            Editor(CursorAddToAllSelections),
            Expect(CurrentSelectedTexts(&["foo: T", "apple: T", "coffee: T"])),
            Editor(CyclePrimarySelection(Direction::End)),
            Expect(CurrentPrimarySelection("apple: T")),
            Editor(DeleteCurrentCursor(Direction::Start)),
            Expect(CurrentSelectedTexts(&["foo: T", "coffee: T"])),
            Expect(CurrentPrimarySelection("foo: T")),
            Editor(DeleteCurrentCursor(Direction::Start)),
            Expect(CurrentSelectedTexts(&["coffee: T"])),
            Expect(CurrentPrimarySelection("coffee: T")),
            Editor(DeleteCurrentCursor(Direction::Start)),
            Expect(CurrentSelectedTexts(&["coffee: T"])),
            Expect(CurrentPrimarySelection("coffee: T")),
        ])
    })
}

#[test]
fn break_selection() -> anyhow::Result<()> {
    execute_test(|s| {
        Box::new([
            App(OpenFile(s.main_rs())),
            Editor(SetContent("hello world\n\tbar spam".to_string())),
            Editor(MatchLiteral("spam".to_string())),
            Editor(BreakSelection),
            Editor(BreakSelection),
            Expect(CurrentSelectedTexts(&["spam"])),
            Expect(CurrentComponentContent("hello world\n\tbar\n\t\n\tspam")),
        ])
    })
}

#[test]
fn syntax_node_move_right_should_move_to_non_overlapping_node() -> anyhow::Result<()> {
    execute_test(|s| {
        Box::new([
            App(OpenFile(s.main_rs())),
            Editor(SetContent("fn main(a: A, b: B) {}".to_string())),
            Editor(MatchLiteral("a: A".to_string())),
            Editor(SetSelectionMode(IfCurrentNotFound::LookForward, SyntaxNode)),
            Editor(MoveSelection(Right)),
            Expect(CurrentSelectedTexts(&[","])),
        ])
    })
}

#[test]
fn delete_empty_lines() -> anyhow::Result<()> {
    execute_test(|s| {
        Box::new([
            App(OpenFile(s.main_rs())),
            Editor(SetContent(
                "
hello

world

yo"
                .trim()
                .to_string(),
            )),
            Editor(SetSelectionMode(IfCurrentNotFound::LookForward, Line)),
            Editor(MoveSelection(Next)),
            Expect(CurrentSelectedTexts(&[""])),
            Editor(Delete(Direction::End)),
            Expect(CurrentSelectedTexts(&["world"])),
        ])
    })
}

#[test]
fn next_previous_line() -> anyhow::Result<()> {
    execute_test(|s| {
        Box::new([
            App(OpenFile(s.main_rs())),
            Editor(SetContent(
                "
foo
bar


spam
baz


bomb
bam
"
                .trim()
                .to_string(),
            )),
            Editor(SetSelectionMode(IfCurrentNotFound::LookForward, Line)),
            Expect(CurrentSelectedTexts(&["foo"])),
            Editor(MoveSelection(Next)),
            Expect(CurrentSelectedTexts(&[""])),
            Editor(MoveSelection(Up)),
            Expect(CurrentSelectedTexts(&["bar"])),
            Editor(MoveSelection(Down)),
            Editor(MoveSelection(Next)),
            Editor(MoveSelection(Up)),
            Expect(CurrentSelectedTexts(&["baz"])),
            Editor(MoveSelection(Down)),
            Editor(MoveSelection(Previous)),
            Editor(MoveSelection(Down)),
            Expect(CurrentSelectedTexts(&["spam"])),
        ])
    })
}

#[test]
fn visual_select_anchor_change_selection_mode() -> anyhow::Result<()> {
    execute_test(|s| {
        Box::new([
            App(OpenFile(s.main_rs())),
            Editor(SetContent("helloWorld fooBar".trim().to_string())),
            Editor(SetSelectionMode(IfCurrentNotFound::LookForward, Token)),
            Expect(CurrentSelectedTexts(&["helloWorld"])),
            Editor(EnterVMode),
            App(HandleKeyEvent(key!("l"))),
            Expect(CurrentSelectedTexts(&["helloWorld fooBar"])),
            Editor(SetSelectionMode(IfCurrentNotFound::LookForward, Word)),
            Expect(CurrentSelectedTexts(&["helloWorld foo"])),
        ])
    })
}

#[test]
<<<<<<< HEAD
fn background_editor_not_in_buffer_list() -> anyhow::Result<()> {
    execute_test(|s| {
        Box::new([
            App(OpenFileBackground(s.main_rs())),
            Expect(OpenedFilesCount(0)),
=======
fn toggle_editor_tag() -> anyhow::Result<()> {
    execute_test(|s| {
        Box::new([
            App(OpenFile(s.main_rs())),
            Expect(CurrentComponentTitle(" 🦀 src/main.rs")),
            App(HandleKeyEvent(key!("1"))),
            Expect(CurrentComponentTitle(" 🦀 src/main.rs #1")),
            App(HandleKeyEvent(key!("1"))),
            Expect(CurrentComponentTitle(" 🦀 src/main.rs")),
>>>>>>> 15987a69
        ])
    })
}

#[test]
<<<<<<< HEAD
fn background_editor_forefront_on_edit() -> anyhow::Result<()> {
    execute_test(|s| {
        Box::new([
            App(OpenFileBackground(s.main_rs())),
            Expect(OpenedFilesCount(0)),
            Editor(EnterInsertMode(Direction::Start)),
            App(HandleKeyEvents(keys!("a a esc").to_vec())),
            Expect(OpenedFilesCount(1)),
=======
fn jump_editor_tag() -> anyhow::Result<()> {
    execute_test(|s| {
        Box::new([
            App(OpenFile(s.main_rs())),
            App(HandleKeyEvent(key!("1"))),
            Expect(CurrentComponentTitle(" 🦀 src/main.rs #1")),
            App(OpenFile(s.foo_rs())),
            App(HandleKeyEvent(key!("2"))),
            Expect(CurrentComponentTitle(" 🦀 src/foo.rs #2")),
            App(HandleKeyEvent(key!("1"))),
            Expect(CurrentComponentTitle(" 🦀 src/main.rs #1")),
            App(HandleKeyEvent(key!("2"))),
            Expect(CurrentComponentTitle(" 🦀 src/foo.rs #2")),
>>>>>>> 15987a69
        ])
    })
}<|MERGE_RESOLUTION|>--- conflicted
+++ resolved
@@ -3251,13 +3251,28 @@
 }
 
 #[test]
-<<<<<<< HEAD
 fn background_editor_not_in_buffer_list() -> anyhow::Result<()> {
     execute_test(|s| {
         Box::new([
             App(OpenFileBackground(s.main_rs())),
             Expect(OpenedFilesCount(0)),
-=======
+        ])
+    })
+}
+
+#[test]
+fn background_editor_forefront_on_edit() -> anyhow::Result<()> {
+    execute_test(|s| {
+        Box::new([
+            App(OpenFileBackground(s.main_rs())),
+            Expect(OpenedFilesCount(0)),
+            Editor(EnterInsertMode(Direction::Start)),
+            App(HandleKeyEvents(keys!("a a esc").to_vec())),
+            Expect(OpenedFilesCount(1)),
+        ])
+    })
+}
+
 fn toggle_editor_tag() -> anyhow::Result<()> {
     execute_test(|s| {
         Box::new([
@@ -3267,22 +3282,11 @@
             Expect(CurrentComponentTitle(" 🦀 src/main.rs #1")),
             App(HandleKeyEvent(key!("1"))),
             Expect(CurrentComponentTitle(" 🦀 src/main.rs")),
->>>>>>> 15987a69
-        ])
-    })
-}
-
-#[test]
-<<<<<<< HEAD
-fn background_editor_forefront_on_edit() -> anyhow::Result<()> {
-    execute_test(|s| {
-        Box::new([
-            App(OpenFileBackground(s.main_rs())),
-            Expect(OpenedFilesCount(0)),
-            Editor(EnterInsertMode(Direction::Start)),
-            App(HandleKeyEvents(keys!("a a esc").to_vec())),
-            Expect(OpenedFilesCount(1)),
-=======
+        ])
+    })
+}
+
+#[test]
 fn jump_editor_tag() -> anyhow::Result<()> {
     execute_test(|s| {
         Box::new([
@@ -3296,7 +3300,6 @@
             Expect(CurrentComponentTitle(" 🦀 src/main.rs #1")),
             App(HandleKeyEvent(key!("2"))),
             Expect(CurrentComponentTitle(" 🦀 src/foo.rs #2")),
->>>>>>> 15987a69
         ])
     })
 }