--- conflicted
+++ resolved
@@ -3895,27 +3895,6 @@
 }
 
 #[test]
-<<<<<<< HEAD
-=======
-fn syntax_node_move_right_should_move_to_non_overlapping_node() -> anyhow::Result<()> {
-    execute_test(|s| {
-        Box::new([
-            App(OpenFile {
-                path: s.main_rs(),
-                owner: BufferOwner::User,
-                focus: true,
-            }),
-            Editor(SetContent("fn main(a: A, b: B) {}".to_string())),
-            Editor(MatchLiteral("a: A".to_string())),
-            Editor(SetSelectionMode(IfCurrentNotFound::LookForward, SyntaxNode)),
-            Editor(MoveSelection(Right)),
-            Expect(CurrentSelectedTexts(&[","])),
-        ])
-    })
-}
-
-#[test]
->>>>>>> d2866c3d
 fn delete_empty_lines() -> anyhow::Result<()> {
     execute_test(|s| {
         Box::new([
@@ -4049,7 +4028,7 @@
 fn background_editor_forefront_on_edit() -> anyhow::Result<()> {
     execute_test(|_| {
         Box::new([
-            App(HandleKeyEvents(keys!("g / f o o : : f o o enter").to_vec())),
+            App(HandleKeyEvents(keys!("n q f o o : : f o o enter").to_vec())),
             Expect(OpenedFilesCount(0)),
             Expect(CurrentComponentTitle(" 🦀 src/main.rs")),
             Editor(EnterInsertMode(Direction::Start)),
@@ -4076,7 +4055,7 @@
 fn background_editor_closing_no_system_buffer() -> anyhow::Result<()> {
     execute_test(|_| {
         Box::new([
-            App(HandleKeyEvents(keys!("g / f o o enter").to_vec())),
+            App(HandleKeyEvents(keys!("n q f o o enter").to_vec())),
             Expect(CurrentComponentTitle(" 🦀 src/foo.rs")),
             Expect(OpenedFilesCount(0)),
             App(CloseCurrentWindow),
