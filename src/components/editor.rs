--- conflicted
+++ resolved
@@ -2985,7 +2985,6 @@
         Ok(())
     }
 
-<<<<<<< HEAD
     fn mark(&mut self) {
         self.selection_set
             .apply_mut(|selection| selection.toggle_mark());
@@ -3047,7 +3046,7 @@
             .flatten()
             .collect_vec();
         self.apply_edit_transaction(EditTransaction::merge(edit_transactions))
-=======
+    }
     #[cfg(test)]
     pub(crate) fn handle_movements(
         &mut self,
@@ -3058,7 +3057,6 @@
             self.handle_movement(context, *movement)?;
         }
         Ok(())
->>>>>>> d2376769
     }
 }
 
