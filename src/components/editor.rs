use super::{
    component::ComponentId,
    dropdown::DropdownRender,
    render_editor::Source,
    suggestive_editor::{Decoration, Info},
};
use crate::{
    app::{Dimension, Dispatch},
    buffer::Buffer,
    components::component::Component,
    edit::{Action, ActionGroup, Edit, EditTransaction},
    lsp::completion::PositionalEdit,
    position::Position,
    rectangle::Rectangle,
    selection::{CharIndex, Selection, SelectionMode, SelectionSet},
};
use crate::{
    app::{Dispatches, RequestParams, Scope},
    buffer::Line,
    char_index_range::CharIndexRange,
    clipboard::CopiedTexts,
    context::{Context, GlobalMode, LocalSearchConfigMode, Search},
    lsp::{completion::CompletionItemEdit, process::ResponseContext},
    selection_mode::{self, regex::get_regex},
    surround::EnclosureKind,
    transformation::{MyRegex, Transformation},
};
use crossterm::event::{KeyCode, MouseButton, MouseEventKind};
use event::KeyEvent;
use itertools::{Either, Itertools};
use my_proc_macros::key;
use nonempty::NonEmpty;
use ropey::Rope;
use shared::canonicalized_path::CanonicalizedPath;
use std::{
    cell::{Ref, RefCell, RefMut},
    ops::{Not, Range},
    rc::Rc,
};
use DispatchEditor::*;

<<<<<<< HEAD
use super::{
    component::ComponentId,
    dropdown::DropdownRender,
    editor_keymap::{KEYBOARD_LAYOUT, KEYMAP_SCORE},
    render_editor::Source,
    suggestive_editor::{Decoration, Info},
};

=======
>>>>>>> 9511b00c
#[derive(PartialEq, Clone, Debug, Eq)]
pub(crate) enum Mode {
    Normal,
    Insert,
    MultiCursor,
    FindOneChar(IfCurrentNotFound),
    Exchange,
    UndoTree,
    Replace,
    V,
}

#[derive(PartialEq, Clone, Debug)]
pub(crate) struct Jump {
    pub(crate) character: char,
    pub(crate) selection: Selection,
}

const WINDOW_TITLE_HEIGHT: usize = 1;

impl Component for Editor {
    fn id(&self) -> ComponentId {
        self.id
    }

    fn editor(&self) -> &Editor {
        self
    }

    fn editor_mut(&mut self) -> &mut Editor {
        self
    }

    fn set_content(&mut self, str: &str) -> Result<(), anyhow::Error> {
        self.update_buffer(str);
        self.clamp()
    }

    fn title(&self, context: &Context) -> String {
        let title = self.title.clone();
        title
            .or_else(|| {
                let path = self.buffer().path()?;
                let current_working_directory = context.current_working_directory();
                let string = path
                    .display_relative_to(current_working_directory)
                    .unwrap_or_else(|_| path.display_absolute());
                let icon = path.icon();
                Some(format!(" {} {}", icon, string))
            })
            .unwrap_or_else(|| "[No title]".to_string())
    }

    fn set_title(&mut self, title: String) {
        self.title = Some(title);
    }

    fn handle_paste_event(&mut self, content: String) -> anyhow::Result<Dispatches> {
        self.insert(&content)
    }

    fn get_cursor_position(&self) -> anyhow::Result<Position> {
        self.buffer
            .borrow()
            .char_to_position(self.get_cursor_char_index())
    }

    fn set_rectangle(&mut self, rectangle: Rectangle) {
        self.rectangle = rectangle;
        self.recalculate_scroll_offset();
    }

    fn rectangle(&self) -> &Rectangle {
        &self.rectangle
    }

    fn handle_key_event(
        &mut self,
        context: &Context,
        event: event::KeyEvent,
    ) -> anyhow::Result<Dispatches> {
        self.handle_key_event(context, event)
    }

    fn handle_mouse_event(
        &mut self,
        mouse_event: crossterm::event::MouseEvent,
    ) -> anyhow::Result<Dispatches> {
        const SCROLL_HEIGHT: usize = 1;
        match mouse_event.kind {
            MouseEventKind::ScrollUp => {
                self.apply_scroll(Direction::Start, SCROLL_HEIGHT);
                Ok(Default::default())
            }
            MouseEventKind::ScrollDown => {
                self.apply_scroll(Direction::End, SCROLL_HEIGHT);
                Ok(Default::default())
            }
            MouseEventKind::Down(MouseButton::Left) => Ok(Default::default()),
            _ => Ok(Default::default()),
        }
    }

    #[cfg(test)]
    fn handle_events(&mut self, events: &[event::KeyEvent]) -> anyhow::Result<Dispatches> {
        let context = Context::default();
        Ok(events
            .iter()
            .map(|event| -> anyhow::Result<_> {
                Ok(self.handle_key_event(&context, event.clone())?.into_vec())
            })
            .collect::<Result<Vec<_>, _>>()?
            .into_iter()
            .flatten()
            .collect::<Vec<_>>()
            .into())
    }

    fn handle_event(
        &mut self,
        context: &Context,
        event: event::event::Event,
    ) -> anyhow::Result<Dispatches> {
        match event {
            event::event::Event::Key(event) => self.handle_key_event(context, event),
            event::event::Event::Paste(content) => self.paste_text(
                Direction::End,
                CopiedTexts::new(NonEmpty::singleton(content)),
            ),
            event::event::Event::Mouse(event) => self.handle_mouse_event(event),
            _ => Ok(Default::default()),
        }
    }

    fn handle_dispatch_editor(
        &mut self,
        context: &mut Context,
        dispatch: DispatchEditor,
    ) -> anyhow::Result<Dispatches> {
        match dispatch {
            #[cfg(test)]
            AlignViewTop => self.align_cursor_to_top(),
            #[cfg(test)]
            AlignViewBottom => self.align_cursor_to_bottom(),
            Transform(transformation) => return self.transform_selection(transformation),
            SetSelectionMode(if_current_not_found, selection_mode) => {
                return self.set_selection_mode(if_current_not_found, selection_mode);
            }

            FindOneChar(if_current_not_found) => {
                self.enter_single_character_mode(if_current_not_found)
            }

            MoveSelection(direction) => return self.handle_movement(context, direction),
            Copy {
                use_system_clipboard,
            } => return self.copy(use_system_clipboard),
            ReplaceWithCopiedText {
                cut,
                use_system_clipboard,
            } => return self.replace_with_copied_text(context, cut, use_system_clipboard, 0),
            SelectAll => return self.select_all(context),
            SetContent(content) => self.set_content(&content)?,
            EnableSelectionExtension => self.enable_selection_extension(),
            EnterVMode => self.enter_v_mode(),
            EnterUndoTreeMode => return Ok(self.enter_undo_tree_mode()),
            EnterInsertMode(direction) => return self.enter_insert_mode(direction),
            Delete(direction) => return self.delete(direction, None),
            Insert(string) => return self.insert(&string),
            #[cfg(test)]
            MatchLiteral(literal) => return self.match_literal(&literal),
            ToggleMark => self.toggle_marks(),
            EnterNormalMode => self.enter_normal_mode()?,
            CursorAddToAllSelections => self.add_cursor_to_all_selections()?,
            CursorKeepPrimaryOnly => self.cursor_keep_primary_only(),
            EnterExchangeMode => self.enter_exchange_mode(),
            ReplacePattern { config } => {
                let selection_set = self.selection_set.clone();
                let (_, selection_set) = self.buffer_mut().replace(config, selection_set)?;
                return Ok(self
                    .update_selection_set(selection_set, false)
                    .chain(self.get_document_did_change_dispatch()));
            }
            Undo => {
                let dispatches = self.undo();
                return dispatches;
            }
            KillLine(direction) => return self.kill_line(direction),
            #[cfg(test)]
            Reset => self.reset(),
            DeleteWordBackward { short } => return self.delete_word_backward(short),
            Backspace => return self.backspace(),
            MoveToLineStart => return self.move_to_line_start(),
            MoveToLineEnd => return self.move_to_line_end(),
            SelectLine(movement) => return self.select_line(movement),
            Redo => return self.redo(),
            Change => return self.change(),
            ChangeCut {
                use_system_clipboard,
            } => return self.change_cut(use_system_clipboard),
            #[cfg(test)]
            SetRectangle(rectangle) => self.set_rectangle(rectangle),
            ScrollPageDown => return self.scroll_page_down(),
            ScrollPageUp => return self.scroll_page_up(),
            ShowJumps {
                use_current_selection_mode,
            } => self.show_jumps(use_current_selection_mode)?,
            SwitchViewAlignment => self.switch_view_alignment(),
            #[cfg(test)]
            SetScrollOffset(n) => self.set_scroll_offset(n),
            #[cfg(test)]
            SetLanguage(language) => self.set_language(language)?,
            #[cfg(test)]
            ApplySyntaxHighlight => {
                self.apply_syntax_highlighting(context)?;
            }
            Save => return self.save(),
            ReplaceCurrentSelectionWith(string) => {
                return self.replace_current_selection_with(|_| Some(Rope::from_str(&string)))
            }
            SelectLineAt(index) => return Ok(self.select_line_at(index)?.into_vec().into()),
            EnterMultiCursorMode => self.enter_multicursor_mode(),
            Surround(open, close) => return self.enclose(open, close),
            ShowKeymapLegendInsertMode => {
                return Ok([Dispatch::ShowKeymapLegend(
                    self.insert_mode_keymap_legend_config(),
                )]
                .to_vec()
                .into())
            }
            ShowKeymapLegendHelp => {
                return Ok(
                    [Dispatch::ShowKeymapLegend(self.help_keymap_legend_config())]
                        .to_vec()
                        .into(),
                )
            }
            ShowKeymapLegendNormalMode => {
                return Ok([Dispatch::ShowKeymapLegend(
                    self.normal_mode_keymap_legend_config(context),
                )]
                .to_vec()
                .into())
            }
            EnterReplaceMode => self.enter_replace_mode(),
            Paste {
                direction,
                use_system_clipboard,
            } => return self.paste(direction, context, use_system_clipboard),
            SwapCursorWithAnchor => self.swap_cursor_with_anchor(),
            SetDecorations(decorations) => self.buffer_mut().set_decorations(&decorations),
            MoveCharacterBack => self.selection_set.move_left(&self.cursor_direction),
            MoveCharacterForward => {
                let len_chars = self.buffer().len_chars();
                self.selection_set
                    .move_right(&self.cursor_direction, len_chars)
            }
            Open(direction) => return self.open(direction),
            TryReplaceCurrentLongWord(replacement) => {
                return self.try_replace_current_long_word(replacement)
            }
            GoBack => self.go_back(),
            GoForward => self.go_forward(),
            SelectSurround { enclosure, kind } => return self.select_surround(enclosure, kind),
            DeleteSurround(enclosure) => return self.delete_surround(enclosure),
            ChangeSurround { from, to } => return self.change_surround(from, Some(to)),
            ReplaceWithPattern => return self.replace_with_pattern(context),
            Replace(movement) => return self.replace_with_movement(&movement),
            ApplyPositionalEdits(edits) => {
                return self.apply_positional_edits(
                    edits
                        .into_iter()
                        .map(|edit| match edit {
                            CompletionItemEdit::PositionalEdit(positional_edit) => positional_edit,
                        })
                        .collect_vec(),
                )
            }
            ReplaceWithPreviousCopiedText => {
                let history_offset = self.copied_text_history_offset.decrement();
                return self.replace_with_copied_text(context, false, false, history_offset);
            }
            ReplaceWithNextCopiedText => {
                let history_offset = self.copied_text_history_offset.increment();
                return self.replace_with_copied_text(context, false, false, history_offset);
            }
            MoveToLastChar => return Ok(self.move_to_last_char()),
            PipeToShell { command } => return self.pipe_to_shell(command),
            ShowCurrentTreeSitterNodeSexp => return self.show_current_tree_sitter_node_sexp(),
            Indent => return self.indent(),
            Dedent => return self.dedent(),
            CyclePrimarySelection(direction) => self.cycle_primary_selection(direction),
            SwapExtensionDirection => self.selection_set.swap_initial_range_direction(),
            CollapseSelection(direction) => return self.collapse_selection(context, direction),
            FilterSelectionMatchingSearch { maintain, search } => {
                self.mode = Mode::Normal;
                return Ok(self.filter_selection_matching_search(
                    context.get_local_search_config(Scope::Local),
                    search,
                    maintain,
                ));
            }
            EnterNewline => return self.enter_newline(),
            DeleteCurrentCursor(direction) => self.delete_current_cursor(direction),
            BreakSelection => return self.break_selection(),
        }
        Ok(Default::default())
    }
}

impl Clone for Editor {
    fn clone(&self) -> Self {
        Editor {
            mode: self.mode.clone(),
            selection_set: self.selection_set.clone(),
            jumps: None,
            cursor_direction: self.cursor_direction.clone(),
            scroll_offset: self.scroll_offset,
            rectangle: self.rectangle.clone(),
            buffer: self.buffer.clone(),
            title: self.title.clone(),
            id: self.id,
            current_view_alignment: None,
            regex_highlight_rules: Vec::new(),
            copied_text_history_offset: Default::default(),
        }
    }
}

pub(crate) struct Editor {
    pub(crate) mode: Mode,
    pub(crate) regex_highlight_rules: Vec<RegexHighlightRule>,

    pub(crate) selection_set: SelectionSet,

    pub(crate) jumps: Option<Vec<Jump>>,
    pub(crate) cursor_direction: Direction,

    /// This means the number of lines to be skipped from the top during rendering.
    /// 2 means the first line to be rendered on the screen if the 3rd line of the text.
    scroll_offset: u16,
    rectangle: Rectangle,
    buffer: Rc<RefCell<Buffer>>,
    title: Option<String>,
    id: ComponentId,
    pub(crate) current_view_alignment: Option<ViewAlignment>,
    copied_text_history_offset: Counter,
}

#[derive(Default)]
struct Counter {
    value: isize,
}

impl Counter {
    fn decrement(&mut self) -> isize {
        self.value -= 1;
        self.value
    }

    fn increment(&mut self) -> isize {
        self.value += 1;
        self.value
    }

    #[cfg(test)]
    fn value(&self) -> isize {
        self.value
    }

    fn reset(&mut self) {
        self.value = 0;
    }
}

pub(crate) struct RegexHighlightRule {
    pub(crate) regex: regex::Regex,
    pub(crate) capture_styles: Vec<RegexHighlightRuleCaptureStyle>,
}

pub(crate) struct RegexHighlightRuleCaptureStyle {
    /// 0 means the entire match.
    /// Refer https://docs.rs/regex/latest/regex/struct.Regex.html#method.captures
    pub(crate) capture_name: &'static str,
    pub(crate) source: Source,
}

impl RegexHighlightRuleCaptureStyle {
    pub(crate) fn new(capture_name: &'static str, source: Source) -> Self {
        Self {
            capture_name,
            source,
        }
    }
}

#[derive(Clone, Debug, PartialEq, Eq)]
pub(crate) enum Direction {
    /// Also means Backward or Previous
    Start,
    /// Also means Forward or Next
    End,
}

impl Direction {
    pub(crate) fn reverse(&self) -> Self {
        match self {
            Direction::Start => Direction::End,
            Direction::End => Direction::Start,
        }
    }

    #[cfg(test)]
    pub(crate) fn default() -> Direction {
        Direction::Start
    }

    pub(crate) fn format_action(&self, action: &str) -> String {
        match self {
            Direction::Start => format!("◁ {action}"),
            Direction::End => format!("{action} ▷"),
        }
    }
}

#[derive(Clone, Debug, PartialEq, Eq, Copy)]
pub(crate) enum IfCurrentNotFound {
    LookForward,
    LookBackward,
}

#[derive(Debug, Clone, Copy, PartialEq, Eq)]
pub(crate) enum Movement {
    Right,
    Left,
    Next,
    Previous,
    Last,
    Current(IfCurrentNotFound),
    Up,
    Down,
    First,
    /// 0-based
    Index(usize),
    Jump(CharIndexRange),
    Expand,
    DeleteBackward,
    DeleteForward,
}

impl Editor {
    /// Returns (hidden_parent_lines, visible_parent_lines)
    pub(crate) fn get_parent_lines(&self) -> anyhow::Result<(Vec<Line>, Vec<Line>)> {
        let position = self.get_cursor_position()?;

        let parent_lines = self.buffer().get_parent_lines(position.line)?;
        Ok(parent_lines
            .into_iter()
            .partition(|line| line.line < self.scroll_offset as usize))
    }

    pub(crate) fn show_info(&mut self, info: Info) -> Result<(), anyhow::Error> {
        self.set_title(info.title());
        self.set_decorations(info.decorations());
        self.set_content(info.content())
    }

    pub(crate) fn render_dropdown(
        &mut self,
        context: &mut Context,
        render: &DropdownRender,
    ) -> anyhow::Result<Dispatches> {
        self.apply_dispatches(
            context,
            [
                SetContent(render.content.clone()),
                SetDecorations(render.decorations.clone()),
                SelectLineAt(render.highlight_line_index),
            ]
            .to_vec(),
        )
    }

    pub(crate) fn from_text(language: Option<tree_sitter::Language>, text: &str) -> Self {
        Self {
            selection_set: SelectionSet::default(),
            jumps: None,
            mode: Mode::Normal,
            cursor_direction: Direction::Start,
            scroll_offset: 0,
            rectangle: Rectangle::default(),
            buffer: Rc::new(RefCell::new(Buffer::new(language, text))),
            title: None,
            id: ComponentId::new(),
            current_view_alignment: None,
            regex_highlight_rules: Vec::new(),
            copied_text_history_offset: Default::default(),
        }
    }

    pub(crate) fn from_buffer(buffer: Rc<RefCell<Buffer>>) -> Self {
        Self {
            selection_set: SelectionSet::default(),
            jumps: None,
            mode: Mode::Normal,
            cursor_direction: Direction::Start,
            scroll_offset: 0,
            rectangle: Rectangle::default(),
            buffer,
            title: None,
            id: ComponentId::new(),
            current_view_alignment: None,
            regex_highlight_rules: Vec::new(),
            copied_text_history_offset: Default::default(),
        }
    }

    pub(crate) fn current_line(&self) -> anyhow::Result<String> {
        let cursor = self.get_cursor_char_index();
        Ok(self
            .buffer
            .borrow()
            .get_line_by_char_index(cursor)?
            .to_string()
            .trim()
            .into())
    }

    pub(crate) fn get_current_word(&self) -> anyhow::Result<String> {
        let cursor = self.get_cursor_char_index();
        self.buffer.borrow().get_word_before_char_index(cursor)
    }

    pub(crate) fn select_line(&mut self, movement: Movement) -> anyhow::Result<Dispatches> {
        self.select(SelectionMode::Line, movement)
    }

    pub(crate) fn select_line_at(&mut self, line: usize) -> anyhow::Result<Dispatches> {
        let start = self.buffer.borrow().line_to_char(line)?;
        let selection_set = SelectionSet::new(NonEmpty::singleton(Selection::new(
            (start
                ..start
                    + self
                        .buffer
                        .borrow()
                        .get_line_by_char_index(start)?
                        .len_chars())
                .into(),
        )));

        Ok(self.update_selection_set(selection_set, false))
    }

    #[cfg(test)]
    pub(crate) fn reset(&mut self) {
        self.selection_set.escape_highlight_mode();
    }

    pub(crate) fn update_selection_set(
        &mut self,
        selection_set: SelectionSet,
        store_history: bool,
    ) -> Dispatches {
        let show_info = selection_set
            .map(|selection| selection.info())
            .into_iter()
            .flatten()
            .reduce(Info::join)
            .map(Dispatch::ShowEditorInfo);
        self.cursor_direction = Direction::Start;
        if store_history {
            self.buffer_mut()
                .push_selection_set_history(selection_set.clone());
        }
        self.set_selection_set(selection_set);
        Dispatches::default().append_some(show_info)
    }

    pub(crate) fn position_range_to_selection_set(
        &self,
        range: Range<Position>,
    ) -> anyhow::Result<SelectionSet> {
        let range = (self.buffer().position_to_char(range.start)?
            ..self.buffer().position_to_char(range.end)?)
            .into();

        let mode = if self.buffer().given_range_is_node(&range) {
            SelectionMode::SyntaxNode
        } else {
            SelectionMode::Custom
        };
        let primary = self
            .selection_set
            .primary_selection()
            .clone()
            .set_range(range);
        Ok(SelectionSet::new(NonEmpty::new(primary)).set_mode(mode))
    }

    fn cursor_row(&self) -> u16 {
        self.get_cursor_char_index()
            .to_position(&self.buffer.borrow())
            .line as u16
    }

    fn recalculate_scroll_offset(&mut self) {
        // Update scroll_offset if primary selection is out of view.
        let cursor_row = self.cursor_row();
        let render_area = self.render_area();
        if cursor_row.saturating_sub(self.scroll_offset) > render_area.height.saturating_sub(1)
            || cursor_row < self.scroll_offset
        {
            self.align_cursor_to_center();
            self.current_view_alignment = None;
        }
    }

    pub(crate) fn align_cursor_to_bottom(&mut self) {
        self.scroll_offset = self.cursor_row().saturating_sub(
            self.rectangle
                .height
                .saturating_sub(1)
                .saturating_sub(WINDOW_TITLE_HEIGHT as u16),
        );
    }

    pub(crate) fn align_cursor_to_top(&mut self) {
        self.scroll_offset = self.cursor_row();
    }

    fn align_cursor_to_center(&mut self) {
        self.scroll_offset = self
            .cursor_row()
            .saturating_sub((self.rectangle.height as f64 / 2.0).ceil() as u16);
    }

    pub(crate) fn select(
        &mut self,
        selection_mode: SelectionMode,
        movement: Movement,
    ) -> anyhow::Result<Dispatches> {
        //  There are a few selection modes where Current make sense.
        if let Some(selection_set) = self.get_selection_set(&selection_mode, movement)? {
            Ok(self.update_selection_set(selection_set, true))
        } else {
            Ok(Default::default())
        }
    }

    fn jump_characters() -> Vec<char> {
        KEYBOARD_LAYOUT
            .get_keyboard_layout()
            .iter()
            .flatten()
            .zip(KEYMAP_SCORE.iter().flatten())
            .sorted_by_key(|(_, score)| **score)
            .map(|(str, _)| str.chars().next().unwrap())
            .collect()
    }

    pub(crate) fn get_selection_mode_trait_object(
        &self,
        selection: &Selection,
        use_current_selection_mode: bool,
    ) -> anyhow::Result<Box<dyn selection_mode::SelectionMode>> {
        if use_current_selection_mode {
            self.selection_set.mode.clone()
        } else {
            SelectionMode::Word
        }
        .to_selection_mode_trait_object(&self.buffer(), selection, &self.cursor_direction)
    }

    fn jump_from_selection(
        &mut self,
        selection: &Selection,
        use_current_selection_mode: bool,
    ) -> anyhow::Result<()> {
        let chars = Self::jump_characters();

        let object = self.get_selection_mode_trait_object(selection, use_current_selection_mode)?;

        let line_ranges = Some(self.visible_line_range())
            .into_iter()
            .chain(self.hidden_parent_line_ranges()?)
            .collect_vec();
        let jumps = object.jumps(
            selection_mode::SelectionModeParams {
                buffer: &self.buffer(),
                current_selection: selection,
                cursor_direction: &self.cursor_direction,
            },
            chars,
            line_ranges,
        )?;
        self.jumps = Some(jumps);

        Ok(())
    }

    pub(crate) fn show_jumps(&mut self, use_current_selection_mode: bool) -> anyhow::Result<()> {
        self.jump_from_selection(
            &self.selection_set.primary_selection().clone(),
            use_current_selection_mode,
        )
    }

    pub(crate) fn delete(
        &mut self,
        direction: Direction,
        use_system_clipboard: Option<bool>,
    ) -> anyhow::Result<Dispatches> {
        let copy_dispatches = if let Some(use_system_clipboard) = use_system_clipboard {
            self.copy(use_system_clipboard)?
        } else {
            Default::default()
        };
        if self.selection_set.mode == SelectionMode::Line && direction == Direction::End {
            return self.delete_line_forward(copy_dispatches);
        }
        let edit_transaction = EditTransaction::from_action_groups({
            let buffer = self.buffer();
            self.selection_set
                .map(|selection| -> anyhow::Result<_> {
                    let current_range = selection.extended_range();
                    let default = {
                        let start = current_range.start;
                        (current_range, (start..start + 1).into())
                    };

                    let get_selection = |direction: &Direction| {
                        // The start selection is used for getting the next/previous selection
                        // It cannot be the extended selection, otherwise the next/previous selection
                        // will not be found
                        let start_selection =
                            &selection.clone().collapsed_to_anchor_range(direction);
                        let movement = match direction {
                            Direction::Start => Movement::DeleteBackward,
                            Direction::End => Movement::DeleteForward,
                        };
                        Selection::get_selection_(
                            &buffer,
                            start_selection,
                            &self.selection_set.mode,
                            &movement,
                            &self.cursor_direction,
                        )
                        .ok()
                        .flatten()
                    };
                    let (delete_range, select_range) = {
                        if !self.selection_set.mode.is_contiguous() {
                            default
                        }
                        // If the selection mode is contiguous,
                        // perform a "kill next/previous" instead
                        else if let Some(other_selection) = get_selection(&direction)
                            .or_else(|| get_selection(&direction.reverse()))
                        {
                            let other_range = other_selection.selection.range();
                            if other_range == current_range {
                                default
                            } else if other_range.start >= current_range.end {
                                let delete_range: CharIndexRange =
                                    (current_range.start..other_range.start).into();
                                let select_range = {
                                    other_selection
                                        .selection
                                        .extended_range()
                                        .shift_left(delete_range.len())
                                };
                                (delete_range, select_range)
                            } else {
                                let delete_range: CharIndexRange =
                                    (other_range.end..current_range.end).into();
                                let select_range = other_selection.selection.range();
                                (delete_range, select_range)
                            }
                        }
                        // If the other selection not found, then only deletes the selection
                        // without moving forward or backward
                        else {
                            let range = selection.extended_range();
                            (range, (range.start..range.start).into())
                        }
                    };
                    Ok(ActionGroup::new(
                        [
                            Action::Edit(Edit {
                                range: delete_range,
                                new: Rope::new(),
                            }),
                            Action::Select(
                                selection
                                    .clone()
                                    .set_range(select_range)
                                    .set_initial_range(None),
                            ),
                        ]
                        .to_vec(),
                    ))
                })
                .into_iter()
                .flatten()
                .collect()
        });
        let dispatches = self.apply_edit_transaction(edit_transaction)?;
        Ok(copy_dispatches.chain(dispatches))
    }

    fn enter_newline(&mut self) -> anyhow::Result<Dispatches> {
        let edit_transaction = EditTransaction::from_action_groups({
            let buffer = self.buffer();
            self.selection_set
                .map(|selection| -> anyhow::Result<_> {
                    let cursor = selection.extended_range().start;
                    let current_line_index = buffer.char_to_line(cursor)?;

                    let current_line = buffer.get_line_by_line_index(current_line_index);

                    let indent = "\n".to_string()
                        + current_line
                            .map(|line| {
                                line.to_string()
                                    .chars()
                                    .take_while(|c| c.is_whitespace() && c != &'\n')
                                    .join("")
                            })
                            .unwrap_or_default()
                            .as_str();

                    let range_start = cursor + indent.chars().count();
                    Ok(ActionGroup::new(
                        [
                            Action::Edit(Edit {
                                range: (cursor..cursor).into(),
                                new: indent.into(),
                            }),
                            Action::Select(
                                selection
                                    .clone()
                                    .set_range((range_start..range_start).into())
                                    .set_initial_range(None),
                            ),
                        ]
                        .to_vec(),
                    ))
                })
                .into_iter()
                .flatten()
                .collect()
        });
        self.apply_edit_transaction(edit_transaction)
    }

    pub(crate) fn copy(&mut self, use_system_clipboard: bool) -> anyhow::Result<Dispatches> {
        Ok(Dispatches::one(Dispatch::SetClipboardContent {
            use_system_clipboard,
            copied_texts: CopiedTexts::new(self.selection_set.map(|selection| {
                self.buffer()
                    .slice(&selection.extended_range())
                    .ok()
                    .map(|s| s.to_string())
                    .unwrap_or_default()
            })),
        }))
    }

    fn replace_current_selection_with<F>(&mut self, f: F) -> anyhow::Result<Dispatches>
    where
        F: Fn(Rope) -> Option<Rope>,
    {
        let edit_transactions = self.selection_set.map(|selection| {
            let content = self
                .buffer()
                .slice(&selection.extended_range())
                .ok()
                .unwrap_or_default();
            if let Some(result) = f(content) {
                let range = selection.extended_range();
                let start = range.start;
                EditTransaction::from_action_groups(
                    [ActionGroup::new(
                        [
                            Action::Edit(Edit {
                                range,
                                new: result.clone(),
                            }),
                            Action::Select(Selection::new({
                                let start = start + result.len_chars();
                                (start..start).into()
                            })),
                        ]
                        .to_vec(),
                    )]
                    .to_vec(),
                )
            } else {
                EditTransaction::from_action_groups(vec![])
            }
        });
        let edit_transaction = EditTransaction::merge(edit_transactions.into());
        self.apply_edit_transaction(edit_transaction)
    }

    fn try_replace_current_long_word(&mut self, replacement: String) -> anyhow::Result<Dispatches> {
        let replacement: Rope = replacement.into();
        let buffer = self.buffer();
        let edit_transactions = self.selection_set.map(move |selection| {
            let current_char_index = selection.range().start;
            let word_start = buffer
                .rope()
                .chars()
                .enumerate()
                .take(current_char_index.0)
                .collect_vec()
                .iter()
                .rev()
                .take_while(|(_, c)| c.is_alphanumeric() || c == &'_' || c == &'-')
                .last()
                .map(|(char_index, _)| CharIndex(*char_index))
                .unwrap_or(current_char_index);
            let range: CharIndexRange = (word_start..selection.range().start).into();
            let start = range.start;
            EditTransaction::from_action_groups(
                [ActionGroup::new(
                    [
                        Action::Edit(Edit {
                            range,
                            new: replacement.clone(),
                        }),
                        Action::Select(Selection::new({
                            let start = start + replacement.len_chars();
                            (start..start).into()
                        })),
                    ]
                    .to_vec(),
                )]
                .to_vec(),
            )
        });
        let edit_transaction = EditTransaction::merge(edit_transactions.into());
        self.apply_edit_transaction(edit_transaction)
    }

    fn paste_text(
        &mut self,
        direction: Direction,
        copied_texts: CopiedTexts,
    ) -> anyhow::Result<Dispatches> {
        let edit_transaction = EditTransaction::from_action_groups({
            self.get_selection_set_with_gap(&direction)
                .into_iter()
                .enumerate()
                .map(|(index, (selection, gap))| {
                    let current_range = selection.extended_range();
                    let insertion_range_start = match direction {
                        Direction::Start => current_range.start,
                        Direction::End => current_range.end,
                    };
                    let insertion_range = insertion_range_start..insertion_range_start;
                    let copied_text: Rope = copied_texts.get(index).into();
                    let copied_text_len = copied_text.len_chars();

                    let (selection_range, paste_text) = if self.mode == Mode::Normal {
                        let range: CharIndexRange =
                            (insertion_range_start..insertion_range_start + copied_text_len).into();
                        let selection_range = match direction {
                            Direction::Start => range,
                            Direction::End => range.shift_right(gap.len_chars()),
                        };
                        let paste_text = {
                            match direction {
                                Direction::Start => {
                                    let mut paste_text = copied_text;
                                    paste_text.append(gap);
                                    paste_text
                                }
                                Direction::End => {
                                    let mut gap = gap;
                                    gap.append(copied_text);
                                    gap
                                }
                            }
                        };
                        (selection_range, paste_text)
                    } else {
                        let start = insertion_range_start + copied_text_len;
                        let selection_range = (start..start).into();
                        let paste_text = copied_text;
                        (selection_range, paste_text)
                    };
                    ActionGroup::new(
                        [
                            Action::Edit(Edit {
                                range: insertion_range.into(),
                                new: paste_text,
                            }),
                            Action::Select(
                                selection.set_range(selection_range).set_initial_range(None),
                            ),
                        ]
                        .to_vec(),
                    )
                })
                .collect()
        });
        self.apply_edit_transaction(edit_transaction)
    }

    pub(crate) fn paste(
        &mut self,
        direction: Direction,
        context: &Context,
        use_system_clipboard: bool,
    ) -> anyhow::Result<Dispatches> {
        let Some(copied_texts) = context.get_clipboard_content(use_system_clipboard, 0)? else {
            return Ok(Default::default());
        };
        self.paste_text(direction, copied_texts)
    }

    /// If `cut` if true, the replaced text will override the clipboard.  
    ///
    /// If `history_offset` is 0, it means select the latest copied text;  
    ///   +n means select the nth next copied text (cycle to the first copied text if current copied text is the latest)  
    ///   -n means select the nth previous copied text (cycle to the last copied text if current copied text is the first)
    pub(crate) fn replace_with_copied_text(
        &mut self,
        context: &Context,
        cut: bool,
        use_system_clipboard: bool,
        history_offset: isize,
    ) -> anyhow::Result<Dispatches> {
        let dispatches = if cut {
            self.copy(use_system_clipboard)?
        } else {
            Default::default()
        };

        let Some(copied_texts) =
            context.get_clipboard_content(use_system_clipboard, history_offset)?
        else {
            return Ok(Default::default());
        };

        Ok(self
            .transform_selection(Transformation::ReplaceWithCopiedText { copied_texts })?
            .chain(dispatches))
    }

    fn apply_edit_transaction(
        &mut self,
        edit_transaction: EditTransaction,
    ) -> anyhow::Result<Dispatches> {
        let new_selection_set = self.buffer.borrow_mut().apply_edit_transaction(
            &edit_transaction,
            self.selection_set.clone(),
            self.mode != Mode::Insert,
        )?;

        self.set_selection_set(new_selection_set);

        self.recalculate_scroll_offset();

        self.clamp()?;

        Ok(self.get_document_did_change_dispatch())
    }

    pub(crate) fn get_document_did_change_dispatch(&mut self) -> Dispatches {
        [Dispatch::DocumentDidChange {
            component_id: self.id(),
            path: self.buffer().path(),
            content: self.buffer().rope().to_string(),
            language: self.buffer().language(),
        }]
        .into_iter()
        .chain(if self.mode == Mode::UndoTree {
            Some(self.show_undo_tree_dispatch())
        } else {
            None
        })
        .collect_vec()
        .into()
    }

    pub(crate) fn enter_undo_tree_mode(&mut self) -> Dispatches {
        self.mode = Mode::UndoTree;
        [self.show_undo_tree_dispatch()].to_vec().into()
    }

    pub(crate) fn show_undo_tree_dispatch(&self) -> Dispatch {
        Dispatch::ShowGlobalInfo(Info::new(
            "Undo Tree History".to_string(),
            self.buffer().display_history(),
        ))
    }

    pub(crate) fn undo(&mut self) -> anyhow::Result<Dispatches> {
        let result = self.navigate_undo_tree(Movement::Left)?;
        Ok(result)
    }

    pub(crate) fn redo(&mut self) -> anyhow::Result<Dispatches> {
        self.navigate_undo_tree(Movement::Right)
    }

    pub(crate) fn swap_cursor_with_anchor(&mut self) {
        self.cursor_direction = match self.cursor_direction {
            Direction::Start => Direction::End,
            Direction::End => Direction::Start,
        };
        self.recalculate_scroll_offset()
    }

    fn get_selection_set(
        &self,
        mode: &SelectionMode,
        movement: Movement,
    ) -> anyhow::Result<Option<SelectionSet>> {
        self.selection_set.generate(
            &self.buffer.borrow(),
            mode,
            &movement,
            &self.cursor_direction,
        )
    }

    pub(crate) fn get_cursor_char_index(&self) -> CharIndex {
        self.selection_set
            .primary_selection()
            .to_char_index(&self.cursor_direction)
    }

    pub(crate) fn enter_v_mode(&mut self) {
        self.mode = Mode::V
    }

    pub(crate) fn enable_selection_extension(&mut self) {
        self.selection_set.enable_selection_extension();
    }

    pub(crate) fn handle_key_event(
        &mut self,
        context: &Context,
        key_event: KeyEvent,
    ) -> anyhow::Result<Dispatches> {
        match self.handle_universal_key(key_event)? {
            HandleEventResult::Ignored(key_event) => {
                if let Some(jumps) = self.jumps.take() {
                    self.handle_jump_mode(context, key_event, jumps)
                } else {
                    match &self.mode {
                        Mode::Normal => self.handle_normal_mode(context, key_event),
                        Mode::Insert => self.handle_insert_mode(key_event),
                        Mode::MultiCursor => self.handle_multi_cursor_mode(context, key_event),
                        Mode::FindOneChar(if_current_not_found) => {
                            self.handle_find_one_char_mode(*if_current_not_found, key_event)
                        }
                        Mode::Exchange => self.handle_normal_mode(context, key_event),
                        Mode::UndoTree => self.handle_normal_mode(context, key_event),
                        Mode::Replace => self.handle_normal_mode(context, key_event),
                        Mode::V => self.handle_v_mode(context, key_event),
                    }
                }
            }
            HandleEventResult::Handled(dispatches) => Ok(dispatches),
        }
    }

    fn handle_jump_mode(
        &mut self,
        context: &Context,
        key_event: KeyEvent,
        jumps: Vec<Jump>,
    ) -> anyhow::Result<Dispatches> {
        match key_event {
            key!("esc") => {
                self.jumps = None;
                Ok(Default::default())
            }
            key => {
                let KeyCode::Char(c) = key.code else {
                    return Ok(Default::default());
                };
                let matching_jumps = jumps
                    .iter()
                    .filter(|jump| c == jump.character)
                    .collect_vec();
                match matching_jumps.split_first() {
                    None => Ok(Default::default()),
                    Some((jump, [])) => Ok(self
                        .handle_movement(context, Movement::Jump(jump.selection.extended_range()))?
                        .append(Dispatch::ToEditor(EnterNormalMode))),
                    Some(_) => {
                        self.jumps = Some(
                            matching_jumps
                                .into_iter()
                                .zip(Self::jump_characters().into_iter().cycle())
                                .map(|(jump, character)| Jump {
                                    character,
                                    ..jump.clone()
                                })
                                .collect_vec(),
                        );
                        Ok(Default::default())
                    }
                }
            }
        }
    }

    /// Similar to Change in Vim, but does not copy the current selection
    pub(crate) fn change(&mut self) -> anyhow::Result<Dispatches> {
        let edit_transaction = EditTransaction::from_action_groups(
            self.selection_set
                .map(|selection| -> anyhow::Result<_> {
                    let range = selection.extended_range();
                    Ok(ActionGroup::new(
                        [
                            Action::Edit(Edit {
                                range,
                                new: Rope::new(),
                            }),
                            Action::Select(
                                selection
                                    .clone()
                                    .set_range((range.start..range.start).into())
                                    .set_initial_range(None),
                            ),
                        ]
                        .to_vec(),
                    ))
                })
                .into_iter()
                .flatten()
                .collect(),
        );

        Ok(self
            .apply_edit_transaction(edit_transaction)?
            .chain(self.enter_insert_mode(Direction::Start)?))
    }

    pub(crate) fn change_cut(&mut self, use_system_clipboard: bool) -> anyhow::Result<Dispatches> {
        Ok(self.copy(use_system_clipboard)?.chain(self.change()?))
    }

    pub(crate) fn insert(&mut self, s: &str) -> anyhow::Result<Dispatches> {
        let edit_transaction =
            EditTransaction::from_action_groups(
                self.selection_set
                    .map(|selection| {
                        let range = selection.extended_range();
                        ActionGroup::new(
                            [
                                Action::Edit(Edit {
                                    range: {
                                        let start = selection.to_char_index(&Direction::End);
                                        (start..start).into()
                                    },
                                    new: Rope::from_str(s),
                                }),
                                Action::Select(selection.clone().set_range(
                                    (range.start + s.len()..range.start + s.len()).into(),
                                )),
                            ]
                            .to_vec(),
                        )
                    })
                    .into(),
            );

        self.apply_edit_transaction(edit_transaction)
    }

    pub(crate) fn get_request_params(&self) -> Option<RequestParams> {
        let position = self.get_cursor_position().ok()?;
        self.path().map(|path| RequestParams {
            path,
            position,
            context: ResponseContext {
                scope: None,
                description: None,
            },
        })
    }

    pub(crate) fn set_selection_mode(
        &mut self,
        if_current_not_found: IfCurrentNotFound,
        selection_mode: SelectionMode,
    ) -> anyhow::Result<Dispatches> {
        if self.mode == Mode::MultiCursor {
            let selection_set = self.selection_set.clone().set_mode(selection_mode.clone());
            let selection_set = if let Some(all_selections) =
                selection_set.all_selections(&self.buffer.borrow(), &self.cursor_direction)?
            {
                let selection_set = {
                    let selections = self
                        .selection_set
                        .map(|selection| {
                            let range = selection.extended_range();
                            all_selections
                                .iter()
                                .filter(|selection| {
                                    range.is_supserset_of(&selection.extended_range())
                                })
                                .collect_vec()
                        })
                        .into_iter()
                        .flatten()
                        .collect_vec();
                    if let Some((head, tail)) = selections.split_first() {
                        selection_set.set_selections(NonEmpty {
                            head: (**head).clone(),
                            tail: tail.iter().map(|selection| (**selection).clone()).collect(),
                        })
                    } else {
                        selection_set
                    }
                };
                selection_set
            } else {
                selection_set
            };
            Ok(self
                .update_selection_set(selection_set, true)
                .append(Dispatch::ToEditor(EnterNormalMode)))
        } else {
            self.move_selection_with_selection_mode_without_global_mode(
                Movement::Current(if_current_not_found),
                selection_mode.clone(),
            )
            .map(|dispatches| {
                Dispatches::one(Dispatch::SetGlobalMode(None))
                    .chain(dispatches)
                    .append_some(if selection_mode.is_contiguous() {
                        None
                    } else {
                        Some(Dispatch::SetLastNonContiguousSelectionMode(Either::Left(
                            selection_mode,
                        )))
                    })
            })
        }
    }

    fn move_selection_with_selection_mode(
        &mut self,
        context: &Context,
        movement: Movement,
        selection_mode: SelectionMode,
    ) -> anyhow::Result<Dispatches> {
        if let Some(global_mode) = &context.mode() {
            match global_mode {
                GlobalMode::QuickfixListItem => {
                    Ok(vec![Dispatch::GotoQuickfixListItem(movement)].into())
                }
            }
        } else {
            self.move_selection_with_selection_mode_without_global_mode(movement, selection_mode)
        }
    }

    pub(crate) fn handle_movement(
        &mut self,
        context: &Context,
        movement: Movement,
    ) -> anyhow::Result<Dispatches> {
        self.copied_text_history_offset.reset();
        match self.mode {
            Mode::Normal => self.move_selection_with_selection_mode(
                context,
                movement,
                self.selection_set.mode.clone(),
            ),
            Mode::Exchange => self.exchange(movement),
            Mode::Replace => self.replace_with_movement(&movement),
            Mode::UndoTree => self.navigate_undo_tree(movement),
            Mode::MultiCursor => self.add_cursor(&movement).map(|_| Default::default()),
            _ => Ok(Default::default()),
        }
    }

    pub(crate) fn toggle_marks(&mut self) {
        let selections = self
            .selection_set
            .map(|selection| selection.extended_range());
        self.buffer_mut().save_marks(selections.into())
    }

    pub(crate) fn path(&self) -> Option<CanonicalizedPath> {
        self.editor().buffer().path()
    }

    pub(crate) fn enter_insert_mode(&mut self, direction: Direction) -> anyhow::Result<Dispatches> {
        self.set_selection_set(self.selection_set.apply(
            self.selection_set.mode.clone(),
            |selection| {
                let range = selection.extended_range();
                let char_index = match direction {
                    Direction::Start => range.start,
                    Direction::End => range.end,
                };
                Ok(selection
                    .clone()
                    .set_range((char_index..char_index).into())
                    .set_initial_range(None))
            },
        )?);
        self.mode = Mode::Insert;
        self.cursor_direction = Direction::Start;
        Ok(Dispatches::one(Dispatch::RequestSignatureHelp))
    }

    pub(crate) fn enter_normal_mode(&mut self) -> anyhow::Result<()> {
        if self.mode == Mode::Insert {
            // This is necessary for cursor to not overflow after exiting insert mode
            self.set_selection_set(self.selection_set.apply(
                self.selection_set.mode.clone(),
                |selection| {
                    let range = {
                        if let Ok(position) = self
                            .buffer()
                            .char_to_position(selection.extended_range().start)
                        {
                            let start = selection.extended_range().start
                                - if position.column > 0 { 1 } else { 0 };
                            (start..start + 1).into()
                        } else {
                            selection.extended_range()
                        }
                    };
                    Ok(selection.clone().set_range(range))
                },
            )?);
            self.clamp()?;
            self.buffer_mut().reparse_tree()?
        }
        // TODO: continue from here, need to add test: upon exiting insert mode, should close all panels
        // Maybe we should call this function the exit_insert_mode?

        self.mode = Mode::Normal;
        self.selection_set.unset_initial_range();
        Ok(())
    }

    #[cfg(test)]
    pub(crate) fn jump_chars(&self) -> Vec<char> {
        self.jumps()
            .into_iter()
            .map(|jump| jump.character)
            .collect_vec()
    }

    pub(crate) fn jumps(&self) -> Vec<&Jump> {
        self.jumps
            .as_ref()
            .map(|jumps| jumps.iter().collect())
            .unwrap_or_default()
    }

    // TODO: handle mouse click
    #[allow(dead_code)]
    pub(crate) fn set_cursor_position(
        &mut self,
        row: u16,
        column: u16,
    ) -> anyhow::Result<Dispatches> {
        let start = (self.buffer.borrow().line_to_char(row as usize)?) + column.into();
        let primary = self
            .selection_set
            .primary_selection()
            .clone()
            .set_range((start..start).into());
        Ok(self.update_selection_set(
            self.selection_set
                .clone()
                .set_selections(NonEmpty::new(primary)),
            true,
        ))
    }

    /// Get the selection that preserves the syntactic structure of the current selection.
    ///
    /// Returns a valid edit transaction if there is any, otherwise `Left(current_selection)`.
    fn get_valid_selection(
        &self,
        current_selection: &Selection,
        selection_mode: &SelectionMode,
        direction: &Movement,
        get_actual_edit_transaction: impl Fn(
            /* current */ &Selection,
            /* next */ &Selection,
        ) -> anyhow::Result<EditTransaction>,
    ) -> anyhow::Result<Either<Selection, EditTransaction>> {
        let current_selection = current_selection.clone();

        let buffer = self.buffer.borrow();

        // Loop until the edit transaction does not result in errorneous node
        let mut next_selection = Selection::get_selection_(
            &buffer,
            &current_selection,
            selection_mode,
            direction,
            &self.cursor_direction,
        )?
        .unwrap_or_else(|| current_selection.clone().into())
        .selection;

        if next_selection.eq(&current_selection) {
            return Ok(Either::Left(current_selection));
        }

        loop {
            let edit_transaction =
                get_actual_edit_transaction(&current_selection, &next_selection)?;
            let current_node = buffer.get_current_node(&current_selection, false)?;

            let new_buffer = {
                let mut new_buffer = self.buffer.borrow().clone();
                if new_buffer
                    .apply_edit_transaction(&edit_transaction, self.selection_set.clone(), true)
                    .is_err()
                {
                    continue;
                }
                new_buffer
            };

            let text_at_next_selection: Rope = buffer.slice(&next_selection.extended_range())?;

            let next_nodes = edit_transaction
                .selections()
                .into_iter()
                .map(|selection| -> anyhow::Result<_> {
                    new_buffer.get_current_node(selection, false)
                })
                .collect::<Result<Vec<_>, _>>()?;

            // Why don't we just use `tree.root_node().has_error()` instead?
            // Because I assume we want to be able to exchange even if some part of the tree
            // contains error
            if !selection_mode.is_node()
                || (!text_at_next_selection.to_string().trim().is_empty()
                    && next_nodes
                        .iter()
                        .all(|next_node| match (current_node, next_node) {
                            (Some(current_node), Some(next_node)) => {
                                current_node.byte_range().len() == next_node.byte_range().len()
                            }
                            (_, _) => true,
                        })
                    && !new_buffer.has_syntax_error_at(edit_transaction.range()))
            {
                return Ok(Either::Right(get_actual_edit_transaction(
                    &current_selection,
                    &next_selection,
                )?));
            }

            // Get the next selection
            let new_selection = Selection::get_selection_(
                &buffer,
                &next_selection,
                selection_mode,
                direction,
                &self.cursor_direction,
            )?
            .unwrap_or_else(|| next_selection.clone().into())
            .selection;

            if next_selection.eq(&new_selection) {
                return Ok(Either::Left(current_selection));
            }

            next_selection = new_selection;
        }
    }

    fn make_exchange_action_groups(
        first_selection: &Selection,
        first_selection_range: CharIndexRange,
        first_selection_text: Rope,
        second_selection_range: CharIndexRange,
        second_selection_text: Rope,
    ) -> Vec<ActionGroup> {
        [
            ActionGroup::new(
                [Action::Edit(Edit {
                    range: first_selection_range,
                    new: second_selection_text.clone(),
                })]
                .to_vec(),
            ),
            ActionGroup::new(
                [
                    Action::Edit(Edit {
                        range: second_selection_range,
                        new: first_selection_text.clone(),
                    }),
                    Action::Select(
                        first_selection.clone().set_range(
                            (second_selection_range.start
                                ..(second_selection_range.start
                                    + first_selection_text.len_chars()))
                                .into(),
                        ),
                    ),
                ]
                .to_vec(),
            ),
        ]
        .to_vec()
    }

    /// Replace the next selection with the current selection without
    /// making the syntax node invalid.
    fn replace_faultlessly(
        &mut self,
        selection_mode: &SelectionMode,
        movement: Movement,
    ) -> anyhow::Result<Dispatches> {
        let buffer = self.buffer.borrow().clone();
        let get_edit_transaction = |current_selection: &Selection,
                                    next_selection: &Selection|
         -> anyhow::Result<_> {
            let current_selection_range = current_selection.extended_range();
            let text_at_current_selection: Rope = buffer.slice(&current_selection_range)?;
            let text_at_next_selection: Rope = buffer.slice(&next_selection.extended_range())?;

            Ok(EditTransaction::from_action_groups(
                Self::make_exchange_action_groups(
                    current_selection,
                    current_selection_range,
                    text_at_current_selection,
                    next_selection.extended_range(),
                    text_at_next_selection,
                ),
            ))
        };

        let edit_transactions = self
            .selection_set
            .map(|selection| {
                self.get_valid_selection(selection, selection_mode, &movement, get_edit_transaction)
            })
            .into_iter()
            .filter_map(|transaction| transaction.ok())
            .filter_map(|transaction| transaction.map_right(Some).right_or(None))
            .collect_vec();

        self.apply_edit_transaction(EditTransaction::merge(edit_transactions))
    }

    pub(crate) fn exchange(&mut self, movement: Movement) -> anyhow::Result<Dispatches> {
        match movement {
            Movement::Last => self.exchange_till_last(),
            Movement::First => self.exchange_till_first(),
            _ => self.replace_faultlessly(&self.selection_set.mode.clone(), movement),
        }
    }

    /// Exchanges the current selection with the text range from
    /// the first occurrence until just before the current selection.
    fn exchange_till_first(&mut self) -> anyhow::Result<Dispatches> {
        let selection_mode = self.selection_set.mode.clone();
        let edit_transaction = {
            let buffer = self.buffer.borrow();
            EditTransaction::from_action_groups(
                self.selection_set
                    .map(|current_selection| {
                        // Select from the first until before current
                        let selection_mode = selection_mode
                            .to_selection_mode_trait_object(
                                &buffer,
                                current_selection,
                                &self.cursor_direction,
                            )
                            .ok()?;

                        let params = selection_mode::SelectionModeParams {
                            buffer: &buffer,
                            current_selection,
                            cursor_direction: &self.cursor_direction,
                        };
                        let first = selection_mode.first(params.clone()).ok()??.range();
                        // Find the before current selection
                        let before_current = selection_mode.previous(params).ok()??.range();
                        let first_range = current_selection.range();
                        let second_range: CharIndexRange =
                            (first.start()..before_current.end()).into();
                        // Exchange the range with the last selection
                        Some(Self::make_exchange_action_groups(
                            current_selection,
                            first_range,
                            buffer.slice(&first_range).ok()?,
                            second_range,
                            buffer.slice(&second_range).ok()?,
                        ))
                    })
                    .into_iter()
                    .flatten()
                    .flatten()
                    .collect(),
            )
        };
        self.apply_edit_transaction(edit_transaction)
    }

    /// Exchanges the current selection with the text range from
    /// just after the current selection until the last occurrence.    
    fn exchange_till_last(&mut self) -> anyhow::Result<Dispatches> {
        let selection_mode = self.selection_set.mode.clone();
        let edit_transaction = {
            let buffer = self.buffer.borrow();
            EditTransaction::from_action_groups(
                self.selection_set
                    .map(|current_selection| {
                        let selection_mode = selection_mode
                            .to_selection_mode_trait_object(
                                &buffer,
                                current_selection,
                                &self.cursor_direction,
                            )
                            .ok()?;
                        let params = selection_mode::SelectionModeParams {
                            buffer: &buffer,
                            current_selection,
                            cursor_direction: &self.cursor_direction,
                        };

                        // Select from the first until before current
                        let last = selection_mode.last(params.clone()).ok()??.range();
                        // Find the before current selection
                        let after_current = selection_mode.next(params).ok()??.range();
                        let first_range = current_selection.range();
                        let second_range: CharIndexRange =
                            (after_current.start()..last.end()).into();
                        // Exchange the range with the last selection
                        Some(Self::make_exchange_action_groups(
                            current_selection,
                            first_range,
                            buffer.slice(&first_range).ok()?,
                            second_range,
                            buffer.slice(&second_range).ok()?,
                        ))
                    })
                    .into_iter()
                    .flatten()
                    .flatten()
                    .collect(),
            )
        };
        self.apply_edit_transaction(edit_transaction)
    }

    pub(crate) fn add_cursor(&mut self, movement: &Movement) -> anyhow::Result<()> {
        let mut add_selection = |movement: &Movement| {
            self.selection_set.add_selection(
                &self.buffer.borrow(),
                movement,
                &self.cursor_direction,
            )
        };
        match movement {
            Movement::First => while let Ok(true) = add_selection(&Movement::Previous) {},
            Movement::Last => while let Ok(true) = add_selection(&Movement::Next) {},
            other_movement => {
                add_selection(other_movement)?;
            }
        };
        self.recalculate_scroll_offset();
        Ok(())
    }

    #[cfg(test)]
    pub(crate) fn get_selected_texts(&self) -> Vec<String> {
        let buffer = self.buffer.borrow();
        let mut selections = self
            .selection_set
            .map(|selection| -> anyhow::Result<_> {
                Ok((
                    selection.extended_range(),
                    buffer.slice(&selection.extended_range())?.to_string(),
                ))
            })
            .into_iter()
            .flatten()
            .collect::<Vec<_>>();
        selections.sort_by(|a, b| a.0.start.0.cmp(&b.0.start.0));
        selections
            .into_iter()
            .map(|selection| selection.1)
            .collect()
    }

    #[cfg(test)]
    pub(crate) fn text(&self) -> String {
        let buffer = self.buffer.borrow().clone();
        buffer.rope().slice(0..buffer.len_chars()).to_string()
    }

    pub(crate) fn dimension(&self) -> Dimension {
        self.rectangle.dimension()
    }

    fn apply_scroll(&mut self, direction: Direction, scroll_height: usize) {
        self.scroll_offset = match direction {
            Direction::Start => self.scroll_offset.saturating_sub(scroll_height as u16),
            Direction::End => self.scroll_offset.saturating_add(scroll_height as u16),
        };
    }

    pub(crate) fn backspace(&mut self) -> anyhow::Result<Dispatches> {
        let edit_transaction = EditTransaction::from_action_groups(
            self.selection_set
                .map(|selection| {
                    let start = CharIndex(selection.extended_range().start.0.saturating_sub(1));
                    ActionGroup::new(
                        [
                            Action::Edit(Edit {
                                range: (start..selection.extended_range().start).into(),
                                new: Rope::from(""),
                            }),
                            Action::Select(selection.clone().set_range((start..start).into())),
                        ]
                        .to_vec(),
                    )
                })
                .into(),
        );

        self.apply_edit_transaction(edit_transaction)
    }

    pub(crate) fn delete_word_backward(
        &mut self,
        short: bool,
    ) -> Result<Dispatches, anyhow::Error> {
        let action_groups = self
            .selection_set
            .map(|current_selection| -> anyhow::Result<_> {
                let current_range = current_selection.extended_range();
                if current_range.start.0 == 0 && current_range.end.0 == 0 {
                    // Do nothing if cursor is at the beginning of the file
                    return Ok(ActionGroup::new(Vec::new()));
                }

                let len_chars = self.buffer().rope().len_chars();
                let start = CharIndex(current_range.start.0.min(len_chars).saturating_sub(1));

                let previous_word = {
                    let get_word = |movement: Movement| {
                        Selection::get_selection_(
                            &self.buffer(),
                            &current_selection.clone().set_range((start..start).into()),
                            &if short {
                                SelectionMode::Word
                            } else {
                                SelectionMode::Token
                            },
                            &movement,
                            &self.cursor_direction,
                        )
                        .map(|option| option.unwrap_or_else(|| current_selection.clone().into()))
                    };
                    let current_word =
                        get_word(Movement::Current(IfCurrentNotFound::LookBackward))?.selection;
                    if current_word.extended_range().start <= start {
                        current_word
                    } else {
                        get_word(Movement::Left)?.selection
                    }
                };

                let previous_word_range = previous_word.extended_range();
                let end = previous_word_range
                    .end
                    .min(current_range.start)
                    .max(start + 1);
                let start = previous_word_range.start;
                Ok(ActionGroup::new(
                    [
                        Action::Edit(Edit {
                            range: (start..end).into(),
                            new: Rope::from(""),
                        }),
                        Action::Select(current_selection.clone().set_range((start..start).into())),
                    ]
                    .to_vec(),
                ))
            })
            .into_iter()
            .flatten()
            .collect();
        let edit_transaction = EditTransaction::from_action_groups(action_groups);
        self.apply_edit_transaction(edit_transaction)
    }

    /// Replace the parent node of the current node with the current node
    pub(crate) fn replace_with_movement(
        &mut self,
        movement: &Movement,
    ) -> anyhow::Result<Dispatches> {
        let buffer = self.buffer.borrow().clone();
        let edit_transactions = self.selection_set.map(|selection| {
            let get_edit_transaction =
                |current_selection: &Selection, other_selection: &Selection| -> anyhow::Result<_> {
                    let range = current_selection
                        .extended_range()
                        .start
                        .min(other_selection.extended_range().start)
                        ..current_selection
                            .extended_range()
                            .end
                            .max(other_selection.extended_range().end);
                    let new: Rope = buffer.slice(&current_selection.extended_range())?;

                    let new_len_chars = new.len_chars();
                    Ok(EditTransaction::from_action_groups(
                        [ActionGroup::new(
                            [
                                Action::Edit(Edit {
                                    range: range.clone().into(),
                                    new,
                                }),
                                Action::Select(current_selection.clone().set_range(
                                    (range.start..(range.start + new_len_chars)).into(),
                                )),
                            ]
                            .to_vec(),
                        )]
                        .to_vec(),
                    ))
                };
            self.get_valid_selection(
                selection,
                &self.selection_set.mode,
                movement,
                get_edit_transaction,
            )
        });
        let edit_transaction = EditTransaction::merge(
            edit_transactions
                .into_iter()
                .filter_map(|edit_transaction| edit_transaction.ok())
                .filter_map(|edit_transaction| edit_transaction.map_right(Some).right_or(None))
                .collect(),
        );
        self.apply_edit_transaction(edit_transaction)
    }

    pub(crate) fn buffer(&self) -> Ref<Buffer> {
        self.buffer.borrow()
    }

    pub(crate) fn buffer_rc(&self) -> Rc<RefCell<Buffer>> {
        self.buffer.clone()
    }

    pub(crate) fn buffer_mut(&mut self) -> RefMut<Buffer> {
        self.buffer.borrow_mut()
    }

    fn update_buffer(&mut self, s: &str) {
        self.buffer.borrow_mut().update(s)
    }

    fn scroll(&mut self, direction: Direction, scroll_height: usize) -> anyhow::Result<Dispatches> {
        let dispatch = self.update_selection_set(
            self.selection_set
                .apply(self.selection_set.mode.clone(), |selection| {
                    let position = selection.extended_range().start.to_position(&self.buffer());
                    let line = if direction == Direction::End {
                        position.line.saturating_add(scroll_height)
                    } else {
                        position.line.saturating_sub(scroll_height)
                    };
                    let position = Position { line, ..position };
                    let start = position.to_char_index(&self.buffer())?;
                    Ok(selection.clone().set_range((start..start).into()))
                })?,
            false,
        );
        self.align_cursor_to_center();

        Ok(dispatch)
    }

    /// This returns a vector of selections
    /// with a gap that is the maximum of previous-current gap and current-next gap.
    ///
    /// Used by `Self::paste`.
    fn get_selection_set_with_gap(&self, direction: &Direction) -> Vec<(Selection, Rope)> {
        let selection_mode: SelectionMode = self.selection_set.mode.clone();
        self.selection_set
            .map(|selection| {
                let buffer = self.buffer.borrow();
                let get_in_between_gap = |movement: Movement| -> Option<Rope> {
                    let other = Selection::get_selection_(
                        &buffer,
                        selection,
                        &selection_mode,
                        &movement,
                        &self.cursor_direction,
                    )
                    .ok()??
                    .selection;
                    if other.range() == selection.range() {
                        None
                    } else {
                        let current_range = selection.range();
                        let other_range = other.range();
                        let in_between_range = current_range.end.min(other_range.end)
                            ..current_range.start.max(other_range.start);
                        buffer.slice(&in_between_range.into()).ok()
                    }
                };
                let gap = if !selection_mode.is_contiguous() {
                    Rope::from_str("")
                } else {
                    match (
                        get_in_between_gap(selection_mode.paste_after_movement()),
                        get_in_between_gap(selection_mode.paste_before_movement()),
                    ) {
                        (None, None) => Default::default(),
                        (None, Some(gap)) | (Some(gap), None) => gap,
                        (Some(next_gap), Some(prev_gap)) => {
                            let larger = next_gap.len_chars() > prev_gap.len_chars();
                            match (direction, larger) {
                                (Direction::Start, true) => prev_gap,
                                (Direction::Start, false) => next_gap,
                                (Direction::End, true) => next_gap,
                                (Direction::End, false) => prev_gap,
                            }
                        }
                    }
                };
                (selection.clone(), gap)
            })
            .into_iter()
            .collect_vec()
    }

    fn open(&mut self, direction: Direction) -> Result<Dispatches, anyhow::Error> {
        let dispatches = if self.selection_set.mode.is_syntax_node() {
            Dispatches::default()
        } else {
            self.set_selection_mode(IfCurrentNotFound::LookForward, SelectionMode::Line)?
        };
        let edit_transaction = EditTransaction::from_action_groups(
            self.get_selection_set_with_gap(&direction)
                .into_iter()
                .map(|(selection, gap)| {
                    let gap = if gap.len_chars() == 0 {
                        Rope::from_str(" ")
                    } else {
                        gap
                    };
                    let gap_len = gap.len_chars();
                    ActionGroup::new(
                        [
                            Action::Edit(Edit {
                                range: {
                                    let start = match direction {
                                        Direction::Start => selection.range().start,
                                        Direction::End => selection.range().end,
                                    };
                                    (start..start).into()
                                },
                                new: gap,
                            }),
                            Action::Select(selection.clone().set_range({
                                let start = match direction {
                                    Direction::Start => selection.range().start,
                                    Direction::End => selection.range().end + gap_len,
                                };
                                (start..start).into()
                            })),
                        ]
                        .to_vec(),
                    )
                })
                .collect_vec(),
        );

        Ok(dispatches.chain(
            self.apply_edit_transaction(edit_transaction)?
                .append(Dispatch::ToEditor(EnterInsertMode(direction))),
        ))
    }

    pub(crate) fn apply_positional_edits(
        &mut self,
        edits: Vec<PositionalEdit>,
    ) -> anyhow::Result<Dispatches> {
        let edit_transaction = EditTransaction::from_action_groups(
            edits
                .into_iter()
                .filter_map(|edit| {
                    let range = edit.range.start.to_char_index(&self.buffer()).ok()?
                        ..edit.range.end.to_char_index(&self.buffer()).ok()?;

                    let action_edit = Action::Edit(Edit {
                        range: range.clone().into(),
                        new: edit.new_text.into(),
                    });

                    Some(ActionGroup::new(vec![action_edit]))
                })
                .chain(
                    // This is necessary to retain the current selection set
                    self.selection_set
                        .map(|selection| ActionGroup::new(vec![Action::Select(selection.clone())])),
                )
                .collect(),
        );
        self.apply_edit_transaction(edit_transaction)
    }

    pub(crate) fn save(&mut self) -> anyhow::Result<Dispatches> {
        let Some(path) = self.buffer.borrow_mut().save(self.selection_set.clone())? else {
            return Ok(Default::default());
        };

        self.clamp()?;
        self.cursor_keep_primary_only();
        self.enter_normal_mode()?;
        Ok(Dispatches::one(Dispatch::RemainOnlyCurrentComponent)
            .append(Dispatch::DocumentDidSave { path })
            .chain(self.get_document_did_change_dispatch())
            .append(Dispatch::RemainOnlyCurrentComponent)
            .append_some(if self.selection_set.mode.is_contiguous() {
                Some(Dispatch::ToEditor(MoveSelection(Movement::Current(
                    IfCurrentNotFound::LookForward,
                ))))
            } else {
                None
            }))
    }

    /// Clamp everything that might be out of bound after the buffer content is modified elsewhere
    fn clamp(&mut self) -> anyhow::Result<()> {
        let len_chars = self.buffer().len_chars();
        self.set_selection_set(self.selection_set.clamp(CharIndex(len_chars))?);

        let len_lines = self.buffer().len_lines();
        self.scroll_offset = self.scroll_offset.clamp(0, len_lines as u16);

        Ok(())
    }

    pub(crate) fn enclose(&mut self, open: String, close: String) -> anyhow::Result<Dispatches> {
        let edit_transaction = EditTransaction::from_action_groups(
            self.selection_set
                .map(|selection| -> anyhow::Result<_> {
                    let old = self.buffer().slice(&selection.extended_range())?;
                    Ok(ActionGroup::new(
                        [
                            Action::Edit(Edit {
                                range: selection.extended_range(),
                                new: format!("{}{}{}", open, old, close).into(),
                            }),
                            Action::Select(
                                selection.clone().set_range(
                                    (selection.extended_range().start
                                        ..selection.extended_range().end + 2)
                                        .into(),
                                ),
                            ),
                        ]
                        .to_vec(),
                    ))
                })
                .into_iter()
                .flatten()
                .collect_vec(),
        );

        self.apply_edit_transaction(edit_transaction)
    }

    fn transform_selection(
        &mut self,
        transformation: Transformation,
    ) -> anyhow::Result<Dispatches> {
        let edit_transaction = EditTransaction::from_action_groups(
            self.selection_set
                .map_with_index(|index, selection| -> anyhow::Result<_> {
                    let new: Rope = transformation
                        .apply(
                            index,
                            self.buffer()
                                .slice(&selection.extended_range())?
                                .to_string(),
                        )?
                        .into();
                    let new_char_count = new.chars().count();
                    let range = selection.extended_range();
                    Ok(ActionGroup::new(
                        [
                            Action::Edit(Edit { range, new }),
                            Action::Select(
                                selection
                                    .clone()
                                    .set_range((range.start..range.start + new_char_count).into()),
                            ),
                        ]
                        .to_vec(),
                    ))
                })
                .into_iter()
                .try_collect()?,
        );
        self.apply_edit_transaction(edit_transaction)
    }

    pub(crate) fn display_mode(&self) -> String {
        let prefix = if self.selection_set.is_extended() {
            "+"
        } else {
            ""
        };
        let core = match &self.mode {
            Mode::Normal => "MOVE",
            Mode::Insert => "INSERT",
            Mode::MultiCursor => "MULTI CURSOR",
            Mode::FindOneChar(_) => "FIND ONE CHAR",
            Mode::Exchange => "EXCHANGE",
            Mode::UndoTree => "UNDO TREE",
            Mode::Replace => "REPLACE",
            Mode::V => "V",
        }
        .to_string();
        format!("{prefix}{core}")
    }

    pub(crate) fn display_selection_mode(&self) -> String {
        let selection_mode = self.selection_set.mode.display();
        let cursor_count = self.selection_set.len();
        let result = format!("{} x {}", selection_mode, cursor_count);
        if self.jumps.is_some() {
            format!("{} (JUMP)", result)
        } else {
            result
        }
    }

    pub(crate) fn visible_line_range(&self) -> Range<usize> {
        let start = self.scroll_offset;
        let end = (start as usize + self.rectangle.height as usize).min(self.buffer().len_lines());

        start as usize..end
    }

    fn handle_multi_cursor_mode(
        &mut self,
        context: &Context,
        key_event: KeyEvent,
    ) -> Result<Dispatches, anyhow::Error> {
        match key_event {
            key!("esc") => {
                self.mode = Mode::Normal;
                Ok(Default::default())
            }

            other => self.handle_normal_mode(context, other),
        }
    }

    pub(crate) fn add_cursor_to_all_selections(&mut self) -> Result<(), anyhow::Error> {
        self.mode = Mode::Normal;
        self.selection_set
            .add_all(&self.buffer.borrow(), &self.cursor_direction)?;
        self.recalculate_scroll_offset();
        Ok(())
    }

    pub(crate) fn cursor_keep_primary_only(&mut self) {
        self.mode = Mode::Normal;
        self.selection_set.only();
    }

    fn enter_single_character_mode(&mut self, if_current_not_found: IfCurrentNotFound) {
        self.mode = Mode::FindOneChar(if_current_not_found);
    }

    fn handle_find_one_char_mode(
        &mut self,
        if_current_not_found: IfCurrentNotFound,
        key_event: KeyEvent,
    ) -> Result<Dispatches, anyhow::Error> {
        match key_event.code {
            KeyCode::Char(c) => {
                self.mode = Mode::Normal;
                self.set_selection_mode(
                    if_current_not_found,
                    SelectionMode::Find {
                        search: Search {
                            search: c.to_string(),
                            mode: LocalSearchConfigMode::Regex(crate::list::grep::RegexConfig {
                                escaped: true,
                                case_sensitive: true,
                                match_whole_word: false,
                            }),
                        },
                    },
                )
            }
            KeyCode::Esc => {
                self.mode = Mode::Normal;
                Ok(Default::default())
            }
            _ => Ok(Default::default()),
        }
    }

    pub(crate) fn set_decorations(&mut self, decorations: &[super::suggestive_editor::Decoration]) {
        self.buffer.borrow_mut().set_decorations(decorations)
    }

    fn half_page_height(&self) -> usize {
        (self.dimension().height / 2) as usize
    }

    #[cfg(test)]
    pub(crate) fn match_literal(&mut self, search: &str) -> anyhow::Result<Dispatches> {
        self.set_selection_mode(
            IfCurrentNotFound::LookForward,
            SelectionMode::Find {
                search: Search {
                    mode: LocalSearchConfigMode::Regex(crate::list::grep::RegexConfig {
                        escaped: true,
                        case_sensitive: false,
                        match_whole_word: false,
                    }),
                    search: search.to_string(),
                },
            },
        )
    }

    pub(crate) fn move_to_line_start(&mut self) -> anyhow::Result<Dispatches> {
        let edit_transaction = EditTransaction::from_action_groups({
            let buffer = self.buffer();
            self.selection_set
                .map(|selection| -> anyhow::Result<_> {
                    let cursor = selection.to_char_index(&self.cursor_direction);
                    let line = buffer.char_to_line(cursor)?;
                    let char_index = buffer.line_to_char(line)?;
                    Ok(ActionGroup::new(
                        [Action::Select(
                            selection
                                .clone()
                                .set_range((char_index..char_index).into())
                                .set_initial_range(None),
                        )]
                        .to_vec(),
                    ))
                })
                .into_iter()
                .flatten()
                .collect()
        });
        self.apply_edit_transaction(edit_transaction)
    }

    pub(crate) fn move_to_line_end(&mut self) -> anyhow::Result<Dispatches> {
        Ok([
            Dispatch::ToEditor(SelectLine(Movement::Current(
                IfCurrentNotFound::LookForward,
            ))),
            Dispatch::ToEditor(EnterInsertMode(Direction::End)),
        ]
        .to_vec()
        .into())
    }

    pub(crate) fn select_all(&mut self, context: &mut Context) -> anyhow::Result<Dispatches> {
        self.handle_dispatch_editors(
            context,
            [
                (MoveSelection(Movement::First)),
                (EnableSelectionExtension),
                (MoveSelection(Movement::Last)),
            ]
            .to_vec(),
        )
    }

    fn move_selection_with_selection_mode_without_global_mode(
        &mut self,
        movement: Movement,
        selection_mode: SelectionMode,
    ) -> Result<Dispatches, anyhow::Error> {
        let dispatches = self.select(selection_mode, movement)?;
        self.current_view_alignment = None;

        Ok(dispatches)
    }

    pub(crate) fn scroll_page_down(&mut self) -> Result<Dispatches, anyhow::Error> {
        self.scroll(Direction::End, self.half_page_height())
    }

    pub(crate) fn scroll_page_up(&mut self) -> Result<Dispatches, anyhow::Error> {
        self.scroll(Direction::Start, self.half_page_height())
    }

    #[cfg(test)]
    pub(crate) fn current_view_alignment(&self) -> Option<ViewAlignment> {
        self.current_view_alignment
    }

    pub(crate) fn switch_view_alignment(&mut self) {
        self.current_view_alignment = Some(match self.current_view_alignment {
            Some(ViewAlignment::Top) => {
                self.align_cursor_to_center();
                ViewAlignment::Center
            }
            Some(ViewAlignment::Center) => {
                self.align_cursor_to_bottom();
                ViewAlignment::Bottom
            }
            None | Some(ViewAlignment::Bottom) => {
                self.align_cursor_to_top();
                ViewAlignment::Top
            }
        })
    }

    fn navigate_undo_tree(&mut self, movement: Movement) -> Result<Dispatches, anyhow::Error> {
        let selection_set = self.buffer_mut().undo_tree_apply_movement(movement)?;

        Ok(selection_set
            .map(|selection_set| self.update_selection_set(selection_set, false))
            .unwrap_or_default()
            .chain(self.get_document_did_change_dispatch()))
    }

    #[cfg(test)]
    pub(crate) fn set_scroll_offset(&mut self, scroll_offset: u16) {
        self.scroll_offset = scroll_offset
    }

    #[cfg(test)]
    pub(crate) fn set_language(
        &mut self,
        language: shared::language::Language,
    ) -> anyhow::Result<()> {
        self.buffer_mut().set_language(language)
    }

    pub(crate) fn render_area(&self) -> Dimension {
        let Dimension { height, width } = self.dimension();
        Dimension {
            height: height.saturating_sub(WINDOW_TITLE_HEIGHT as u16),
            width,
        }
    }

    #[cfg(test)]
    pub(crate) fn apply_syntax_highlighting(
        &mut self,
        context: &mut Context,
    ) -> anyhow::Result<()> {
        let source_code = self.text();
        let mut buffer = self.buffer_mut();
        if let Some(language) = buffer.language() {
            let highlighted_spans = context.highlight(language, &source_code)?;
            buffer.update_highlighted_spans(highlighted_spans);
        }
        Ok(())
    }

    pub(crate) fn apply_dispatches(
        &mut self,
        context: &mut Context,
        dispatches: Vec<DispatchEditor>,
    ) -> anyhow::Result<Dispatches> {
        let mut result = Vec::new();
        for dispatch in dispatches {
            result.extend(self.handle_dispatch_editor(context, dispatch)?.into_vec());
        }
        Ok(result.into())
    }

    fn enter_exchange_mode(&mut self) {
        self.mode = Mode::Exchange
    }

    fn kill_line(&mut self, direction: Direction) -> Result<Dispatches, anyhow::Error> {
        let edit_transaction = EditTransaction::from_action_groups(
            self.selection_set
                .map(|selection| -> anyhow::Result<_> {
                    let buffer = self.buffer();
                    let cursor = selection.get_anchor(&self.cursor_direction);
                    let line_range = buffer.get_line_range_by_char_index(cursor)?;
                    let (delete_range, cursor_start) = match direction {
                        Direction::Start => {
                            let start = line_range.start();
                            let range = (start..cursor).into();
                            let slice = buffer.slice(&range)?.to_string();
                            let start = if slice.is_empty() { start - 1 } else { start };
                            let range = (start..cursor).into();
                            (range, start)
                        }
                        Direction::End => {
                            let range = (cursor..line_range.end()).into();
                            let slice = buffer.slice(&range)?.to_string();
                            let range = if slice == "\n" || range.end.0 == buffer.len_chars() {
                                range
                            } else {
                                (cursor..(line_range.end() - 1)).into()
                            };
                            (range, cursor)
                        }
                    };
                    Ok(ActionGroup::new(
                        [
                            Action::Edit(Edit {
                                range: delete_range,
                                new: Rope::new(),
                            }),
                            Action::Select(
                                selection
                                    .clone()
                                    .set_range((cursor_start..cursor_start).into()),
                            ),
                        ]
                        .to_vec(),
                    ))
                })
                .into_iter()
                .flatten()
                .collect_vec(),
        );
        let dispatches = self
            .apply_edit_transaction(edit_transaction)?
            .chain(self.enter_insert_mode(Direction::Start)?);
        Ok(dispatches)
    }

    fn enter_multicursor_mode(&mut self) {
        self.mode = Mode::MultiCursor
    }

    fn enter_replace_mode(&mut self) {
        self.mode = Mode::Replace
    }

    pub(crate) fn scroll_offset(&self) -> u16 {
        self.scroll_offset
    }

    pub(crate) fn set_regex_highlight_rules(
        &mut self,
        regex_highlight_rules: Vec<RegexHighlightRule>,
    ) {
        self.regex_highlight_rules = regex_highlight_rules
    }

    fn go_back(&mut self) {
        let selection_set = self.buffer_mut().previous_selection_set();
        if let Some(selection_set) = selection_set {
            self.set_selection_set(selection_set)
        }
    }

    fn go_forward(&mut self) {
        let selection_set = self.buffer_mut().next_selection_set();
        if let Some(selection_set) = selection_set {
            self.set_selection_set(selection_set)
        }
    }

    fn set_selection_set(&mut self, selection_set: SelectionSet) {
        self.selection_set = selection_set;
        self.recalculate_scroll_offset()
    }

    pub(crate) fn set_position_range(
        &mut self,
        range: Range<Position>,
    ) -> Result<Dispatches, anyhow::Error> {
        let selection_set = self.position_range_to_selection_set(range)?;
        Ok(self.update_selection_set(selection_set, true))
    }

    fn select_surround(
        &mut self,
        enclosure: EnclosureKind,
        kind: SurroundKind,
    ) -> anyhow::Result<Dispatches> {
        let edit_transaction = EditTransaction::from_action_groups(
            self.selection_set
                .map(|selection| -> anyhow::Result<_> {
                    let buffer = self.buffer();
                    let cursor_char_index = selection.get_anchor(&self.cursor_direction);
                    if let Some((open_index, close_index)) =
                        crate::surround::get_surrounding_indices(
                            &buffer.content(),
                            enclosure,
                            cursor_char_index,
                            false,
                        )
                    {
                        let offset = match kind {
                            SurroundKind::Inside => 1,
                            SurroundKind::Around => 0,
                        };
                        let range = ((open_index + offset)..(close_index + 1 - offset)).into();
                        Ok(ActionGroup::new(
                            [Action::Select(selection.clone().set_range(range))].to_vec(),
                        ))
                    } else {
                        Ok(ActionGroup::new(Default::default()))
                    }
                })
                .into_iter()
                .flatten()
                .collect_vec(),
        );
        let _ = self.set_selection_mode(IfCurrentNotFound::LookForward, SelectionMode::Custom);
        self.apply_edit_transaction(edit_transaction)
    }

    fn delete_surround(&mut self, enclosure: EnclosureKind) -> Result<Dispatches, anyhow::Error> {
        self.change_surround(enclosure, None)
    }

    fn change_surround(
        &mut self,
        from: EnclosureKind,
        to: Option<EnclosureKind>,
    ) -> Result<Dispatches, anyhow::Error> {
        let edit_transaction = EditTransaction::from_action_groups(
            self.selection_set
                .map(|selection| -> anyhow::Result<_> {
                    let buffer = self.buffer();
                    let cursor_char_index = selection.get_anchor(&self.cursor_direction);
                    if let Some((open_index, close_index)) =
                        crate::surround::get_surrounding_indices(
                            &buffer.content(),
                            from,
                            cursor_char_index,
                            true,
                        )
                    {
                        let open_range = (open_index..open_index + 1).into();
                        let close_range = (close_index..close_index + 1).into();
                        let (new_open, new_close) = to
                            .as_ref()
                            .map(|to| to.open_close_symbols_str())
                            .unwrap_or(("", ""));
                        let select_range = (open_index + 1 - new_open.chars().count()
                            ..(close_index + new_close.chars().count()))
                            .into();
                        Ok([
                            ActionGroup::new(
                                [Action::Edit(Edit {
                                    range: open_range,
                                    new: new_open.into(),
                                })]
                                .to_vec(),
                            ),
                            ActionGroup::new(
                                [Action::Edit(Edit {
                                    range: close_range,
                                    new: new_close.into(),
                                })]
                                .to_vec(),
                            ),
                            ActionGroup::new(
                                [Action::Select(selection.clone().set_range(select_range))]
                                    .to_vec(),
                            ),
                        ]
                        .to_vec())
                    } else {
                        Ok(Default::default())
                    }
                })
                .into_iter()
                .flatten()
                .flatten()
                .collect_vec(),
        );
        let _ = self.set_selection_mode(IfCurrentNotFound::LookForward, SelectionMode::Custom);
        self.apply_edit_transaction(edit_transaction)
    }

    fn replace_with_pattern(&mut self, context: &Context) -> Result<Dispatches, anyhow::Error> {
        let config = context.local_search_config();
        match config.mode {
            LocalSearchConfigMode::AstGrep => {
                let edits = if let Some(language) = self.buffer().treesitter_language() {
                    selection_mode::AstGrep::replace(
                        language,
                        &self.content(),
                        &config.search(),
                        &config.replacement(),
                    )?
                } else {
                    Default::default()
                };
                let edit_transaction = EditTransaction::from_action_groups(
                    self.selection_set
                        .map(|selection| -> anyhow::Result<_> {
                            let byte_range = self
                                .buffer()
                                .char_index_range_to_byte_range(selection.extended_range())?;
                            if let Some((range, new)) = edits.iter().find_map(|edit| {
                                let new: Rope =
                                    String::from_utf8(edit.inserted_text.clone()).ok()?.into();
                                let range = edit.position..edit.position + edit.deleted_length;
                                if byte_range == range {
                                    Some((range, new))
                                } else {
                                    None
                                }
                            }) {
                                let range = self.buffer().byte_range_to_char_index_range(&range)?;
                                let new_len_chars = new.len_chars();
                                Ok(ActionGroup::new(
                                    [
                                        Action::Edit(Edit { range, new }),
                                        Action::Select(selection.clone().set_range(
                                            (range.start..range.start + new_len_chars).into(),
                                        )),
                                    ]
                                    .to_vec(),
                                ))
                            } else {
                                Ok(ActionGroup::new(Default::default()))
                            }
                        })
                        .into_iter()
                        .flatten()
                        .collect_vec(),
                );
                self.apply_edit_transaction(edit_transaction)
            }
            LocalSearchConfigMode::Regex(regex_config) => {
                self.transform_selection(Transformation::RegexReplace {
                    regex: MyRegex(regex_config.to_regex(&config.search())?),
                    replacement: config.replacement(),
                })
            }
            LocalSearchConfigMode::NamingConventionAgnostic => {
                self.transform_selection(Transformation::NamingConventionAgnosticReplace {
                    search: config.search(),
                    replacement: config.replacement(),
                })
            }
        }
    }

    #[cfg(test)]
    pub(crate) fn copied_text_history_offset(&self) -> isize {
        self.copied_text_history_offset.value()
    }

    fn hidden_parent_line_ranges(&self) -> anyhow::Result<Vec<Range<usize>>> {
        let (hidden_parent_lines, _) = self.get_parent_lines()?;
        Ok(hidden_parent_lines
            .into_iter()
            .map(|line| (line.line..line.line + 1))
            .collect_vec())
    }

    fn move_to_last_char(&mut self) -> Dispatches {
        let last_cursor_index = CharIndex(self.buffer().len_chars());
        self.update_selection_set(
            SelectionSet::new(NonEmpty::singleton(
                Selection::default().set_range((last_cursor_index..last_cursor_index).into()),
            )),
            false,
        )
        .append(Dispatch::ToEditor(EnterInsertMode(Direction::Start)))
    }

    fn pipe_to_shell(&mut self, command: String) -> Result<Dispatches, anyhow::Error> {
        self.transform_selection(Transformation::PipeToShell { command })
    }

    fn show_current_tree_sitter_node_sexp(&self) -> Result<Dispatches, anyhow::Error> {
        let buffer = self.buffer();
        let node = buffer.get_current_node(self.selection_set.primary_selection(), false)?;
        let info = node
            .map(|node| node.to_sexp())
            .unwrap_or("[No node found]".to_string());
        Ok(Dispatches::one(Dispatch::ShowEditorInfo(Info::new(
            "Tree-sitter node S-expression".to_string(),
            info,
        ))))
    }

    fn indent(&mut self) -> Result<Dispatches, anyhow::Error> {
        let indentation: Rope = std::iter::repeat(INDENT_CHAR)
            .take(INDENT_WIDTH)
            .collect::<String>()
            .into();
        let edit_transaction = EditTransaction::from_action_groups(
            self.selection_set
                .map(|selection| -> anyhow::Result<_> {
                    let original_range = selection.extended_range();
                    let line_range = self
                        .buffer()
                        .char_index_range_to_line_range(original_range)?;
                    let linewise_range = self
                        .buffer()
                        .line_range_to_full_char_index_range(line_range.clone())?;
                    let content = self.buffer().slice(&linewise_range)?;
                    let modified_lines = content
                        .lines()
                        .filter(|line| line.len_chars() > 0)
                        .map(|line| {
                            (
                                indentation.len_chars() as isize,
                                format!("{}{}", indentation, line),
                            )
                        })
                        .collect_vec();
                    let length_changes = modified_lines
                        .iter()
                        .map(|(length_change, _)| *length_change)
                        .collect_vec();
                    let length_change: isize = length_changes.into_iter().sum();
                    let new: Rope = modified_lines
                        .into_iter()
                        .map(|(_, line)| line)
                        .join("")
                        .into();
                    let select_range = {
                        let offset: isize = INDENT_WIDTH as isize;
                        let start = original_range.start.apply_offset(offset);
                        let original_len = original_range.len();
                        let end =
                            (start + original_len + length_change as usize).apply_offset(-offset);
                        start..end
                    };

                    Ok(ActionGroup::new(
                        [
                            Action::Edit(Edit {
                                range: linewise_range,
                                new,
                            }),
                            Action::Select(selection.clone().set_range(select_range.into())),
                        ]
                        .to_vec(),
                    ))
                })
                .into_iter()
                .flatten()
                .collect_vec(),
        );
        self.apply_edit_transaction(edit_transaction)
    }

    fn dedent(&mut self) -> Result<Dispatches, anyhow::Error> {
        let edit_transaction = EditTransaction::from_action_groups(
            self.selection_set
                .map(|selection| -> anyhow::Result<_> {
                    let original_range = selection.extended_range();
                    let line_range = self
                        .buffer()
                        .char_index_range_to_line_range(original_range)?;
                    let linewise_range = self
                        .buffer()
                        .line_range_to_full_char_index_range(line_range.clone())?;
                    let content = self.buffer().slice(&linewise_range)?;
                    let get_remove_leading_char_count = |line: &str| {
                        let leading_indent_count =
                            line.chars().take_while(|c| c == &INDENT_CHAR).count();
                        leading_indent_count.min(INDENT_WIDTH)
                    };
                    let modified_lines = content
                        .lines()
                        .filter(|line| line.len_chars() > 0)
                        .map(|line| {
                            let remove_leading_char_count =
                                get_remove_leading_char_count(&line.to_string());
                            (
                                -(remove_leading_char_count as isize),
                                line.slice(remove_leading_char_count..).to_string(),
                            )
                        })
                        .collect_vec();
                    let length_changes = modified_lines
                        .iter()
                        .map(|(length_change, _)| *length_change)
                        .collect_vec();
                    let first_length_change = length_changes.first().cloned().unwrap_or_default();
                    let length_change: isize = length_changes.into_iter().sum();
                    let new: Rope = modified_lines
                        .into_iter()
                        .map(|(_, line)| line)
                        .join("")
                        .into();
                    let select_range = {
                        let offset: isize = first_length_change;
                        let start = original_range.start.apply_offset(offset);
                        let original_len = original_range.len();

                        let end = if line_range.len() <= 1 {
                            start + original_len
                        } else {
                            (start
                                + original_len
                                    .saturating_sub(length_change.unsigned_abs())
                                    .max(1))
                            .apply_offset(-offset)
                        };
                        start..end
                    };
                    Ok(ActionGroup::new(
                        [
                            Action::Edit(Edit {
                                range: linewise_range,
                                new,
                            }),
                            Action::Select(selection.clone().set_range(select_range.into())),
                        ]
                        .to_vec(),
                    ))
                })
                .into_iter()
                .flatten()
                .collect_vec(),
        );
        self.apply_edit_transaction(edit_transaction)
    }

    #[cfg(test)]
    pub(crate) fn primary_selection(&self) -> anyhow::Result<String> {
        Ok(self
            .buffer()
            .slice(
                &self
                    .editor()
                    .selection_set
                    .primary_selection()
                    .extended_range(),
            )?
            .to_string())
    }

    fn cycle_primary_selection(&mut self, direction: Direction) {
        self.selection_set.cycle_primary_selection(direction)
    }

    fn handle_v_mode(
        &mut self,
        context: &Context,
        key_event: KeyEvent,
    ) -> Result<Dispatches, anyhow::Error> {
        self.mode = Mode::Normal;
        if let Some(keymap) = self.visual_mode_initialized_keymaps().get(&key_event) {
            Ok(keymap.get_dispatches())
        } else {
            self.enable_selection_extension();
            self.handle_normal_mode(context, key_event)
        }
    }

    fn handle_dispatch_editors(
        &mut self,
        context: &mut Context,
        dispatch_editors: Vec<DispatchEditor>,
    ) -> Result<Dispatches, anyhow::Error> {
        Ok(Dispatches::new(
            dispatch_editors
                .into_iter()
                .map(|dispatch_editor| self.handle_dispatch_editor(context, dispatch_editor))
                .collect::<Result<Vec<_>, _>>()?
                .into_iter()
                .flat_map(|dispatches| dispatches.into_vec())
                .collect(),
        ))
    }

    fn collapse_selection(
        &mut self,
        context: &mut Context,
        direction: Direction,
    ) -> anyhow::Result<Dispatches> {
        let set_column_selection_mode =
            SetSelectionMode(IfCurrentNotFound::LookForward, SelectionMode::Character);
        match direction {
            Direction::Start => self.handle_dispatch_editor(context, set_column_selection_mode),
            Direction::End => self.handle_dispatch_editors(
                context,
                [SwapCursorWithAnchor, set_column_selection_mode].to_vec(),
            ),
        }
    }

    fn filter_selection_matching_search(
        &mut self,
        local_search_config: &crate::context::LocalSearchConfig,
        search: String,
        keep: bool,
    ) -> Dispatches {
        let selections = self.selection_set.selections();
        let filtered = selections
            .iter()
            .filter_map(|selection| -> Option<_> {
                let range = selection.extended_range();
                let haystack = self.buffer().slice(&range).unwrap_or_default().to_string();
                let is_match = match local_search_config.mode {
                    LocalSearchConfigMode::Regex(regex_config) => get_regex(&search, regex_config)
                        .ok()?
                        .is_match(&haystack)
                        .ok()?,
                    LocalSearchConfigMode::AstGrep => false,
                    LocalSearchConfigMode::NamingConventionAgnostic => {
                        selection_mode::NamingConventionAgnostic::new(search.clone())
                            .find_all(&haystack)
                            .is_empty()
                            .not()
                    }
                };
                if keep && is_match || !keep && !is_match {
                    Some(selection.clone())
                } else {
                    None
                }
            })
            .collect_vec();
        let selections = match filtered.split_first() {
            Some((head, tail)) => NonEmpty {
                head: head.clone(),
                tail: tail.to_vec(),
            },
            None => selections.clone(),
        };
        self.update_selection_set(self.selection_set.clone().set_selections(selections), true)
    }

    fn delete_line_forward(
        &mut self,
        copy_dispatches: Dispatches,
    ) -> Result<Dispatches, anyhow::Error> {
        let edit_transaction = EditTransaction::from_action_groups({
            let buffer = self.buffer();
            self.selection_set
                .map(|selection| -> anyhow::Result<_> {
                    let line_range =
                        buffer.char_index_range_to_line_range(selection.extended_range())?;

                    let delete_range = buffer.line_range_to_full_char_index_range(line_range)?;

                    let select_range = Selection::get_selection_(
                        &buffer,
                        &selection.clone().collapsed_to_anchor_range(&Direction::End),
                        &self.selection_set.mode,
                        &Movement::Down,
                        &self.cursor_direction,
                    )?
                    .map(|result| result.selection.range())
                    .unwrap_or_else(|| selection.range());

                    Ok([
                        ActionGroup::new(
                            [Action::Edit(Edit {
                                range: delete_range,
                                new: Rope::new(),
                            })]
                            .to_vec(),
                        ),
                        ActionGroup::new(
                            [Action::Select(
                                selection
                                    .clone()
                                    .set_range(select_range)
                                    .set_initial_range(None),
                            )]
                            .to_vec(),
                        ),
                    ])
                })
                .into_iter()
                .flatten()
                .flatten()
                .collect()
        });
        Ok(copy_dispatches.chain(self.apply_edit_transaction(edit_transaction)?))
    }

    fn delete_current_cursor(&mut self, direction: Direction) {
        self.selection_set.delete_current_selection(direction)
    }

    fn break_selection(&mut self) -> anyhow::Result<Dispatches> {
        let edit_transaction = EditTransaction::from_action_groups({
            let buffer = self.buffer();
            self.selection_set
                .map(|selection| -> anyhow::Result<_> {
                    let select_range = selection.extended_range();

                    let line_index = buffer.char_to_line(select_range.start)?;
                    let line_char_index = buffer.line_to_char(line_index)?;
                    let indentation: String = {
                        let line = buffer
                            .get_line_by_line_index(line_index)
                            .map(|slice| slice.to_string())
                            .unwrap_or_default();
                        line.chars().take_while(|c| c.is_whitespace()).collect()
                    };
                    let current = buffer
                        .slice(&select_range)
                        .map(|slice| slice.to_string())
                        .unwrap_or_default();

                    // The edit range should include the leading whitespaces of the current selection
                    // if the current selection is not befored by purely whitespaces
                    let edit_range = {
                        let line_leading_content = buffer
                            .slice(&(line_char_index..select_range.start).into())?
                            .to_string();

                        let leading_whitespaces_count = line_leading_content
                            .chars()
                            .rev()
                            .take_while(|c| c.is_whitespace())
                            .count();

                        if leading_whitespaces_count < line_leading_content.chars().count() {
                            ((select_range.start - leading_whitespaces_count)..select_range.end)
                                .into()
                        } else {
                            select_range
                        }
                    };

                    Ok([
                        ActionGroup::new(
                            [Action::Edit(Edit {
                                range: edit_range,
                                new: format!("\n{}{}", indentation, current).into(),
                            })]
                            .to_vec(),
                        ),
                        ActionGroup::new(
                            [Action::Select(
                                selection
                                    .clone()
                                    .set_range(select_range)
                                    .set_initial_range(None),
                            )]
                            .to_vec(),
                        ),
                    ])
                })
                .into_iter()
                .flatten()
                .flatten()
                .collect()
        });
        self.apply_edit_transaction(edit_transaction)
    }
}

#[derive(PartialEq, Eq, PartialOrd, Ord, Clone, Copy, Debug)]
pub(crate) enum ViewAlignment {
    Top,
    Center,
    Bottom,
}

pub(crate) enum HandleEventResult {
    Handled(Dispatches),
    Ignored(KeyEvent),
}

#[derive(Clone, Debug, PartialEq, Eq)]
pub(crate) enum DispatchEditor {
    Surround(String, String),
    #[cfg(test)]
    SetScrollOffset(u16),
    ShowJumps {
        use_current_selection_mode: bool,
    },
    ScrollPageDown,
    ScrollPageUp,
    #[cfg(test)]
    AlignViewTop,
    #[cfg(test)]
    AlignViewBottom,
    Transform(Transformation),
    SetSelectionMode(IfCurrentNotFound, SelectionMode),
    Save,
    FindOneChar(IfCurrentNotFound),
    MoveSelection(Movement),
    SwitchViewAlignment,
    Copy {
        use_system_clipboard: bool,
    },
    GoBack,
    GoForward,
    SelectAll,
    SetContent(String),
    SetDecorations(Vec<Decoration>),
    #[cfg(test)]
    SetRectangle(Rectangle),
    EnableSelectionExtension,
    EnterVMode,
    Change,
    ChangeCut {
        use_system_clipboard: bool,
    },
    EnterUndoTreeMode,
    EnterInsertMode(Direction),
    ReplaceWithCopiedText {
        cut: bool,
        use_system_clipboard: bool,
    },
    ReplaceWithPattern,
    SelectLine(Movement),
    Backspace,
    Delete(Direction),
    Insert(String),
    MoveToLineStart,
    MoveToLineEnd,
    #[cfg(test)]
    MatchLiteral(String),
    SelectSurround {
        enclosure: EnclosureKind,
        kind: SurroundKind,
    },
    Open(Direction),
    ToggleMark,
    EnterNormalMode,
    EnterExchangeMode,
    EnterReplaceMode,
    EnterMultiCursorMode,
    CursorAddToAllSelections,
    CyclePrimarySelection(Direction),
    CursorKeepPrimaryOnly,
    ReplacePattern {
        config: crate::context::LocalSearchConfig,
    },
    Undo,
    Redo,
    KillLine(Direction),
    #[cfg(test)]
    Reset,
    DeleteWordBackward {
        short: bool,
    },
    #[cfg(test)]
    SetLanguage(shared::language::Language),
    #[cfg(test)]
    ApplySyntaxHighlight,
    ReplaceCurrentSelectionWith(String),
    TryReplaceCurrentLongWord(String),
    SelectLineAt(usize),
    ShowKeymapLegendNormalMode,
    ShowKeymapLegendInsertMode,
    Paste {
        direction: Direction,
        use_system_clipboard: bool,
    },
    SwapCursorWithAnchor,
    MoveCharacterBack,
    MoveCharacterForward,
    ShowKeymapLegendHelp,
    DeleteSurround(EnclosureKind),
    ChangeSurround {
        from: EnclosureKind,
        to: EnclosureKind,
    },
    Replace(Movement),
    ApplyPositionalEdits(Vec<CompletionItemEdit>),
    ReplaceWithPreviousCopiedText,
    ReplaceWithNextCopiedText,
    MoveToLastChar,
    PipeToShell {
        command: String,
    },
    ShowCurrentTreeSitterNodeSexp,
    Indent,
    Dedent,
    SwapExtensionDirection,
    CollapseSelection(Direction),
    FilterSelectionMatchingSearch {
        search: String,
        maintain: bool,
    },
    EnterNewline,
    DeleteCurrentCursor(Direction),
    BreakSelection,
}

#[derive(PartialEq, Eq, Debug, Clone)]
pub(crate) enum SurroundKind {
    Inside,
    Around,
}

impl std::fmt::Display for SurroundKind {
    fn fmt(&self, f: &mut std::fmt::Formatter<'_>) -> std::fmt::Result {
        match self {
            SurroundKind::Inside => write!(f, "Inside"),
            SurroundKind::Around => write!(f, "Outside"),
        }
    }
}

const INDENT_CHAR: char = ' ';
const INDENT_WIDTH: usize = 4;<|MERGE_RESOLUTION|>--- conflicted
+++ resolved
@@ -1,6 +1,7 @@
 use super::{
     component::ComponentId,
     dropdown::DropdownRender,
+    editor_keymap::{KEYBOARD_LAYOUT, KEYMAP_SCORE},
     render_editor::Source,
     suggestive_editor::{Decoration, Info},
 };
@@ -39,17 +40,6 @@
 };
 use DispatchEditor::*;
 
-<<<<<<< HEAD
-use super::{
-    component::ComponentId,
-    dropdown::DropdownRender,
-    editor_keymap::{KEYBOARD_LAYOUT, KEYMAP_SCORE},
-    render_editor::Source,
-    suggestive_editor::{Decoration, Info},
-};
-
-=======
->>>>>>> 9511b00c
 #[derive(PartialEq, Clone, Debug, Eq)]
 pub(crate) enum Mode {
     Normal,
