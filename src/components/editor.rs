use super::{
    component::ComponentId,
    dropdown::DropdownRender,
    editor_keymap::{shifted_char, KEYMAP_SCORE},
    editor_keymap_legend::NormalModeOverride,
    render_editor::Source,
    suggestive_editor::{Decoration, Info},
};
use crate::{
    app::{Dimension, Dispatch, ToHostApp},
    buffer::Buffer,
    char_index_range::range_intersects,
    components::component::Component,
    context::LocalSearchConfig,
    edit::{Action, ActionGroup, Edit, EditTransaction},
    git::{hunk::SimpleHunkKind, DiffMode, GitOperation as _, GitRepo},
    list::grep::RegexConfig,
    lsp::completion::PositionalEdit,
    position::Position,
    quickfix_list::QuickfixListItem,
    rectangle::Rectangle,
    search::parse_search_config,
    selection::{CharIndex, Selection, SelectionMode, SelectionSet},
    selection_mode::{ast_grep, NamingConventionAgnostic},
};
use crate::{
    app::{Dispatches, RequestParams, Scope},
    buffer::Line,
    char_index_range::CharIndexRange,
    clipboard::CopiedTexts,
    context::{Context, GlobalMode, LocalSearchConfigMode, Search},
    lsp::{completion::CompletionItemEdit, process::ResponseContext},
    selection_mode::{self, regex::get_regex},
    surround::EnclosureKind,
    transformation::{MyRegex, Transformation},
};
use crate::{grid::LINE_NUMBER_VERTICAL_BORDER, selection_mode::PositionBasedSelectionMode};
use crossterm::event::{KeyCode, MouseButton, MouseEventKind};
use event::KeyEvent;
use itertools::{Either, Itertools};
use my_proc_macros::key;
use nonempty::NonEmpty;
use ropey::Rope;
use shared::canonicalized_path::CanonicalizedPath;
use std::{
    cell::{Ref, RefCell, RefMut},
    ops::{Not, Range},
    rc::Rc,
};
use DispatchEditor::*;

#[derive(PartialEq, Clone, Debug, Eq)]
pub(crate) enum Mode {
    Normal,
    Insert,
    MultiCursor,
    FindOneChar(IfCurrentNotFound),
    Swap,
    Replace,
    Delete,
}

#[derive(Clone, Copy, PartialEq, Debug, Eq)]
pub(crate) enum PriorChange {
    EnterMultiCursorMode,
    EnableSelectionExtension,
}

#[derive(PartialEq, Clone, Debug)]
pub(crate) struct Jump {
    pub(crate) character: char,
    pub(crate) selection: Selection,
}

impl Component for Editor {
    fn id(&self) -> ComponentId {
        self.id
    }

    fn editor(&self) -> &Editor {
        self
    }

    fn editor_mut(&mut self) -> &mut Editor {
        self
    }

    fn set_content(&mut self, str: &str, context: &Context) -> Result<(), anyhow::Error> {
        self.update_buffer(str);
        self.clamp(context)
    }

    fn title(&self, context: &Context) -> String {
        let title = self.title.clone();
        title
            .or_else(|| self.title_impl(context))
            .unwrap_or_else(|| "[No title]".to_string())
    }

    fn set_title(&mut self, title: String) {
        self.title = Some(title);
    }

    fn handle_paste_event(
        &mut self,
        content: String,
        context: &Context,
    ) -> anyhow::Result<Dispatches> {
        self.insert(&content, context)
    }

    fn get_cursor_position(&self) -> anyhow::Result<Position> {
        self.buffer
            .borrow()
            .char_to_position(self.get_cursor_char_index())
    }

    fn set_rectangle(&mut self, rectangle: Rectangle, context: &Context) {
        // Only update and recalculate scroll offset
        // if the new rectangle is different from the current rectangle

        if self.rectangle != rectangle {
            self.rectangle = rectangle;
            self.recalculate_scroll_offset(context);
        }
    }

    fn rectangle(&self) -> &Rectangle {
        &self.rectangle
    }

    fn handle_key_event(
        &mut self,
        context: &Context,
        event: event::KeyEvent,
    ) -> anyhow::Result<Dispatches> {
        self.handle_key_event(context, event)
    }

    fn handle_mouse_event(
        &mut self,
        mouse_event: crossterm::event::MouseEvent,
    ) -> anyhow::Result<Dispatches> {
        const SCROLL_HEIGHT: usize = 2;
        match mouse_event.kind {
            MouseEventKind::ScrollUp => {
                self.apply_scroll(Direction::Start, SCROLL_HEIGHT);
                Ok(Default::default())
            }
            MouseEventKind::ScrollDown => {
                self.apply_scroll(Direction::End, SCROLL_HEIGHT);
                Ok(Default::default())
            }
            MouseEventKind::Down(MouseButton::Left) => Ok(Default::default()),
            _ => Ok(Default::default()),
        }
    }

    #[cfg(test)]
    fn handle_events(&mut self, events: &[event::KeyEvent]) -> anyhow::Result<Dispatches> {
        let context = Context::default();
        Ok(events
            .iter()
            .map(|event| -> anyhow::Result<_> {
                Ok(self.handle_key_event(&context, event.clone())?.into_vec())
            })
            .collect::<Result<Vec<_>, _>>()?
            .into_iter()
            .flatten()
            .collect::<Vec<_>>()
            .into())
    }

    fn handle_event(
        &mut self,
        context: &Context,
        event: event::event::Event,
    ) -> anyhow::Result<Dispatches> {
        match event {
            event::event::Event::Key(event) => self.handle_key_event(context, event),
            event::event::Event::Paste(content) => self.paste_text(
                Direction::End,
                CopiedTexts::new(NonEmpty::singleton(content)),
                context,
                false,
            ),
            event::event::Event::Mouse(event) => self.handle_mouse_event(event),
            _ => Ok(Default::default()),
        }
    }

    fn handle_dispatch_editor(
        &mut self,
        context: &mut Context,
        dispatch: DispatchEditor,
    ) -> anyhow::Result<Dispatches> {
        let last_visible_line = self.last_visible_line(context);
        match dispatch {
            #[cfg(test)]
            AlignViewTop => self.align_selection_to_top(),
            #[cfg(test)]
            AlignViewBottom => self.align_selection_to_bottom(context),
            #[cfg(test)]
            AlignViewCenter => self.align_selection_to_center(context),
            Transform(transformation) => return self.transform_selection(transformation, context),
            SetSelectionMode(if_current_not_found, selection_mode) => {
                return self.set_selection_mode(
                    if_current_not_found,
                    selection_mode,
                    context,
                    None,
                );
            }
            SetSelectionModeWithPriorChange(if_current_not_found, selection_mode, prior_change) => {
                return self.set_selection_mode(
                    if_current_not_found,
                    selection_mode,
                    context,
                    prior_change,
                );
            }
            FindOneChar(if_current_not_found) => {
                self.enter_single_character_mode(if_current_not_found)
            }
            MoveSelection(movement) => return self.handle_movement(context, movement),
            MoveSelectionWithPriorChange(movement, prior_change) => {
                return self.handle_movement_with_prior_change(context, movement, prior_change)
            }
            Copy => return self.copy(),
            ReplaceWithCopiedText { cut } => return self.replace_with_copied_text(context, cut, 0),
            SelectAll => return self.select_all(context),
            SetContent(content) => self.set_content(&content, context)?,
            EnableSelectionExtension => self.enable_selection_extension(),
            DisableSelectionExtension => self.disable_selection_extension(),
            EnterInsertMode(direction) => return self.enter_insert_mode(direction, context),
            Insert(string) => return self.insert(&string, context),
            #[cfg(test)]
            MatchLiteral(literal) => return self.match_literal(&literal, context),
            EnterNormalMode => self.enter_normal_mode(context)?,
            CursorAddToAllSelections => self.add_cursor_to_all_selections(context)?,
            CursorKeepPrimaryOnly => self.cursor_keep_primary_only(),
            EnterSwapMode => self.enter_swap_mode(),
            EnterDeleteMode => self.enter_delete_mode(),
            ReplacePattern { config } => {
                let selection_set = self.selection_set.clone();
                let (_, selection_set, dispatches, _) =
                    self.buffer_mut()
                        .replace(config, selection_set, last_visible_line)?;
                return Ok(self
                    .update_selection_set(selection_set, false, context)
                    .chain(self.get_document_did_change_dispatch())
                    .chain(dispatches));
            }
            Undo => {
                let dispatches = self.undo(context);
                return dispatches;
            }
            KillLine(direction) => return self.kill_line(direction, context),
            #[cfg(test)]
            Reset => self.reset(),
            DeleteWordBackward { short } => return self.delete_word_backward(short, context),
            Backspace => return self.backspace(context),
            MoveToLineStart => return self.move_to_line_start(context),
            MoveToLineEnd => return self.move_to_line_end(),
            SelectLine(movement) => return self.select_line(movement, context),
            Redo => return self.redo(context),
            Change => return self.change(context),
            ChangeCut => return self.change_cut(context),
            #[cfg(test)]
            SetRectangle(rectangle) => self.set_rectangle(rectangle, context),
            ScrollPageDown => return self.scroll_page_down(context),
            ScrollPageUp => return self.scroll_page_up(context),
            ShowJumps {
                use_current_selection_mode,
                prior_change,
            } => return self.show_jumps(use_current_selection_mode, context, prior_change),
            SwitchViewAlignment => self.switch_view_alignment(context),
            #[cfg(test)]
            SetScrollOffset(n) => self.set_scroll_offset(n),
            #[cfg(test)]
            SetLanguage(language) => self.set_language(language)?,
            #[cfg(test)]
            ApplySyntaxHighlight => {
                self.apply_syntax_highlighting(context)?;
            }
            Save => return self.do_save(false, context),
            ForceSave => {
                return self.do_save(true, context);
            }
            ReplaceCurrentSelectionWith(string) => {
                return self
                    .replace_current_selection_with(|_| Some(Rope::from_str(&string)), context)
            }
            SelectLineAt(index) => {
                return Ok(self.select_line_at(index, context)?.into_vec().into())
            }
            Surround(open, close) => return self.surround(open, close, context),
            EnterReplaceMode => self.enter_replace_mode(),
            Paste => return self.paste(context, true),
            PasteNoGap => return self.paste(context, false),
            SwapCursor => self.swap_cursor(context),
            SetDecorations(decorations) => self.buffer_mut().set_decorations(&decorations),
            MoveCharacterBack => self.selection_set.move_left(&self.cursor_direction),
            MoveCharacterForward => {
                let len_chars = self.buffer().len_chars();
                self.selection_set
                    .move_right(&self.cursor_direction, len_chars)
            }
            Open => return self.open(context),
            GoBack => self.go_back(context),
            GoForward => self.go_forward(context),
            SelectSurround { enclosure, kind } => {
                return self.select_surround(enclosure, kind, context)
            }
            DeleteSurround(enclosure) => return self.delete_surround(enclosure, context),
            ChangeSurround { from, to } => return self.change_surround(from, Some(to), context),
            ReplaceWithPattern => return self.replace_with_pattern(context),
            Replace(movement) => return self.replace_with_movement(&movement, context),
            ApplyPositionalEdits(edits) => {
                return self.apply_positional_edits(
                    edits
                        .into_iter()
                        .map(|edit| match edit {
                            CompletionItemEdit::PositionalEdit(positional_edit) => positional_edit,
                        })
                        .collect_vec(),
                    context,
                )
            }
            ReplaceWithPreviousCopiedText => {
                let history_offset = self.copied_text_history_offset.decrement();
                return self.replace_with_copied_text(context, false, history_offset);
            }
            ReplaceWithNextCopiedText => {
                let history_offset = self.copied_text_history_offset.increment();
                return self.replace_with_copied_text(context, false, history_offset);
            }
            MoveToLastChar => return Ok(self.move_to_last_char(context)),
            PipeToShell { command } => return self.pipe_to_shell(command, context),
            ShowCurrentTreeSitterNodeSexp => return self.show_current_tree_sitter_node_sexp(),
            Indent => return self.indent(context),
            Dedent => return self.dedent(context),
            CyclePrimarySelection(direction) => self.cycle_primary_selection(direction),
            SwapExtensionAnchor => self.selection_set.swap_anchor(),
            CollapseSelection(direction) => return self.collapse_selection(context, direction),
            FilterSelectionMatchingSearch { maintain, search } => {
                self.mode = Mode::Normal;
                let search_config = parse_search_config(&search)?;
                return Ok(self.filter_selection_matching_search(
                    search_config.local_config(),
                    maintain,
                    context,
                ));
            }
            EnterNewline => return self.enter_newline(context),
            DeleteCurrentCursor(direction) => self.delete_current_cursor(direction),
            BreakSelection => return self.break_selection(context),
            ShowHelp => return self.show_help(context),
            HandleEsc => {
                self.disable_selection_extension();
                self.mode = Mode::Normal;
                return Ok(Dispatches::one(Dispatch::RemainOnlyCurrentComponent));
            }
            ToggleReveal(reveal) => self.toggle_reveal(reveal),
            SearchCurrentSelection(if_current_not_found, scope) => {
                return Ok(self.search_current_selection(if_current_not_found, scope))
            }
            ExecuteCompletion { replacement, edit } => {
                return self.execute_completion(replacement, edit, context)
            }
            ToggleLineComment => return self.toggle_line_comment(context),
            ToggleBlockComment => return self.toggle_block_comment(context),
            ShowKeymapLegendExtend => {
                return Ok(Dispatches::one(Dispatch::ShowKeymapLegend(
                    self.extend_mode_keymap_legend_config(context),
                )))
            }
            RepeatSearch(scope, if_current_not_found, prior_change) => {
                return self.repeat_search(context, scope, if_current_not_found, prior_change)
            }
            RevertHunk(diff_mode) => return self.revert_hunk(context, diff_mode),
            GitBlame => return self.git_blame(context),
            ReloadFile { force } => return self.reload(force),
            MergeContent {
                content_filesystem,
                content_editor,
                path,
            } => return self.merge_content(context, path, content_editor, content_filesystem),
            ClearIncrementalSearchMatches => self.clear_incremental_search_matches(),
            GoToFile => return self.go_to_file(),
            SearchClipboardContent(scope) => {
                return Ok(self.search_clipboard_content(scope, context))
            }
            PressSpace => return Ok(self.press_space(context)),
        }
        Ok(Default::default())
    }
}

#[derive(Clone, Debug, Eq, PartialEq)]
pub(crate) enum Reveal {
    CurrentSelectionMode,
    Cursor,
    Mark,
}

impl Clone for Editor {
    fn clone(&self) -> Self {
        Editor {
            mode: self.mode.clone(),
            selection_set: self.selection_set.clone(),
            jumps: None,
            cursor_direction: self.cursor_direction.clone(),
            scroll_offset: self.scroll_offset,
            rectangle: self.rectangle.clone(),
            buffer: self.buffer.clone(),
            title: self.title.clone(),
            id: self.id,
            current_view_alignment: None,
            regex_highlight_rules: Vec::new(),
            copied_text_history_offset: Default::default(),
            normal_mode_override: self.normal_mode_override.clone(),
            reveal: self.reveal.clone(),
            visible_line_ranges: Default::default(),
            incremental_search_matches: self.incremental_search_matches.clone(),
        }
    }
}

pub(crate) struct Editor {
    pub(crate) mode: Mode,
    pub(crate) regex_highlight_rules: Vec<RegexHighlightRule>,

    pub(crate) selection_set: SelectionSet,

    pub(crate) jumps: Option<Vec<Jump>>,
    pub(crate) cursor_direction: Direction,

    /// This means the number of lines to be skipped from the top during rendering.
    /// 2 means the first line to be rendered on the screen if the 3rd line of the text.
    scroll_offset: usize,
    rectangle: Rectangle,
    buffer: Rc<RefCell<Buffer>>,
    title: Option<String>,
    id: ComponentId,
    pub(crate) current_view_alignment: Option<ViewAlignment>,
    copied_text_history_offset: Counter,
    pub(crate) normal_mode_override: Option<NormalModeOverride>,
    pub(crate) reveal: Option<Reveal>,

    /// This is only used when Ki is running as an embedded component,
    /// for example, inside VS Code.
    visible_line_ranges: Option<Vec<Range<usize>>>,

    pub(crate) incremental_search_matches: Option<Vec<Range<usize>>>,
}

#[derive(Default)]
struct Counter {
    value: isize,
}

impl Counter {
    fn decrement(&mut self) -> isize {
        self.value -= 1;
        self.value
    }

    fn increment(&mut self) -> isize {
        self.value += 1;
        self.value
    }

    #[cfg(test)]
    fn value(&self) -> isize {
        self.value
    }

    fn reset(&mut self) {
        self.value = 0;
    }
}

pub(crate) struct RegexHighlightRule {
    pub(crate) regex: regex::Regex,
    pub(crate) capture_styles: Vec<RegexHighlightRuleCaptureStyle>,
}

pub(crate) struct RegexHighlightRuleCaptureStyle {
    /// 0 means the entire match.
    /// Refer https://docs.rs/regex/latest/regex/struct.Regex.html#method.captures
    pub(crate) capture_name: &'static str,
    pub(crate) source: Source,
}

impl RegexHighlightRuleCaptureStyle {
    pub(crate) fn new(capture_name: &'static str, source: Source) -> Self {
        Self {
            capture_name,
            source,
        }
    }
}

#[derive(Clone, Debug, PartialEq, Eq)]
pub(crate) enum Direction {
    /// Also means Backward or Previous
    Start,
    /// Also means Forward or Next
    End,
}

impl Direction {
    pub(crate) fn reverse(&self) -> Self {
        match self {
            Direction::Start => Direction::End,
            Direction::End => Direction::Start,
        }
    }

    #[cfg(test)]
    pub(crate) fn default() -> Direction {
        Direction::Start
    }

    pub(crate) fn format_action(&self, action: &str) -> String {
        match self {
            Direction::Start => format!("← {action}"),
            Direction::End => format!("{action} →"),
        }
    }

    pub(crate) fn to_if_current_not_found(&self) -> IfCurrentNotFound {
        match self {
            Direction::Start => IfCurrentNotFound::LookBackward,
            Direction::End => IfCurrentNotFound::LookForward,
        }
    }
}

#[derive(Clone, Debug, PartialEq, Eq, Copy)]
pub(crate) enum IfCurrentNotFound {
    LookForward,
    LookBackward,
}
impl IfCurrentNotFound {
    pub(crate) fn inverse(&self) -> IfCurrentNotFound {
        use IfCurrentNotFound::*;
        match self {
            LookForward => LookBackward,
            LookBackward => LookForward,
        }
    }
}

#[derive(Debug, Clone, Copy, PartialEq, Eq)]
/// This enum is to be used for binding keys
pub(crate) enum Movement {
    Right,
    Left,
    Last,
    Current(IfCurrentNotFound),
    Up,
    Down,
    First,
    /// 0-based
    Index(usize),
    Jump(CharIndexRange),
    Expand,
    Previous,
    Next,
}
impl Movement {
    pub(crate) fn into_movement_applicandum(
        self,
        sticky_column_index: &Option<usize>,
    ) -> MovementApplicandum {
        match self {
            Movement::Right => MovementApplicandum::Right,
            Movement::Left => MovementApplicandum::Left,
            Movement::Last => MovementApplicandum::Last,
            Movement::Current(if_current_not_found) => {
                MovementApplicandum::Current(if_current_not_found)
            }
            Movement::Up => MovementApplicandum::Up {
                sticky_column_index: *sticky_column_index,
            },
            Movement::Down => MovementApplicandum::Down {
                sticky_column_index: *sticky_column_index,
            },
            Movement::First => MovementApplicandum::First,
            Movement::Index(index) => MovementApplicandum::Index(index),
            Movement::Jump(chars) => MovementApplicandum::Jump(chars),
            Movement::Expand => MovementApplicandum::Expand,
            Movement::Previous => MovementApplicandum::Previous,
            Movement::Next => MovementApplicandum::Next,
        }
    }

    fn reverse(&self) -> Movement {
        match self {
            Movement::Left => Movement::Right,
            Movement::Right => Movement::Left,
            Movement::Up => Movement::Down,
            Movement::Down => Movement::Up,
            Movement::First => Movement::Last,
            Movement::Last => Movement::First,
            Movement::Previous => Movement::Next,
            Movement::Next => Movement::Previous,
            _ => *self,
        }
    }

    fn to_direction(self) -> Direction {
        use Movement::*;
        match self {
            Right | Next | Last => Direction::End,
            Left | Previous | First => Direction::Start,
            _ => Direction::End,
        }
    }

    fn downgrade(&self) -> Movement {
        match self {
            Movement::Right => Movement::Next,
            Movement::Left => Movement::Previous,
            _ => *self,
        }
    }
}

#[derive(Debug, Clone, Copy, PartialEq, Eq)]
/// This enum is to be used internally, not exposed to keybindings
/// Applicandum = To Be Applied
pub(crate) enum MovementApplicandum {
    Right,
    Left,
    Last,
    Current(IfCurrentNotFound),
    Up {
        sticky_column_index: Option<usize>,
    },
    Down {
        sticky_column_index: Option<usize>,
    },
    First,
    /// 0-based
    Index(usize),
    Jump(CharIndexRange),
    Expand,
    Next,
    Previous,
}

impl Editor {
    /// Returns (hidden_parent_lines, visible_parent_lines)
    pub(crate) fn get_parent_lines(&self) -> anyhow::Result<(Vec<Line>, Vec<Line>)> {
        let position = self.get_cursor_position()?;

        self.get_parent_lines_given_line_index_and_scroll_offset(position.line, self.scroll_offset)
    }

    // BOTTLENECK 5: This causes hiccup when navigating 10,000 lines CSV
    pub(crate) fn get_parent_lines_given_line_index_and_scroll_offset(
        &self,
        line_index: usize,
        scroll_offset: usize,
    ) -> anyhow::Result<(Vec<Line>, Vec<Line>)> {
        let parent_lines = self.buffer().get_parent_lines(line_index)?;
        Ok(parent_lines
            .into_iter()
            .partition(|line| line.line < scroll_offset))
    }

    pub(crate) fn show_info(&mut self, info: Info, context: &Context) -> Result<(), anyhow::Error> {
        self.set_title(info.title());
        self.set_decorations(info.decorations());
        self.set_content(info.content(), context)
    }

    pub(crate) fn render_dropdown(
        &mut self,
        context: &mut Context,
        render: &DropdownRender,
    ) -> anyhow::Result<Dispatches> {
        self.apply_dispatches(
            context,
            [
                SetContent(render.content.clone()),
                SetDecorations(render.decorations.clone()),
                SelectLineAt(render.highlight_line_index),
            ]
            .to_vec(),
        )
    }

    pub(crate) fn from_text(language: Option<tree_sitter::Language>, text: &str) -> Self {
        Self {
            selection_set: SelectionSet::default(),
            jumps: None,
            mode: Mode::Normal,
            cursor_direction: Direction::Start,
            scroll_offset: 0,
            rectangle: Rectangle::default(),
            buffer: Rc::new(RefCell::new(Buffer::new(language, text))),
            title: None,
            id: ComponentId::new(),
            current_view_alignment: None,
            regex_highlight_rules: Vec::new(),
            copied_text_history_offset: Default::default(),

            normal_mode_override: None,
            reveal: None,
            visible_line_ranges: Default::default(),
            incremental_search_matches: Default::default(),
        }
    }

    pub(crate) fn from_buffer(buffer: Rc<RefCell<Buffer>>) -> Self {
        // Select the first line of the file

        let first_line_range = selection_mode::LineTrimmed
            .get_current_selection_by_cursor(
                &buffer.borrow(),
                CharIndex(0),
                IfCurrentNotFound::LookForward,
            )
            .unwrap_or_default()
            .and_then(|byte_range| {
                buffer
                    .borrow()
                    .byte_range_to_char_index_range(byte_range.range())
                    .ok()
            })
            .unwrap_or_default();

        let selection = Selection {
            range: first_line_range,
            initial_range: None,
            info: None,
        };

        let selection_set = SelectionSet::default().set_selections(NonEmpty::new(selection));

        Self {
            selection_set,
            jumps: None,
            mode: Mode::Normal,
            cursor_direction: Direction::Start,
            scroll_offset: 0,
            rectangle: Rectangle::default(),
            buffer,
            title: None,
            id: ComponentId::new(),
            current_view_alignment: None,
            regex_highlight_rules: Vec::new(),
            copied_text_history_offset: Default::default(),
            normal_mode_override: None,
            reveal: None,
            visible_line_ranges: Default::default(),
            incremental_search_matches: Default::default(),
        }
    }

    /// The returned value includes leading whitespaces but elides trailing newline character
    pub(crate) fn current_line(&self) -> anyhow::Result<String> {
        let cursor = self.get_cursor_char_index();
        Ok(self
            .buffer
            .borrow()
            .get_line_by_char_index(cursor)?
            .to_string()
            .trim_end_matches("\n")
            .to_string())
    }

    pub(crate) fn get_current_word(&self) -> anyhow::Result<String> {
        let cursor = self.get_cursor_char_index();
        self.buffer.borrow().get_word_before_char_index(cursor)
    }

    pub(crate) fn select_line(
        &mut self,
        movement: Movement,
        context: &Context,
    ) -> anyhow::Result<Dispatches> {
        self.select(SelectionMode::Line, movement, context)
    }

    pub(crate) fn select_line_at(
        &mut self,
        line: usize,
        context: &Context,
    ) -> anyhow::Result<Dispatches> {
        let start = self.buffer.borrow().line_to_char(line)?;
        let selection_set = SelectionSet::new(NonEmpty::singleton(Selection::new(
            (start
                ..start
                    + self
                        .buffer
                        .borrow()
                        .get_line_by_char_index(start)?
                        .len_chars())
                .into(),
        )));

        Ok(self.update_selection_set(selection_set, false, context))
    }

    #[cfg(test)]
    pub(crate) fn reset(&mut self) {
        self.selection_set.escape_highlight_mode();
    }

    pub(crate) fn update_selection_set(
        &mut self,
        selection_set: SelectionSet,
        store_history: bool,
        context: &Context,
    ) -> Dispatches {
        let show_info = selection_set
            .map(|selection| selection.info())
            .into_iter()
            .flatten()
            .reduce(Info::join)
            .map(Dispatch::ShowGlobalInfo);
        self.cursor_direction = Direction::Start;
        if store_history {
            self.buffer_mut()
                .push_selection_set_history(selection_set.clone());
        }
        self.set_selection_set(selection_set, context);
        Dispatches::default().append_some(show_info)
    }

    pub(crate) fn char_index_range_to_selection_set(
        &self,
        range: CharIndexRange,
    ) -> anyhow::Result<SelectionSet> {
        let mode = if self.buffer().given_range_is_node(&range) {
            SelectionMode::SyntaxNode
        } else {
            SelectionMode::Custom
        };
        let primary = self
            .selection_set
            .primary_selection()
            .clone()
            .set_range(range);
        Ok(SelectionSet::new(NonEmpty::new(primary)).set_mode(mode))
    }

    /// Scroll offset recalculation is always based on the position of the cursor
    fn recalculate_scroll_offset(&mut self, context: &Context) {
        // Update scroll_offset if primary selection is out of view.
        let primary_selection_range = self.selection_set.primary_selection().extended_range();
        let line_range = self
            .buffer()
            .char_index_range_to_line_range(primary_selection_range)
            .unwrap_or_default();
        let render_area = self.render_area(context);
        let out_of_viewport = |row: usize| {
            row.saturating_sub(self.scroll_offset) > render_area.height.saturating_sub(1)
                || row < self.scroll_offset
        };
        if out_of_viewport(line_range.start) || out_of_viewport(line_range.end.saturating_sub(1)) {
            self.align_selection_to_center(context);
            self.current_view_alignment = None;
        }
    }

    /// Aligns the selection to show the target line within the available viewport.
    ///
    /// This function attempts to position the target line optimally within the visible area
    /// by iteratively testing different scroll offsets. Due to the complex interaction between
    /// hidden parent lines (contextual lines) and text wrapping, there's no deterministic way
    /// to calculate the optimal scroll offset directly.
    ///
    /// The algorithm works backwards from the maximum possible offset, testing each position
    /// until it finds one where the target line is visible in the rendered grid. This finds
    /// the best alignment position for both center and bottom alignment scenarios.
    fn align_selection<F: Fn(usize) -> usize>(
        &mut self,
        context: &Context,
        line_range_to_target: impl Fn(Range<usize>) -> usize,
        available_height_multiplier: F,
    ) {
        let primary_selection_range = self.selection_set.primary_selection().extended_range();
        let line_range = self
            .buffer()
            .char_index_range_to_line_range(primary_selection_range)
            .unwrap_or_default();

        let available_height = self
            .rectangle
            .height
            .saturating_sub(self.window_title_height(context));

        let target_line_index = if available_height <= line_range.len() {
            // Use cursor row if there are not enough spaces to fit all lines of the selection
            self.cursor_row()
        } else {
            line_range_to_target(line_range.clone())
        };
        for i in (0..available_height_multiplier(available_height)).rev() {
            let new_scroll_offset = target_line_index.saturating_sub(i);
            let grid = self.get_grid_with_scroll_offset(
                context,
                false,
                new_scroll_offset,
                Default::default(),
            );
            let grid_string = grid.grid.to_string();
            let grid_string_lines = grid_string.lines().collect_vec();
            let target_line_number =
                format!("{}{}", target_line_index + 1, LINE_NUMBER_VERTICAL_BORDER);
            let target_line_index_in_range = grid_string_lines
                .iter()
                .any(|line| line.contains(&target_line_number));
            if target_line_index_in_range {
                self.scroll_offset = new_scroll_offset;
                return;
            }
        }
    }

    pub(crate) fn align_selection_to_bottom(&mut self, context: &Context) {
        self.align_selection(
            context,
            // We need to subtract line_range.end by one because it is exclusive
            |line_range| line_range.end.saturating_sub(1),
            |height| height,
        )
    }

    /// If the primary selection has multiple lines
    /// then the middle line will be used for center alignment
    fn align_selection_to_center(&mut self, context: &Context) {
        self.align_selection(
            context,
            |line_range| line_range.start + (line_range.len() as f32 / 2.0).floor() as usize,
            |height| height / 2,
        );
    }

    /// If the primary selection has multiple lines
    /// then the first line will be used for top alignment
    pub(crate) fn align_selection_to_top(&mut self) {
        let selection_first_line = self
            .buffer()
            .char_to_line({
                let range = self.selection_set.primary_selection().extended_range();
                match self.cursor_direction {
                    Direction::Start => range.start,
                    Direction::End => range.end,
                }
            })
            .unwrap_or_default();
        self.scroll_offset = selection_first_line;
    }

    fn cursor_row(&self) -> usize {
        self.buffer()
            .char_to_line(self.get_cursor_char_index())
            .unwrap_or_default()
    }

    pub(crate) fn select(
        &mut self,
        selection_mode: SelectionMode,
        movement: Movement,
        context: &Context,
    ) -> anyhow::Result<Dispatches> {
        //  There are a few selection modes where Current make sense.
        if let Some(selection_set) = self.get_selection_set(&selection_mode, movement, context)? {
            Ok(self.update_selection_set(selection_set, true, context))
        } else {
            Ok(Default::default())
        }
    }

    fn jump_characters(context: &Context) -> Vec<char> {
        let chars = context
            .keyboard_layout_kind()
            .get_keyboard_layout()
            .iter()
            .flatten()
            .zip(KEYMAP_SCORE.iter().flatten())
            .sorted_by_key(|(_, score)| **score)
            .map(|(char, _)| char.chars().next().unwrap());
        chars.clone().chain(chars.map(shifted_char)).collect()
    }

    pub(crate) fn get_selection_mode_trait_object(
        &self,
        selection: &Selection,
        use_current_selection_mode: bool,
        working_directory: &shared::canonicalized_path::CanonicalizedPath,
        quickfix_list_items: Vec<&QuickfixListItem>,
        marks: &[CharIndexRange],
    ) -> anyhow::Result<Box<dyn selection_mode::SelectionModeTrait>> {
        if use_current_selection_mode {
            self.selection_set.mode().clone()
        } else {
            SelectionMode::Subword
        }
        .to_selection_mode_trait_object(
            &self.buffer(),
            selection,
            &self.cursor_direction,
            working_directory,
            quickfix_list_items,
            marks,
        )
    }

    fn jump_from_selection(
        &mut self,
        selection: &Selection,
        use_current_selection_mode: bool,
        context: &Context,
    ) -> anyhow::Result<()> {
        let chars = Self::jump_characters(context);

        let object = self.get_selection_mode_trait_object(
            selection,
            use_current_selection_mode,
            context.current_working_directory(),
            context.quickfix_list_items(),
            &context.get_marks(self.path()),
        )?;

        let line_ranges = if let Some(ranges) = &self.visible_line_ranges {
            ranges.clone()
        } else {
            Some(self.visible_line_range())
                .into_iter()
                .chain(self.hidden_parent_line_ranges()?)
                .collect_vec()
        };
        let jumps = object.jumps(
            &selection_mode::SelectionModeParams {
                buffer: &self.buffer(),
                current_selection: selection,
                cursor_direction: &self.cursor_direction,
            },
            chars,
            line_ranges,
        )?;
        self.jumps = Some(jumps);

        Ok(())
    }

    pub(crate) fn show_jumps(
        &mut self,
        use_current_selection_mode: bool,
        context: &Context,
        prior_change: Option<PriorChange>,
    ) -> anyhow::Result<Dispatches> {
        self.handle_prior_change(prior_change);
        self.jump_from_selection(
            &self.selection_set.primary_selection().clone(),
            use_current_selection_mode,
            context,
        )?;
        Ok(Dispatches::one(self.dispatch_jumps_changed()))
    }

    fn delete_with_movement(
        &mut self,
        context: &Context,
        movement: Movement,
    ) -> anyhow::Result<Dispatches> {
        // to copy deleted item to clipboard copy_dispatch should be self.copy()?
        let copy_dispatches: Dispatches = Default::default();
        let edit_transaction = EditTransaction::from_action_groups({
            let buffer = self.buffer();
            self.selection_set
                .map(|selection| -> anyhow::Result<_> {
                    let current_range = selection.extended_range();

                    // Let the current_range be at least one character long
                    // so even if the current_range is empty, the user can
                    // still delete the character which is apparently under the cursor.
                    let current_range = if current_range.len() == 0 {
                        (current_range.start
                            ..(current_range.start + 1).min(CharIndex(self.buffer().len_chars())))
                            .into()
                    } else {
                        current_range
                    };

                    let default = {
                        let start = current_range.start;
                        (current_range, (start..start + 1).into())
                    };

                    let get_selection = |movement: &Movement| {
                        // The start selection is used for getting the next/previous selection
                        // It cannot be the extended selection, otherwise the next/previous selection
                        // will not be found
                        let start_selection = &selection
                            .clone()
                            .collapsed_to_anchor_range(&movement.to_direction());
                        let result_selection = Selection::get_selection_(
                            &buffer,
                            start_selection,
                            self.selection_set.mode(),
                            &movement.into_movement_applicandum(
                                self.selection_set.sticky_column_index(),
                            ),
                            &self.cursor_direction,
                            context,
                        )
                        .ok()
                        .flatten()?;
                        if result_selection.selection.range() == start_selection.range() {
                            None
                        } else {
                            Some(result_selection)
                        }
                    };
                    let (delete_range, select_range) = (|| {
                        if !self.selection_set.mode().is_contiguous() {
                            return default;
                        }

                        // If the selection mode is contiguous,
                        // perform a "delete until the other selection" instead
                        // Other selection is a selection which is before/after the current selection
                        if let Some(other_selection) = get_selection(&movement)
                            .or_else(|| get_selection(&movement.reverse()))
                            // If no selection is found using `movement`, then try downgrading it.
                            // Downgrading is only applicable for the Left/Right movement,
                            // which transform into Previous/Next.
                            // This is necessary, because in some cases, there are no longer meaningful selections,
                            // and only meaningless selections are left,
                            // so we will have to "downgrade" the movement so that we can obtain the meaningless selections.
                            .or_else(|| get_selection(&movement.downgrade()))
                            .or_else(|| get_selection(&movement.downgrade().reverse()))
                        {
                            // The other_selection is only consider valid
                            // if it does not intersect with the range to be deleted
                            if !other_selection
                                .selection
                                .range()
                                .intersects_with(&current_range)
                            {
                                let other_range = other_selection.selection.range();
                                if other_range == current_range {
                                    return default;
                                } else if other_range.start >= current_range.end {
                                    let delete_range: CharIndexRange =
                                        (current_range.start..other_range.start).into();
                                    let select_range = {
                                        other_selection
                                            .selection
                                            .extended_range()
                                            .shift_left(delete_range.len())
                                    };
                                    return (delete_range, select_range);
                                } else {
                                    let delete_range: CharIndexRange =
                                        (other_range.end..current_range.end).into();
                                    let select_range = other_selection.selection.range();
                                    return (delete_range, select_range);
                                }
                            }
                        }

                        // If the other selection not found, then only deletes the selection
                        // without moving forward or backward
                        let range = selection.extended_range();
                        (range, (range.start..range.start).into())
                    })();
                    Ok(ActionGroup::new(
                        [
                            Action::Edit(Edit::new(
                                self.buffer().rope(),
                                delete_range,
                                Rope::new(),
                            )),
                            Action::Select(
                                selection
                                    .clone()
                                    .set_range(select_range)
                                    .set_initial_range(None),
                            ),
                        ]
                        .to_vec(),
                    ))
                })
                .into_iter()
                .flatten()
                .collect()
        });
        let dispatches = self.apply_edit_transaction(edit_transaction, context)?;
        Ok(copy_dispatches.chain(dispatches))
    }

    fn enter_newline(&mut self, context: &Context) -> anyhow::Result<Dispatches> {
        let edit_transaction = EditTransaction::from_action_groups({
            let buffer = self.buffer();
            self.selection_set
                .map(|selection| -> anyhow::Result<_> {
                    let cursor = selection.extended_range().start;
                    let current_line_index = buffer.char_to_line(cursor)?;

                    let current_line = buffer.get_line_by_line_index(current_line_index);

                    let indent = "\n".to_string()
                        + current_line
                            .map(|line| {
                                line.to_string()
                                    .chars()
                                    .take_while(|c| c.is_whitespace() && c != &'\n')
                                    .join("")
                            })
                            .unwrap_or_default()
                            .as_str();

                    let range_start = cursor + indent.chars().count();
                    Ok(ActionGroup::new(
                        [
                            Action::Edit(Edit::new(
                                self.buffer().rope(),
                                (cursor..cursor).into(),
                                indent.into(),
                            )),
                            Action::Select(
                                selection
                                    .clone()
                                    .set_range((range_start..range_start).into())
                                    .set_initial_range(None),
                            ),
                        ]
                        .to_vec(),
                    ))
                })
                .into_iter()
                .flatten()
                .collect()
        });
        self.apply_edit_transaction(edit_transaction, context)
    }

    pub(crate) fn copy(&mut self) -> anyhow::Result<Dispatches> {
        Ok(Dispatches::one(Dispatch::SetClipboardContent {
            copied_texts: CopiedTexts::new(self.selection_set.map(|selection| {
                self.buffer()
                    .slice(&selection.extended_range())
                    .ok()
                    .map(|s| s.to_string())
                    .unwrap_or_default()
            })),
        }))
    }

    fn replace_current_selection_with<F>(
        &mut self,
        f: F,
        context: &Context,
    ) -> anyhow::Result<Dispatches>
    where
        F: Fn(Rope) -> Option<Rope>,
    {
        let edit_transactions = self.selection_set.map(|selection| {
            let content = self
                .buffer()
                .slice(&selection.extended_range())
                .ok()
                .unwrap_or_default();
            if let Some(result) = f(content) {
                let range = selection.extended_range();
                let start = range.start;
                EditTransaction::from_action_groups(
                    [ActionGroup::new(
                        [
                            Action::Edit(Edit::new(self.buffer().rope(), range, result.clone())),
                            Action::Select(Selection::new({
                                let start = start + result.len_chars();
                                (start..start).into()
                            })),
                        ]
                        .to_vec(),
                    )]
                    .to_vec(),
                )
            } else {
                EditTransaction::from_action_groups(vec![])
            }
        });
        let edit_transaction = EditTransaction::merge(edit_transactions.into());
        self.apply_edit_transaction(edit_transaction, context)
    }

    fn try_replace_current_long_word(
        &mut self,
        replacement: String,
        context: &Context,
    ) -> anyhow::Result<Dispatches> {
        let replacement: Rope = replacement.into();
        let buffer = self.buffer();
        let edit_transactions = self.selection_set.map(move |selection| {
            let rope = buffer.rope();
            let current_char_index = selection.range().start;
            let word_start = rope
                .chars()
                .enumerate()
                .take(current_char_index.0)
                .collect_vec()
                .iter()
                .rev()
                .take_while(|(_, c)| c.is_alphanumeric() || c == &'_' || c == &'-')
                .last()
                .map(|(char_index, _)| CharIndex(*char_index))
                .unwrap_or(current_char_index);
            let range: CharIndexRange = (word_start..selection.range().start).into();
            let start = range.start;
            EditTransaction::from_action_groups(
                [ActionGroup::new(
                    [
                        Action::Edit(Edit::new(rope, range, replacement.clone())),
                        Action::Select(Selection::new({
                            let start = start + replacement.len_chars();
                            (start..start).into()
                        })),
                    ]
                    .to_vec(),
                )]
                .to_vec(),
            )
        });
        let edit_transaction = EditTransaction::merge(edit_transactions.into());
        self.apply_edit_transaction(edit_transaction, context)
    }

    fn paste_text(
        &mut self,
        direction: Direction,
        copied_texts: CopiedTexts,
        context: &Context,
        with_gap: bool,
    ) -> anyhow::Result<Dispatches> {
        let edit_transaction = EditTransaction::from_action_groups({
            self.get_selection_set_with_gap(&direction, context)?
                .into_iter()
                .enumerate()
                .map(|(index, (selection, gap))| {
                    let gap = if with_gap { gap } else { Rope::new() };
                    let current_range = selection.extended_range();
                    let insertion_range_start = match direction {
                        Direction::Start => current_range.start,
                        Direction::End => current_range.end,
                    };
                    let insertion_range = insertion_range_start..insertion_range_start;
                    let copied_text: Rope = copied_texts.get(index).into();
                    let copied_text_len = copied_text.len_chars();

                    let (selection_range, paste_text) = if self.mode == Mode::Normal {
                        let range: CharIndexRange =
                            (insertion_range_start..insertion_range_start + copied_text_len).into();
                        let selection_range = match direction {
                            Direction::Start => range,
                            Direction::End => range.shift_right(gap.len_chars()),
                        };
                        let paste_text = {
                            match direction {
                                Direction::Start => {
                                    let mut paste_text = copied_text;
                                    paste_text.append(gap);
                                    paste_text
                                }
                                Direction::End => {
                                    let mut gap = gap;
                                    gap.append(copied_text);
                                    gap
                                }
                            }
                        };
                        (selection_range, paste_text)
                    } else {
                        let start = insertion_range_start + copied_text_len;
                        let selection_range = (start..start).into();
                        let paste_text = copied_text;
                        (selection_range, paste_text)
                    };
                    ActionGroup::new(
                        [
                            Action::Edit(Edit::new(
                                self.buffer().rope(),
                                insertion_range.into(),
                                paste_text,
                            )),
                            Action::Select(
                                selection.set_range(selection_range).set_initial_range(None),
                            ),
                        ]
                        .to_vec(),
                    )
                })
                .collect()
        });
        self.apply_edit_transaction(edit_transaction, context)
    }

    pub(crate) fn paste(
        &mut self,
        context: &mut Context,
        with_gap: bool,
    ) -> anyhow::Result<Dispatches> {
        let clipboards_differ: bool = !context.clipboards_synced();
        let Some(copied_texts) = context.get_clipboard_content(0) else {
            return Ok(Default::default());
        };
        let direction = self.cursor_direction.reverse();
        // out-of-sync paste should also add the content to clipboard history
        if clipboards_differ {
            context.add_clipboard_history(copied_texts.clone());
        }

        self.paste_text(direction, copied_texts, context, with_gap)
    }

    /// If `cut` if true, the replaced text will override the clipboard.
    ///
    /// If `history_offset` is 0, it means select the latest copied text;
    ///   +n means select the nth next copied text (cycle to the first copied text if current copied text is the latest)
    ///   -n means select the nth previous copied text (cycle to the last copied text if current copied text is the first)
    pub(crate) fn replace_with_copied_text(
        &mut self,
        context: &Context,
        cut: bool,
        history_offset: isize,
    ) -> anyhow::Result<Dispatches> {
        let dispatches = if cut {
            self.copy()?
        } else {
            Default::default()
        };

        let Some(copied_texts) = context.get_clipboard_content(history_offset) else {
            return Ok(Default::default());
        };

        Ok(self
            .transform_selection(
                Transformation::ReplaceWithCopiedText { copied_texts },
                context,
            )?
            .chain(dispatches))
    }

    pub(crate) fn apply_edit_transaction(
        &mut self,
        edit_transaction: EditTransaction,
        context: &Context,
    ) -> anyhow::Result<Dispatches> {
        // Apply the transaction to the buffer
        let last_visible_line = self.last_visible_line(context);
        let (new_selection_set, dispatches, diff_edits) =
            self.buffer.borrow_mut().apply_edit_transaction(
                &edit_transaction,
                self.selection_set.clone(),
                self.mode != Mode::Insert,
                true,
                last_visible_line,
            )?;

        // Create a BufferEditTransaction dispatch for external integrations
        let buffer_edit_dispatch = if context.is_running_as_embedded() {
            edit_transaction
                .edits()
                .is_empty()
                .not()
                .then(|| {
                    // Get the path for the buffer
                    self.buffer().path().map(|path| {
                        // Create a dispatch to send buffer edit transaction to external integrations
                        Dispatches::one(Dispatch::ToHostApp(ToHostApp::BufferEditTransaction {
                            path,
                            edits: diff_edits,
                        }))
                    })
                })
                .flatten()
                .unwrap_or_default()
        } else {
            Dispatches::default()
        };

        self.set_selection_set(new_selection_set, context);

        self.recalculate_scroll_offset(context);

        self.clamp(context)?;

        // Add the buffer edit transaction dispatch
        let dispatches = self
            .get_document_did_change_dispatch()
            .chain(buffer_edit_dispatch)
            .chain(dispatches);

        Ok(dispatches)
    }

    pub(crate) fn get_document_did_change_dispatch(&mut self) -> Dispatches {
        [Dispatch::DocumentDidChange {
            component_id: self.id(),
            batch_id: self.buffer().batch_id().clone(),
            path: self.buffer().path(),
            content: self.buffer().rope().to_string(),
            language: self.buffer().language(),
        }]
        .into_iter()
        .collect_vec()
        .into()
    }

    pub(crate) fn undo(&mut self, context: &Context) -> anyhow::Result<Dispatches> {
        self.undo_or_redo(true, context)
    }

    pub(crate) fn redo(&mut self, context: &Context) -> anyhow::Result<Dispatches> {
        self.undo_or_redo(false, context)
    }

    pub(crate) fn swap_cursor(&mut self, context: &Context) {
        self.cursor_direction = match self.cursor_direction {
            Direction::Start => Direction::End,
            Direction::End => Direction::Start,
        };
        self.recalculate_scroll_offset(context)
    }

    pub(crate) fn get_selection_set(
        &self,
        mode: &SelectionMode,
        movement: Movement,
        context: &Context,
    ) -> anyhow::Result<Option<SelectionSet>> {
        self.selection_set.generate(
            &self.buffer.borrow(),
            mode,
            &movement.into_movement_applicandum(self.selection_set.sticky_column_index()),
            &self.cursor_direction,
            context,
        )
    }

    pub(crate) fn get_cursor_char_index(&self) -> CharIndex {
        self.selection_set
            .primary_selection()
            .to_char_index(&self.cursor_direction)
    }

    pub(crate) fn enable_selection_extension(&mut self) {
        self.selection_set.enable_selection_extension();
    }

    pub(crate) fn disable_selection_extension(&mut self) {
        self.selection_set.unset_initial_range();
    }

    pub(crate) fn handle_key_event(
        &mut self,
        context: &Context,
        key_event: KeyEvent,
    ) -> anyhow::Result<Dispatches> {
        match self.handle_universal_key(key_event, context)? {
            HandleEventResult::Ignored(key_event) => {
                if let Some(jumps) = self.jumps.take() {
                    self.handle_jump_mode(context, key_event, jumps)
                } else if let Mode::Insert = self.mode {
                    return self.handle_insert_mode(key_event, context);
                } else if let Mode::FindOneChar(_) = self.mode {
                    self.handle_find_one_char_mode(
                        IfCurrentNotFound::LookForward,
                        key_event,
                        context,
                    )
                } else {
                    let keymap_legend_config = self.get_current_keymap_legend_config(context);

                    if let Some(keymap) = keymap_legend_config.keymaps().get(&key_event) {
                        return Ok(keymap.get_dispatches());
                    }
                    log::info!("unhandled event: {key_event:?}");
                    Ok(vec![].into())
                }
            }
            HandleEventResult::Handled(dispatches) => Ok(dispatches),
        }
    }

    fn handle_jump_mode(
        &mut self,
        context: &Context,
        key_event: KeyEvent,
        jumps: Vec<Jump>,
    ) -> anyhow::Result<Dispatches> {
        match key_event {
            key!("esc") => {
                self.jumps = None;
                Ok(Default::default())
            }
            key => {
                let KeyCode::Char(c) = key.code else {
                    return Ok(Default::default());
                };
                let matching_jumps = jumps
                    .iter()
                    .filter(|jump| c == jump.character)
                    .collect_vec();
                match matching_jumps.split_first() {
                    None => Ok(Default::default()),
                    Some((jump, [])) => {
                        let dispatches =
                            self.handle_movement(context, Movement::Jump(jump.selection.range()))?;
                        self.mode = Mode::Normal;
                        Ok(dispatches.append_some(if context.is_running_as_embedded() {
                            // We need to manually send a SelectionChanged dispatch here
                            // because although SelectionChanged is dispatched automatically in most cases, it is not for this case.
                            Some(self.dispatch_selection_changed())
                        } else {
                            None
                        }))
                    }
                    Some(_) => {
                        self.jumps = Some(
                            matching_jumps
                                .into_iter()
                                .zip(Self::jump_characters(context).into_iter().cycle())
                                .map(|(jump, character)| Jump {
                                    character,
                                    ..jump.clone()
                                })
                                .collect_vec(),
                        );
                        Ok(Default::default())
                    }
                }
            }
        }
        .map(|dispatches| dispatches.append(self.dispatch_jumps_changed()))
    }

    /// Similar to Change in Vim, but does not copy the current selection
    pub(crate) fn change(&mut self, context: &Context) -> anyhow::Result<Dispatches> {
        let edit_transaction = EditTransaction::from_action_groups(
            self.selection_set
                .map(|selection| -> anyhow::Result<_> {
                    let range = selection.extended_range();
                    Ok(ActionGroup::new(
                        [
                            Action::Edit(Edit::new(self.buffer().rope(), range, Rope::new())),
                            Action::Select(
                                selection
                                    .clone()
                                    .set_range((range.start..range.start).into())
                                    .set_initial_range(None),
                            ),
                        ]
                        .to_vec(),
                    ))
                })
                .into_iter()
                .flatten()
                .collect(),
        );

        Ok(self
            .apply_edit_transaction(edit_transaction, context)?
            .chain(self.enter_insert_mode(Direction::Start, context)?))
    }

    pub(crate) fn change_cut(&mut self, context: &Context) -> anyhow::Result<Dispatches> {
        Ok(self.copy()?.chain(self.change(context)?))
    }

    pub(crate) fn insert(&mut self, s: &str, context: &Context) -> anyhow::Result<Dispatches> {
        let edit_transaction = EditTransaction::from_action_groups(
            self.selection_set
                .map(|selection| {
                    let range = selection.extended_range();
                    let new_char_index = range.start + s.chars().count();
                    ActionGroup::new(
                        [
                            Action::Edit(Edit::new(
                                self.buffer().rope(),
                                {
                                    let start = selection.to_char_index(&Direction::End);
                                    (start..start).into()
                                },
                                Rope::from_str(s),
                            )),
                            Action::Select(
                                selection
                                    .clone()
                                    .set_range((new_char_index..new_char_index).into()),
                            ),
                        ]
                        .to_vec(),
                    )
                })
                .into(),
        );

        self.apply_edit_transaction(edit_transaction, context)
    }

    pub(crate) fn get_request_params(&self) -> Option<RequestParams> {
        let position = self.get_cursor_position().ok()?;
        self.path().map(|path| RequestParams {
            path,
            position,
            context: ResponseContext {
                scope: None,
                description: None,
            },
        })
    }

    pub(crate) fn set_selection_mode(
        &mut self,
        if_current_not_found: IfCurrentNotFound,
        selection_mode: SelectionMode,
        context: &Context,
        prior_change: Option<PriorChange>,
    ) -> anyhow::Result<Dispatches> {
        self.clear_incremental_search_matches();
        self.handle_prior_change(prior_change);
        if self.mode == Mode::MultiCursor {
            let selection_set = self.selection_set.clone().set_mode(selection_mode.clone());
            let selection_set = if let Some(all_selections) = selection_set.all_selections(
                &self.buffer.borrow(),
                &self.cursor_direction,
                context,
            )? {
                let selection_set = {
                    let selections = self
                        .selection_set
                        .map(|selection| {
                            let range = selection.extended_range();
                            all_selections
                                .iter()
                                .filter(|selection| {
                                    range.is_supserset_of(&selection.extended_range())
                                })
                                .collect_vec()
                        })
                        .into_iter()
                        .flatten()
                        .collect_vec();
                    if let Some((head, tail)) = selections.split_first() {
                        selection_set.set_selections(NonEmpty {
                            head: (**head).clone(),
                            tail: tail.iter().map(|selection| (**selection).clone()).collect(),
                        })
                    } else {
                        selection_set
                    }
                };
                selection_set
            } else {
                selection_set
            };
            Ok(self
                .update_selection_set(selection_set, true, context)
                .append(Dispatch::ToEditor(EnterNormalMode)))
        } else {
            if self.reveal == Some(Reveal::CurrentSelectionMode)
                && self.selection_set.mode() != &selection_mode
            {
                self.reveal = None
            }
            self.move_selection_with_selection_mode_without_global_mode(
                Movement::Current(if_current_not_found),
                selection_mode.clone(),
                context,
            )
            .map(|dispatches| {
                Dispatches::one(Dispatch::SetGlobalMode(None))
                    .chain(dispatches)
                    .append_some(if selection_mode.is_contiguous() {
                        None
                    } else {
                        Some(Dispatch::SetLastNonContiguousSelectionMode(Either::Left(
                            selection_mode,
                        )))
                    })
            })
        }
    }

    fn move_selection_with_selection_mode(
        &mut self,
        context: &Context,
        movement: Movement,
        selection_mode: SelectionMode,
    ) -> anyhow::Result<Dispatches> {
        if let Some(global_mode) = &context.mode() {
            match global_mode {
                GlobalMode::QuickfixListItem => {
                    Ok(vec![Dispatch::GotoQuickfixListItem(movement)].into())
                }
            }
        } else {
            self.move_selection_with_selection_mode_without_global_mode(
                movement,
                selection_mode,
                context,
            )
        }
    }

    pub(crate) fn handle_movement(
        &mut self,
        context: &Context,
        movement: Movement,
    ) -> anyhow::Result<Dispatches> {
        self.copied_text_history_offset.reset();
        match self.mode {
            Mode::Normal => self.move_selection_with_selection_mode(
                context,
                movement,
                self.selection_set.mode().clone(),
            ),
            Mode::Swap => self.swap(movement, context),
            Mode::Replace => self.replace_with_movement(&movement, context),
            Mode::MultiCursor => self
                .add_cursor(
                    &movement.into_movement_applicandum(self.selection_set.sticky_column_index()),
                    context,
                )
                .map(|_| Default::default()),
            Mode::Delete => self.delete_with_movement(context, movement),
            Mode::FindOneChar(_) | Mode::Insert => Ok(Default::default()),
        }
    }

    pub(crate) fn toggle_marks(&mut self) -> Dispatches {
        let selections = self
            .selection_set
            .map(|selection| selection.extended_range());

        self.path()
            .map(|path| {
                Dispatches::one(Dispatch::SaveMarks {
                    path,
                    marks: selections.iter().copied().collect(),
                })
            })
            .unwrap_or_default()
    }

    pub(crate) fn path(&self) -> Option<CanonicalizedPath> {
        self.editor().buffer().path()
    }

    pub(crate) fn enter_insert_mode(
        &mut self,
        direction: Direction,
        context: &Context,
    ) -> anyhow::Result<Dispatches> {
        self.set_selection_set(
            self.selection_set
                .apply(self.selection_set.mode.clone(), |selection| {
                    let range = selection.extended_range();
                    let char_index = match direction {
                        Direction::Start => range.start,
                        Direction::End => range.end,
                    };
                    Ok(selection
                        .clone()
                        .set_range((char_index..char_index).into())
                        .set_initial_range(None))
                })?,
            context,
        );
        self.mode = Mode::Insert;
        self.cursor_direction = Direction::Start;
        Ok(Dispatches::one(Dispatch::RequestSignatureHelp))
    }

    pub(crate) fn enter_normal_mode(&mut self, context: &Context) -> anyhow::Result<()> {
        if self.mode == Mode::Insert {
            // This is necessary for cursor to not overflow after exiting insert mode
            self.set_selection_set(
                self.selection_set
                    .apply(self.selection_set.mode.clone(), |selection| {
                        let range = {
                            if let Ok(position) = self
                                .buffer()
                                .char_to_position(selection.extended_range().start)
                            {
                                let start = selection.extended_range().start
                                    - if position.column > 0 { 1 } else { 0 };
                                (start..start + 1).into()
                            } else {
                                selection.extended_range()
                            }
                        };
                        Ok(selection.clone().set_range(range))
                    })?,
                context,
            );
            self.clamp(context)?;
            self.buffer_mut().reparse_tree()?;
        }
        // TODO: continue from here, need to add test: upon exiting insert mode, should close all panels
        // Maybe we should call this function the exit_insert_mode?

        self.mode = Mode::Normal;
        self.selection_set.unset_initial_range();
        Ok(())
    }

    #[cfg(test)]
    pub(crate) fn jump_chars(&self) -> Vec<char> {
        self.jumps()
            .into_iter()
            .map(|jump| jump.character)
            .collect_vec()
    }

    pub(crate) fn jumps(&self) -> Vec<&Jump> {
        self.jumps
            .as_ref()
            .map(|jumps| jumps.iter().collect())
            .unwrap_or_default()
    }

    // TODO: handle mouse click
    #[allow(dead_code)]
    pub(crate) fn set_cursor_position(
        &mut self,
        row: usize,
        column: usize,
        context: &Context,
    ) -> anyhow::Result<Dispatches> {
        let start = (self.buffer.borrow().line_to_char(row)?) + column;
        let primary = self
            .selection_set
            .primary_selection()
            .clone()
            .set_range((start..start).into());
        Ok(self.update_selection_set(
            self.selection_set
                .clone()
                .set_selections(NonEmpty::new(primary)),
            true,
            context,
        ))
    }

    /// Get the selection that preserves the syntactic structure of the current selection.
    ///
    /// Returns a valid edit transaction if there is any, otherwise `Left(current_selection)`.
    fn get_valid_selection(
        &self,
        current_selection: &Selection,
        selection_mode: &SelectionMode,
        direction: &Movement,
        get_actual_edit_transaction: impl Fn(
            /* current */ &Selection,
            /* next */ &Selection,
        ) -> anyhow::Result<EditTransaction>,
        context: &Context,
    ) -> anyhow::Result<Either<Selection, EditTransaction>> {
        let current_selection = current_selection.clone();

        let buffer = self.buffer.borrow();

        // Loop until the edit transaction does not result in errorneous node
        let mut next_selection = Selection::get_selection_(
            &buffer,
            &current_selection,
            selection_mode,
            &direction.into_movement_applicandum(self.selection_set.sticky_column_index()),
            &self.cursor_direction,
            context,
        )?
        .unwrap_or_else(|| current_selection.clone().into())
        .selection;

        if next_selection.eq(&current_selection) {
            return Ok(Either::Left(current_selection));
        }

        loop {
            let edit_transaction =
                get_actual_edit_transaction(&current_selection, &next_selection)?;
            let current_node = buffer.get_current_node(&current_selection, false)?;

            let new_buffer = {
                let mut new_buffer = self.buffer.borrow().clone();
                if new_buffer
                    .apply_edit_transaction(
                        &edit_transaction,
                        self.selection_set.clone(),
                        true,
                        true,
                        self.last_visible_line(context),
                    )
                    .is_err()
                {
                    continue;
                }
                new_buffer
            };

            let text_at_next_selection: Rope = buffer.slice(&next_selection.extended_range())?;

            let next_nodes = edit_transaction
                .selections()
                .into_iter()
                .map(|selection| -> anyhow::Result<_> {
                    new_buffer.get_current_node(selection, false)
                })
                .collect::<Result<Vec<_>, _>>()?;

            // Why don't we just use `tree.root_node().has_error()` instead?
            // Because I assume we want to be able to swap even if some part of the tree
            // contains error
            if !selection_mode.is_node()
                || (!text_at_next_selection.to_string().trim().is_empty()
                    && next_nodes
                        .iter()
                        .all(|next_node| match (current_node, next_node) {
                            (Some(current_node), Some(next_node)) => {
                                current_node.byte_range().len() == next_node.byte_range().len()
                            }
                            (_, _) => true,
                        })
                    && !new_buffer.has_syntax_error_at(edit_transaction.range()))
            {
                return Ok(Either::Right(get_actual_edit_transaction(
                    &current_selection,
                    &next_selection,
                )?));
            }

            // Get the next selection
            let new_selection = Selection::get_selection_(
                &buffer,
                &next_selection,
                selection_mode,
                &direction.into_movement_applicandum(self.selection_set.sticky_column_index()),
                &self.cursor_direction,
                context,
            )?
            .unwrap_or_else(|| next_selection.clone().into())
            .selection;

            if next_selection.eq(&new_selection) {
                return Ok(Either::Left(current_selection));
            }

            next_selection = new_selection;
        }
    }

    fn make_swap_action_groups(
        rope: &Rope,
        first_selection: &Selection,
        first_selection_range: CharIndexRange,
        first_selection_text: Rope,
        second_selection_range: CharIndexRange,
        second_selection_text: Rope,
    ) -> Vec<ActionGroup> {
        [
            ActionGroup::new(
                [Action::Edit(Edit::new(
                    rope,
                    first_selection_range,
                    second_selection_text.clone(),
                ))]
                .to_vec(),
            ),
            ActionGroup::new(
                [
                    Action::Edit(Edit::new(
                        rope,
                        second_selection_range,
                        first_selection_text.clone(),
                    )),
                    Action::Select(
                        first_selection.clone().set_range(
                            (second_selection_range.start
                                ..(second_selection_range.start
                                    + first_selection_text.len_chars()))
                                .into(),
                        ),
                    ),
                ]
                .to_vec(),
            ),
        ]
        .to_vec()
    }

    /// Replace the next selection with the current selection without
    /// making the syntax node invalid.
    fn replace_faultlessly(
        &mut self,
        selection_mode: &SelectionMode,
        movement: Movement,
        context: &Context,
    ) -> anyhow::Result<Dispatches> {
        let buffer = self.buffer.borrow().clone();
        let get_edit_transaction = |current_selection: &Selection,
                                    next_selection: &Selection|
         -> anyhow::Result<_> {
            let current_selection_range = current_selection.extended_range();
            let text_at_current_selection: Rope = buffer.slice(&current_selection_range)?;
            let text_at_next_selection: Rope = buffer.slice(&next_selection.extended_range())?;

            Ok(EditTransaction::from_action_groups(
                Self::make_swap_action_groups(
                    buffer.rope(),
                    current_selection,
                    current_selection_range,
                    text_at_current_selection,
                    next_selection.extended_range(),
                    text_at_next_selection,
                ),
            ))
        };

        let edit_transactions = self
            .selection_set
            .map(|selection| {
                self.get_valid_selection(
                    selection,
                    selection_mode,
                    &movement,
                    get_edit_transaction,
                    context,
                )
            })
            .into_iter()
            .filter_map(|transaction| transaction.ok())
            .filter_map(|transaction| transaction.map_right(Some).right_or(None))
            .collect_vec();

        self.apply_edit_transaction(EditTransaction::merge(edit_transactions), context)
    }

    pub(crate) fn swap(
        &mut self,
        movement: Movement,
        context: &Context,
    ) -> anyhow::Result<Dispatches> {
        match movement {
            Movement::Last => self.swap_till_last(context),
            Movement::First => self.swap_till_first(context),
            _ => self.replace_faultlessly(&self.selection_set.mode().clone(), movement, context),
        }
    }

    /// Swaps the current selection with the text range from
    /// the first occurrence until just before the current selection.
    fn swap_till_first(&mut self, context: &Context) -> anyhow::Result<Dispatches> {
        let selection_mode = self.selection_set.mode().clone();
        let edit_transaction = {
            let buffer = self.buffer.borrow();
            EditTransaction::from_action_groups(
                self.selection_set
                    .map(|current_selection| {
                        // Select from the first until before current
                        let selection_mode = selection_mode
                            .to_selection_mode_trait_object(
                                &buffer,
                                current_selection,
                                &self.cursor_direction,
                                context.current_working_directory(),
                                context.quickfix_list_items(),
                                &context.get_marks(self.path()),
                            )
                            .ok()?;

                        let params = selection_mode::SelectionModeParams {
                            buffer: &buffer,
                            current_selection,
                            cursor_direction: &self.cursor_direction,
                        };
                        let first = selection_mode.first(&params).ok()??.range();
                        // Find the before current selection
                        let before_current = selection_mode.left(&params).ok()??.range();
                        let first_range = current_selection.range();
                        let second_range: CharIndexRange =
                            (first.start()..before_current.end()).into();
                        // Swap the range with the last selection
                        Some(Self::make_swap_action_groups(
                            buffer.rope(),
                            current_selection,
                            first_range,
                            buffer.slice(&first_range).ok()?,
                            second_range,
                            buffer.slice(&second_range).ok()?,
                        ))
                    })
                    .into_iter()
                    .flatten()
                    .flatten()
                    .collect(),
            )
        };
        self.apply_edit_transaction(edit_transaction, context)
    }

    /// Swaps the current selection with the text range from
    /// just after the current selection until the last occurrence.
    fn swap_till_last(&mut self, context: &Context) -> anyhow::Result<Dispatches> {
        let selection_mode = self.selection_set.mode().clone();
        let edit_transaction = {
            let buffer = self.buffer.borrow();
            EditTransaction::from_action_groups(
                self.selection_set
                    .map(|current_selection| {
                        let selection_mode = selection_mode
                            .to_selection_mode_trait_object(
                                &buffer,
                                current_selection,
                                &self.cursor_direction,
                                context.current_working_directory(),
                                context.quickfix_list_items(),
                                &context.get_marks(self.path()),
                            )
                            .ok()?;
                        let params = selection_mode::SelectionModeParams {
                            buffer: &buffer,
                            current_selection,
                            cursor_direction: &self.cursor_direction,
                        };

                        // Select from the first until before current
                        let last = selection_mode.last(&params).ok()??.range();
                        // Find the before current selection
                        let after_current = selection_mode.right(&params).ok()??.range();
                        let first_range = current_selection.range();
                        let second_range: CharIndexRange =
                            (after_current.start()..last.end()).into();
                        // Swap the range with the last selection
                        Some(Self::make_swap_action_groups(
                            buffer.rope(),
                            current_selection,
                            first_range,
                            buffer.slice(&first_range).ok()?,
                            second_range,
                            buffer.slice(&second_range).ok()?,
                        ))
                    })
                    .into_iter()
                    .flatten()
                    .flatten()
                    .collect(),
            )
        };
        self.apply_edit_transaction(edit_transaction, context)
    }

    pub(crate) fn add_cursor(
        &mut self,
        movement: &MovementApplicandum,
        context: &Context,
    ) -> anyhow::Result<()> {
        let mut add_selection = |movement: &MovementApplicandum| {
            self.selection_set.add_selection(
                &self.buffer.borrow(),
                movement,
                &self.cursor_direction,
                context,
            )
        };
        match movement {
            MovementApplicandum::First => {
                while let Ok(true) = add_selection(&MovementApplicandum::Left) {}
            }
            MovementApplicandum::Last => {
                while let Ok(true) = add_selection(&MovementApplicandum::Right) {}
            }
            other_movement => {
                add_selection(other_movement)?;
            }
        };
        self.recalculate_scroll_offset(context);
        Ok(())
    }

    #[cfg(test)]
    pub(crate) fn get_selected_texts(&self) -> Vec<String> {
        let buffer = self.buffer.borrow();
        let mut selections = self
            .selection_set
            .map(|selection| -> anyhow::Result<_> {
                Ok((
                    selection.extended_range(),
                    buffer.slice(&selection.extended_range())?.to_string(),
                ))
            })
            .into_iter()
            .flatten()
            .collect::<Vec<_>>();
        selections.sort_by(|a, b| a.0.start.0.cmp(&b.0.start.0));
        selections
            .into_iter()
            .map(|selection| selection.1)
            .collect()
    }

    #[cfg(test)]
    pub(crate) fn text(&self) -> String {
        let buffer = self.buffer.borrow().clone();
        buffer.rope().slice(0..buffer.len_chars()).to_string()
    }

    pub(crate) fn dimension(&self) -> Dimension {
        self.rectangle.dimension()
    }

    fn apply_scroll(&mut self, direction: Direction, scroll_height: usize) {
        self.scroll_offset = match direction {
            Direction::Start => self.scroll_offset.saturating_sub(scroll_height),
            Direction::End => self.scroll_offset.saturating_add(scroll_height),
        };
    }

    pub(crate) fn backspace(&mut self, context: &Context) -> anyhow::Result<Dispatches> {
        let edit_transaction = EditTransaction::from_action_groups(
            self.selection_set
                .map(|selection| {
                    let start = CharIndex(selection.extended_range().start.0.saturating_sub(1));
                    ActionGroup::new(
                        [
                            Action::Edit(Edit::new(
                                self.buffer().rope(),
                                (start..selection.extended_range().start).into(),
                                Rope::from(""),
                            )),
                            Action::Select(selection.clone().set_range((start..start).into())),
                        ]
                        .to_vec(),
                    )
                })
                .into(),
        );

        self.apply_edit_transaction(edit_transaction, context)
    }

    pub(crate) fn delete_word_backward(
        &mut self,
        short: bool,
        context: &Context,
    ) -> Result<Dispatches, anyhow::Error> {
        let action_groups = self
            .selection_set
            .map(|current_selection| -> anyhow::Result<_> {
                let current_range = current_selection.extended_range();
                if current_range.start.0 == 0 && current_range.end.0 == 0 {
                    // Do nothing if cursor is at the beginning of the file
                    return Ok(ActionGroup::new(Vec::new()));
                }

                let len_chars = self.buffer().rope().len_chars();
                let start = CharIndex(current_range.start.0.min(len_chars).saturating_sub(1));

                let previous_word = {
                    let get_word = |movement: Movement| {
                        Selection::get_selection_(
                            &self.buffer(),
                            &current_selection.clone().set_range((start..start).into()),
                            &if short {
                                SelectionMode::Subword
                            } else {
                                SelectionMode::Word
                            },
                            &movement.into_movement_applicandum(
                                self.selection_set.sticky_column_index(),
                            ),
                            &self.cursor_direction,
                            context,
                        )
                        .map(|option| option.unwrap_or_else(|| current_selection.clone().into()))
                    };
                    let current_word =
                        get_word(Movement::Current(IfCurrentNotFound::LookBackward))?.selection;
                    if current_word.extended_range().start <= start {
                        current_word
                    } else {
                        get_word(Movement::Previous)?.selection
                    }
                };

                let previous_word_range = previous_word.extended_range();
                let end = previous_word_range
                    .end
                    .min(current_range.start)
                    .max(start + 1);
                let start = previous_word_range.start;
                Ok(ActionGroup::new(
                    [
                        Action::Edit(Edit::new(
                            self.buffer().rope(),
                            (start..end).into(),
                            Rope::from(""),
                        )),
                        Action::Select(current_selection.clone().set_range((start..start).into())),
                    ]
                    .to_vec(),
                ))
            })
            .into_iter()
            .flatten()
            .collect();
        let edit_transaction = EditTransaction::from_action_groups(action_groups);
        self.apply_edit_transaction(edit_transaction, context)
    }

    /// Replace the parent node of the current node with the current node
    pub(crate) fn replace_with_movement(
        &mut self,
        movement: &Movement,
        context: &Context,
    ) -> anyhow::Result<Dispatches> {
        let buffer = self.buffer.borrow().clone();
        let edit_transactions = self.selection_set.map(|selection| {
            let get_edit_transaction =
                |current_selection: &Selection, other_selection: &Selection| -> anyhow::Result<_> {
                    let range = current_selection
                        .extended_range()
                        .start
                        .min(other_selection.extended_range().start)
                        ..current_selection
                            .extended_range()
                            .end
                            .max(other_selection.extended_range().end);
                    let new: Rope = buffer.slice(&current_selection.extended_range())?;

                    let new_len_chars = new.len_chars();
                    Ok(EditTransaction::from_action_groups(
                        [ActionGroup::new(
                            [
                                Action::Edit(Edit::new(
                                    self.buffer().rope(),
                                    range.clone().into(),
                                    new,
                                )),
                                Action::Select(current_selection.clone().set_range(
                                    (range.start..(range.start + new_len_chars)).into(),
                                )),
                            ]
                            .to_vec(),
                        )]
                        .to_vec(),
                    ))
                };
            self.get_valid_selection(
                selection,
                self.selection_set.mode(),
                movement,
                get_edit_transaction,
                context,
            )
        });
        let edit_transaction = EditTransaction::merge(
            edit_transactions
                .into_iter()
                .filter_map(|edit_transaction| edit_transaction.ok())
                .filter_map(|edit_transaction| edit_transaction.map_right(Some).right_or(None))
                .collect(),
        );
        self.apply_edit_transaction(edit_transaction, context)
    }

    pub(crate) fn buffer(&self) -> Ref<Buffer> {
        self.buffer.borrow()
    }

    pub(crate) fn buffer_rc(&self) -> Rc<RefCell<Buffer>> {
        self.buffer.clone()
    }

    pub(crate) fn buffer_mut(&mut self) -> RefMut<Buffer> {
        self.buffer.borrow_mut()
    }

    fn update_buffer(&mut self, s: &str) {
        self.buffer.borrow_mut().update(s)
    }

    fn scroll(
        &mut self,
        direction: Direction,
        scroll_height: usize,
        context: &Context,
    ) -> anyhow::Result<Dispatches> {
        let position = self
            .selection_set
            .primary_selection()
            .extended_range()
            .start
            .to_position(&self.buffer());
        let line = if direction == Direction::End {
            position.line.saturating_add(scroll_height)
        } else {
            position.line.saturating_sub(scroll_height)
        }
        .min(self.buffer().len_lines().saturating_sub(1));
        let position = Position { line, column: 0 };
        let start = position.to_char_index(&self.buffer())?;
        let selection_mode = self.selection_set.mode().clone();
        self.selection_set = SelectionSet::new(NonEmpty::new(
            self.selection_set
                .primary_selection()
                .clone()
                .set_range((start..start).into()),
        ))
        .set_mode(selection_mode);
        self.handle_movement(context, Movement::Current(IfCurrentNotFound::LookForward))
    }

    /// This returns a vector of selections
    /// with a gap that is the maximum of previous-current gap and current-next gap.
    ///
    /// Used by `Self::paste` and `Self::open`.
    fn get_selection_set_with_gap(
        &self,
        direction: &Direction,
        context: &Context,
    ) -> anyhow::Result<Vec<(Selection, Rope)>> {
        self.selection_set
            .map(|selection| {
                let object = self.get_selection_mode_trait_object(
                    selection,
                    true,
                    context.current_working_directory(),
                    context.quickfix_list_items(),
                    &context.get_marks(self.path()),
                )?;
                let buffer = self.buffer.borrow();
                let gap = object.get_paste_gap(
                    &selection_mode::SelectionModeParams {
                        buffer: &buffer,
                        current_selection: selection,
                        cursor_direction: &self.cursor_direction,
                    },
                    direction,
                );
                Ok((selection.clone(), gap.into()))
            })
            .into_iter()
            .collect::<anyhow::Result<Vec<_>>>()
    }

    fn open(&mut self, context: &Context) -> Result<Dispatches, anyhow::Error> {
        let direction = self.cursor_direction.reverse();
        let dispatches = if self.selection_set.mode().is_syntax_node() {
            Dispatches::default()
        } else {
            self.set_selection_mode(
                IfCurrentNotFound::LookForward,
                SelectionMode::Line,
                context,
                None,
            )?
        };
        let edit_transaction = EditTransaction::from_action_groups(
            self.get_selection_set_with_gap(&direction, context)?
                .into_iter()
                .map(|(selection, gap)| {
                    let gap = if gap.len_chars() == 0 {
                        Rope::from_str(" ")
                    } else {
                        gap
                    };
                    let gap_len = gap.len_chars();
                    ActionGroup::new(
                        [
                            Action::Edit(Edit::new(
                                self.buffer().rope(),
                                {
                                    let start = match direction {
                                        Direction::Start => selection.range().start,
                                        Direction::End => selection.range().end,
                                    };
                                    (start..start).into()
                                },
                                gap,
                            )),
                            Action::Select(selection.clone().set_range({
                                let start = match direction {
                                    Direction::Start => selection.range().start,
                                    Direction::End => selection.range().end + gap_len,
                                };
                                (start..start).into()
                            })),
                        ]
                        .to_vec(),
                    )
                })
                .collect_vec(),
        );

        Ok(dispatches.chain(
            self.apply_edit_transaction(edit_transaction, context)?
                .append(Dispatch::ToEditor(EnterInsertMode(direction))),
        ))
    }

    pub(crate) fn apply_positional_edits(
        &mut self,
        edits: Vec<PositionalEdit>,
        context: &Context,
    ) -> anyhow::Result<Dispatches> {
        let edit_transaction = EditTransaction::from_action_groups(
            edits
                .into_iter()
                .filter_map(|edit| {
                    let range = edit.range.start.to_char_index(&self.buffer()).ok()?
                        ..edit.range.end.to_char_index(&self.buffer()).ok()?;

                    let action_edit = Action::Edit(Edit::new(
                        self.buffer().rope(),
                        range.clone().into(),
                        edit.new_text.into(),
                    ));

                    Some(ActionGroup::new(vec![action_edit]))
                })
                .chain(
                    // This is necessary to retain the current selection set
                    self.selection_set
                        .map(|selection| ActionGroup::new(vec![Action::Select(selection.clone())])),
                )
                .collect(),
        );
        self.apply_edit_transaction(edit_transaction, context)
    }

    pub(crate) fn save(&mut self, context: &Context) -> anyhow::Result<Dispatches> {
        self.do_save(false, context)
    }

    fn do_save(&mut self, force: bool, context: &Context) -> anyhow::Result<Dispatches> {
        let last_visible_line = self.last_visible_line(context);

        let (dispatches, path) = if context.is_running_as_embedded() {
            (Dispatches::default(), self.path())
        } else {
            self.buffer
                .borrow_mut()
                .save(self.selection_set.clone(), force, last_visible_line)?
        };

        let Some(path) = path else {
            return Ok(Default::default());
        };

        self.clamp(context)?;
        self.cursor_keep_primary_only();
        self.enter_normal_mode(context)?;
        Ok(Dispatches::one(Dispatch::RemainOnlyCurrentComponent)
            .append(Dispatch::DocumentDidSave { path })
            .chain(self.get_document_did_change_dispatch())
            .append(Dispatch::RemainOnlyCurrentComponent)
            .chain(dispatches)
            .append_some(if self.selection_set.mode().is_contiguous() {
                Some(Dispatch::ToEditor(MoveSelection(Movement::Current(
                    IfCurrentNotFound::LookForward,
                ))))
            } else {
                None
            }))
    }

    /// Clamp everything that might be out of bound after the buffer content is modified elsewhere
    fn clamp(&mut self, context: &Context) -> anyhow::Result<()> {
        let len_chars = self.buffer().len_chars();
        self.set_selection_set(self.selection_set.clamp(CharIndex(len_chars))?, context);

        let len_lines = self.buffer().len_lines();
        self.scroll_offset = self.scroll_offset.clamp(0, len_lines);

        Ok(())
    }

    pub(crate) fn surround(
        &mut self,
        open: String,
        close: String,
        context: &Context,
    ) -> anyhow::Result<Dispatches> {
        let edit_transaction = EditTransaction::from_action_groups(
            self.selection_set
                .map(|selection| -> anyhow::Result<_> {
                    let old = self.buffer().slice(&selection.extended_range())?;
                    Ok(ActionGroup::new(
                        [
                            Action::Edit(Edit::new(
                                self.buffer().rope(),
                                selection.extended_range(),
                                format!("{open}{old}{close}").into(),
                            )),
                            Action::Select(
                                selection.clone().set_range(
                                    (selection.extended_range().start
                                        ..selection.extended_range().end
                                            + open.chars().count()
                                            + close.chars().count())
                                        .into(),
                                ),
                            ),
                        ]
                        .to_vec(),
                    ))
                })
                .into_iter()
                .flatten()
                .collect_vec(),
        );
        Ok(self
            .apply_edit_transaction(edit_transaction, context)?
            .append(Dispatch::ToEditor(DisableSelectionExtension)))
    }

    fn transform_selection(
        &mut self,
        transformation: Transformation,
        context: &Context,
    ) -> anyhow::Result<Dispatches> {
        let edit_transaction = EditTransaction::from_action_groups(
            self.selection_set
                .map_with_index(|index, selection| -> anyhow::Result<_> {
                    let new: Rope = transformation
                        .apply(
                            index,
                            self.buffer()
                                .slice(&selection.extended_range())?
                                .to_string(),
                        )?
                        .into();
                    let new_char_count = new.chars().count();
                    let range = selection.extended_range();
                    Ok(ActionGroup::new(
                        [
                            Action::Edit(Edit::new(self.buffer().rope(), range, new)),
                            Action::Select(
                                selection
                                    .clone()
                                    .set_range((range.start..range.start + new_char_count).into()),
                            ),
                        ]
                        .to_vec(),
                    ))
                })
                .into_iter()
                .try_collect()?,
        );
        self.apply_edit_transaction(edit_transaction, context)
    }

    pub(crate) fn display_mode(&self) -> String {
        if self.jumps.is_some() {
            "JUMP".to_string()
        } else {
            match &self.mode {
                Mode::Normal => {
                    let prefix = if self.selection_set.is_extended() {
                        "+"
                    } else {
                        ""
                    };
                    format!("{prefix}NORM")
                }
                Mode::Insert => "INST".to_string(),
                Mode::MultiCursor => "MULTI".to_string(),
                Mode::FindOneChar(_) => "ONE".to_string(),
                Mode::Swap => "SWAP".to_string(),
                Mode::Replace => "RPLCE".to_string(),
                Mode::Delete => "DELTE".to_string(),
            }
        }
    }

    pub(crate) fn display_selection_mode(&self) -> String {
        let selection_mode = self.selection_set.mode().display();
        let cursor_count = self.selection_set.len();
        format!("{selection_mode: <5}x{cursor_count}")
    }

    pub(crate) fn visible_line_range(&self) -> Range<usize> {
        self.visible_line_range_given_scroll_offset_and_height(
            self.scroll_offset,
            self.rectangle.height,
        )
    }

    pub(crate) fn visible_line_range_given_scroll_offset_and_height(
        &self,
        scroll_offset: usize,
        height: usize,
    ) -> Range<usize> {
        let start = scroll_offset;
        let end = (start + height).min(self.buffer().len_lines());

        start..end
    }

    pub(crate) fn add_cursor_to_all_selections(
        &mut self,
        context: &Context,
    ) -> Result<(), anyhow::Error> {
        self.mode = Mode::Normal;
        self.reveal = Some(Reveal::Cursor);
        self.selection_set
            .add_all(&self.buffer.borrow(), &self.cursor_direction, context)?;
        self.recalculate_scroll_offset(context);
        Ok(())
    }

    pub(crate) fn dispatch_selection_changed(&self) -> Dispatch {
        Dispatch::ToHostApp(ToHostApp::SelectionChanged {
            component_id: self.id(),
            selections: {
                // Rearrange the selection such that selections[cursor_index] will be the first selection
                let cursor_index = self.selection_set.cursor_index;
                let (current, others): (Vec<_>, Vec<_>) = self
                    .selection_set
                    .selections()
                    .into_iter()
                    .enumerate()
                    .partition(|(i, _)| *i == cursor_index);

                current
                    .into_iter()
                    .map(|(_, sel)| sel.clone())
                    .chain(others.into_iter().map(|(_, sel)| sel.clone()))
                    .collect()
            },
        })
    }

    pub(crate) fn cursor_keep_primary_only(&mut self) {
        self.mode = Mode::Normal;
        if self.reveal == Some(Reveal::Cursor) {
            self.reveal = None;
        }
        self.selection_set.only();
    }

    fn enter_single_character_mode(&mut self, if_current_not_found: IfCurrentNotFound) {
        self.mode = Mode::FindOneChar(if_current_not_found);
    }

    fn handle_find_one_char_mode(
        &mut self,
        if_current_not_found: IfCurrentNotFound,
        key_event: KeyEvent,
        context: &Context,
    ) -> Result<Dispatches, anyhow::Error> {
        match key_event.code {
            KeyCode::Char(c) => {
                self.mode = Mode::Normal;
                self.set_selection_mode(
                    if_current_not_found,
                    SelectionMode::Find {
                        search: Search {
                            search: c.to_string(),
                            mode: LocalSearchConfigMode::Regex(crate::list::grep::RegexConfig {
                                escaped: true,
                                case_sensitive: true,
                                match_whole_word: false,
                            }),
                        },
                    },
                    context,
                    None,
                )
            }
            KeyCode::Esc => {
                self.mode = Mode::Normal;
                Ok(Default::default())
            }
            _ => Ok(Default::default()),
        }
    }

    pub(crate) fn set_decorations(&mut self, decorations: &[super::suggestive_editor::Decoration]) {
        self.buffer.borrow_mut().set_decorations(decorations)
    }

    fn half_page_height(&self) -> usize {
        let height = if let Some(visible_line_ranges) = self.visible_line_ranges.as_ref() {
            visible_line_ranges
                .iter()
                .map(|range| range.len())
                .max()
                .unwrap_or_default()
        } else {
            self.dimension().height
        };
        height / 2
    }

    #[cfg(test)]
    pub(crate) fn match_literal(
        &mut self,
        search: &str,
        context: &Context,
    ) -> anyhow::Result<Dispatches> {
        self.set_selection_mode(
            IfCurrentNotFound::LookForward,
            SelectionMode::Find {
                search: Search {
                    mode: LocalSearchConfigMode::Regex(crate::list::grep::RegexConfig {
                        escaped: true,
                        case_sensitive: false,
                        match_whole_word: false,
                    }),
                    search: search.to_string(),
                },
            },
            context,
            None,
        )
    }

    pub(crate) fn move_to_line_start(&mut self, context: &Context) -> anyhow::Result<Dispatches> {
        let edit_transaction = EditTransaction::from_action_groups({
            let buffer = self.buffer();
            self.selection_set
                .map(|selection| -> anyhow::Result<_> {
                    let cursor = selection.to_char_index(&self.cursor_direction);
                    let line = buffer.char_to_line(cursor)?;
                    let char_index = buffer.line_to_char(line)?;
                    Ok(ActionGroup::new(
                        [Action::Select(
                            selection
                                .clone()
                                .set_range((char_index..char_index).into())
                                .set_initial_range(None),
                        )]
                        .to_vec(),
                    ))
                })
                .into_iter()
                .flatten()
                .collect()
        });
        self.apply_edit_transaction(edit_transaction, context)
    }

    pub(crate) fn move_to_line_end(&mut self) -> anyhow::Result<Dispatches> {
        Ok([
            Dispatch::ToEditor(SelectLine(Movement::Current(
                IfCurrentNotFound::LookForward,
            ))),
            Dispatch::ToEditor(EnterInsertMode(Direction::End)),
        ]
        .to_vec()
        .into())
    }

    pub(crate) fn select_all(&mut self, context: &mut Context) -> anyhow::Result<Dispatches> {
        self.handle_dispatch_editors(
            context,
            [
                DisableSelectionExtension,
                (MoveSelection(Movement::First)),
                EnableSelectionExtension,
                (MoveSelection(Movement::Last)),
            ]
            .to_vec(),
        )
    }

    fn move_selection_with_selection_mode_without_global_mode(
        &mut self,
        movement: Movement,
        selection_mode: SelectionMode,
        context: &Context,
    ) -> Result<Dispatches, anyhow::Error> {
        let dispatches = self.select(selection_mode, movement, context)?;
        self.current_view_alignment = None;

        Ok(dispatches)
    }

    pub(crate) fn scroll_page_down(
        &mut self,
        context: &Context,
    ) -> Result<Dispatches, anyhow::Error> {
        self.scroll(Direction::End, self.half_page_height(), context)
    }

    pub(crate) fn scroll_page_up(
        &mut self,
        context: &Context,
    ) -> Result<Dispatches, anyhow::Error> {
        self.scroll(Direction::Start, self.half_page_height(), context)
    }

    #[cfg(test)]
    pub(crate) fn current_view_alignment(&self) -> Option<ViewAlignment> {
        self.current_view_alignment
    }

    pub(crate) fn switch_view_alignment(&mut self, context: &Context) {
        self.current_view_alignment = Some(match self.current_view_alignment {
            Some(ViewAlignment::Top) => {
                self.align_selection_to_center(context);
                ViewAlignment::Center
            }
            Some(ViewAlignment::Center) => {
                self.align_selection_to_bottom(context);
                ViewAlignment::Bottom
            }
            None | Some(ViewAlignment::Bottom) => {
                self.align_selection_to_top();
                ViewAlignment::Top
            }
        })
    }

    fn undo_or_redo(&mut self, undo: bool, context: &Context) -> Result<Dispatches, anyhow::Error> {
        let last_visible_line = self.last_visible_line(context);

        // Call the appropriate buffer method to perform undo/redo
        let result = if undo {
            self.buffer_mut().undo(last_visible_line)
        } else {
            self.buffer_mut().redo(last_visible_line)
        }?;

        // Create dispatches for document changes and buffer edit transaction
        let dispatches = match result {
            Some((selection_set, diff_edits, edits)) => {
                // Update selection set
                let dispatches = self.update_selection_set(selection_set, false, context);

                // Create a BufferEditTransaction dispatch for external integrations
                let dispatch = if let Some(path) = self.buffer().path() {
                    // Create a dispatch to send buffer edit transaction
                    Dispatches::one(Dispatch::ToHostApp(ToHostApp::BufferEditTransaction {
                        path: path.clone(),
                        edits: diff_edits,
                    }))
                    .append(Dispatch::AppliedEdits { path, edits })
                } else {
                    Default::default()
                };

                dispatches.chain(dispatch)
            }
            Option::None => Dispatches::default(),
        };

        // Add document did change dispatch
        let dispatches = dispatches.chain(self.get_document_did_change_dispatch());

        // Also send a mode change notification to ensure external integrations are in sync
        let dispatches = dispatches.append(Dispatch::ToHostApp(ToHostApp::ModeChanged));

        log::trace!("undo_or_redo: Returning dispatches");

        Ok(dispatches)
    }

    #[cfg(test)]
    pub(crate) fn set_scroll_offset(&mut self, scroll_offset: usize) {
        self.scroll_offset = scroll_offset
    }

    #[cfg(test)]
    pub(crate) fn set_language(
        &mut self,
        language: shared::language::Language,
    ) -> anyhow::Result<()> {
        self.buffer_mut().set_language(language)
    }

    pub(crate) fn render_area(&self, context: &Context) -> Dimension {
        let Dimension { height, width } = self.dimension();
        Dimension {
            height: height.saturating_sub(self.window_title_height(context)),
            width,
        }
    }

    #[cfg(test)]
    pub(crate) fn apply_syntax_highlighting(
        &mut self,
        context: &mut Context,
    ) -> anyhow::Result<()> {
        let source_code = self.text();
        let mut buffer = self.buffer_mut();
        if let Some(language) = buffer.language() {
            let highlighted_spans = context.highlight(language, &source_code)?;
            buffer.update_highlighted_spans(Default::default(), highlighted_spans);
        }
        Ok(())
    }

    pub(crate) fn apply_dispatches(
        &mut self,
        context: &mut Context,
        dispatches: Vec<DispatchEditor>,
    ) -> anyhow::Result<Dispatches> {
        let mut result = Vec::new();
        for dispatch in dispatches {
            result.extend(self.handle_dispatch_editor(context, dispatch)?.into_vec());
        }
        Ok(result.into())
    }

    fn enter_swap_mode(&mut self) {
        self.mode = Mode::Swap
    }

    fn kill_line(
        &mut self,
        direction: Direction,
        context: &Context,
    ) -> Result<Dispatches, anyhow::Error> {
        let edit_transaction = EditTransaction::from_action_groups(
            self.selection_set
                .map(|selection| -> anyhow::Result<_> {
                    let buffer = self.buffer();
                    let cursor = selection.get_anchor(&self.cursor_direction);
                    let line_range = buffer.get_line_range_by_char_index(cursor)?;
                    let (delete_range, cursor_start) = match direction {
                        Direction::Start => {
                            let start = line_range.start();
                            let range = (start..cursor).into();
                            let slice = buffer.slice(&range)?.to_string();
                            let start = if slice.is_empty() { start - 1 } else { start };
                            let range = (start..cursor).into();
                            (range, start)
                        }
                        Direction::End => {
                            let range = (cursor..line_range.end()).into();
                            let slice = buffer.slice(&range)?.to_string();
                            let range = if slice == "\n" || range.end.0 == buffer.len_chars() {
                                range
                            } else {
                                (cursor..(line_range.end() - 1)).into()
                            };
                            (range, cursor)
                        }
                    };
                    Ok(ActionGroup::new(
                        [
                            Action::Edit(Edit::new(
                                self.buffer().rope(),
                                delete_range,
                                Rope::new(),
                            )),
                            Action::Select(
                                selection
                                    .clone()
                                    .set_range((cursor_start..cursor_start).into()),
                            ),
                        ]
                        .to_vec(),
                    ))
                })
                .into_iter()
                .flatten()
                .collect_vec(),
        );
        let dispatches = self
            .apply_edit_transaction(edit_transaction, context)?
            .chain(self.enter_insert_mode(Direction::Start, context)?);
        Ok(dispatches)
    }

    fn enter_replace_mode(&mut self) {
        self.mode = Mode::Replace
    }

    pub(crate) fn scroll_offset(&self) -> usize {
        self.scroll_offset
    }

    pub(crate) fn set_regex_highlight_rules(
        &mut self,
        regex_highlight_rules: Vec<RegexHighlightRule>,
    ) {
        self.regex_highlight_rules = regex_highlight_rules
    }

    fn go_back(&mut self, context: &Context) {
        let selection_set = self.buffer_mut().previous_selection_set();
        if let Some(selection_set) = selection_set {
            self.set_selection_set(selection_set, context)
        }
    }

    fn go_forward(&mut self, context: &Context) {
        let selection_set = self.buffer_mut().next_selection_set();
        if let Some(selection_set) = selection_set {
            self.set_selection_set(selection_set, context)
        }
    }

    pub(crate) fn set_selection_set(&mut self, selection_set: SelectionSet, context: &Context) {
        self.selection_set = selection_set;
        self.recalculate_scroll_offset(context)
    }

    pub(crate) fn set_char_index_range(
        &mut self,
        range: CharIndexRange,
        context: &Context,
    ) -> Result<Dispatches, anyhow::Error> {
        let selection_set = self.char_index_range_to_selection_set(range)?;
        Ok(self.update_selection_set(selection_set, true, context))
    }

    fn select_surround(
        &mut self,
        enclosure: EnclosureKind,
        kind: SurroundKind,
        context: &Context,
    ) -> anyhow::Result<Dispatches> {
        self.disable_selection_extension();
        let edit_transaction = EditTransaction::from_action_groups(
            self.selection_set
                .map(|selection| -> anyhow::Result<_> {
                    let buffer = self.buffer();
                    let cursor_char_index = selection.get_anchor(&self.cursor_direction);
                    if let Some((open_index, close_index)) =
                        crate::surround::get_surrounding_indices(
                            &buffer.content(),
                            enclosure,
                            cursor_char_index,
                            false,
                        )
                    {
                        let offset = match kind {
                            SurroundKind::Inside => 1,
                            SurroundKind::Around => 0,
                        };
                        let range = ((open_index + offset)..(close_index + 1 - offset)).into();
                        Ok(ActionGroup::new(
                            [Action::Select(selection.clone().set_range(range))].to_vec(),
                        ))
                    } else {
                        Ok(ActionGroup::new(Default::default()))
                    }
                })
                .into_iter()
                .flatten()
                .collect_vec(),
        );
        let _ = self.set_selection_mode(
            IfCurrentNotFound::LookForward,
            SelectionMode::Custom,
            context,
            None,
        );
        self.disable_selection_extension();
        self.apply_edit_transaction(edit_transaction, context)
    }

    fn delete_surround(
        &mut self,
        enclosure: EnclosureKind,
        context: &Context,
    ) -> Result<Dispatches, anyhow::Error> {
        self.change_surround(enclosure, None, context)
    }

    fn change_surround(
        &mut self,
        from: EnclosureKind,
        to: Option<EnclosureKind>,
        context: &Context,
    ) -> Result<Dispatches, anyhow::Error> {
        self.disable_selection_extension();
        let edit_transaction = EditTransaction::from_action_groups(
            self.selection_set
                .map(|selection| -> anyhow::Result<_> {
                    let buffer = self.buffer();
                    let cursor_char_index = selection.get_anchor(&self.cursor_direction);
                    if let Some((open_index, close_index)) =
                        crate::surround::get_surrounding_indices(
                            &buffer.content(),
                            from,
                            cursor_char_index,
                            true,
                        )
                    {
                        let open_range = (open_index..open_index + 1).into();
                        let close_range = (close_index..close_index + 1).into();
                        let (new_open, new_close) = to
                            .as_ref()
                            .map(|to| to.open_close_symbols_str())
                            .unwrap_or(("", ""));
                        let select_range = (open_index + 1 - new_open.chars().count()
                            ..(close_index + new_close.chars().count()))
                            .into();
                        Ok([
                            ActionGroup::new(
                                [Action::Edit(Edit::new(
                                    self.buffer().rope(),
                                    open_range,
                                    new_open.into(),
                                ))]
                                .to_vec(),
                            ),
                            ActionGroup::new(
                                [Action::Edit(Edit::new(
                                    self.buffer().rope(),
                                    close_range,
                                    new_close.into(),
                                ))]
                                .to_vec(),
                            ),
                            ActionGroup::new(
                                [Action::Select(selection.clone().set_range(select_range))]
                                    .to_vec(),
                            ),
                        ]
                        .to_vec())
                    } else {
                        Ok(Default::default())
                    }
                })
                .into_iter()
                .flatten()
                .flatten()
                .collect_vec(),
        );
        let _ = self.set_selection_mode(
            IfCurrentNotFound::LookForward,
            SelectionMode::Custom,
            context,
            None,
        );
        self.apply_edit_transaction(edit_transaction, context)
    }

    fn replace_with_pattern(&mut self, context: &Context) -> Result<Dispatches, anyhow::Error> {
        let config = context.local_search_config(Scope::Local);
        match config.mode {
            LocalSearchConfigMode::AstGrep => {
                let edits = if let Some(language) = self.buffer().treesitter_language() {
                    selection_mode::AstGrep::replace(
                        language,
                        &self.content(),
                        &config.search(),
                        &config.replacement(),
                    )?
                } else {
                    Default::default()
                };
                let edit_transaction = EditTransaction::from_action_groups(
                    self.selection_set
                        .map(|selection| -> anyhow::Result<_> {
                            let byte_range = self
                                .buffer()
                                .char_index_range_to_byte_range(selection.extended_range())?;
                            if let Some((range, new)) = edits.iter().find_map(|edit| {
                                let new: Rope =
                                    String::from_utf8(edit.inserted_text.clone()).ok()?.into();
                                let range = edit.position..edit.position + edit.deleted_length;
                                if byte_range == range {
                                    Some((range, new))
                                } else {
                                    None
                                }
                            }) {
                                let range = self.buffer().byte_range_to_char_index_range(&range)?;
                                let new_len_chars = new.len_chars();
                                Ok(ActionGroup::new(
                                    [
                                        Action::Edit(Edit::new(self.buffer().rope(), range, new)),
                                        Action::Select(selection.clone().set_range(
                                            (range.start..range.start + new_len_chars).into(),
                                        )),
                                    ]
                                    .to_vec(),
                                ))
                            } else {
                                Ok(ActionGroup::new(Default::default()))
                            }
                        })
                        .into_iter()
                        .flatten()
                        .collect_vec(),
                );
                self.apply_edit_transaction(edit_transaction, context)
            }
            LocalSearchConfigMode::Regex(regex_config) => self.transform_selection(
                Transformation::RegexReplace {
                    regex: MyRegex(regex_config.to_regex(&config.search())?),
                    replacement: config.replacement(),
                },
                context,
            ),
            LocalSearchConfigMode::NamingConventionAgnostic => self.transform_selection(
                Transformation::NamingConventionAgnosticReplace {
                    search: config.search(),
                    replacement: config.replacement(),
                },
                context,
            ),
        }
    }

    #[cfg(test)]
    pub(crate) fn copied_text_history_offset(&self) -> isize {
        self.copied_text_history_offset.value()
    }

    fn hidden_parent_line_ranges(&self) -> anyhow::Result<Vec<Range<usize>>> {
        let (hidden_parent_lines, _) = self.get_parent_lines()?;
        Ok(hidden_parent_lines
            .into_iter()
            .map(|line| (line.line..line.line + 1))
            .collect_vec())
    }

    fn move_to_last_char(&mut self, context: &Context) -> Dispatches {
        let last_cursor_index = CharIndex(self.buffer().len_chars());
        self.update_selection_set(
            SelectionSet::new(NonEmpty::singleton(
                Selection::default().set_range((last_cursor_index..last_cursor_index).into()),
            )),
            false,
            context,
        )
        .append(Dispatch::ToEditor(EnterInsertMode(Direction::Start)))
    }

    fn pipe_to_shell(
        &mut self,
        command: String,
        context: &Context,
    ) -> Result<Dispatches, anyhow::Error> {
        self.transform_selection(Transformation::PipeToShell { command }, context)
    }

    fn show_current_tree_sitter_node_sexp(&self) -> Result<Dispatches, anyhow::Error> {
        let buffer = self.buffer();
        let node = buffer.get_current_node(self.selection_set.primary_selection(), false)?;
        let info = node
            .map(|node| node.to_sexp())
            .unwrap_or("[No node found]".to_string());
        Ok(Dispatches::one(Dispatch::ShowGlobalInfo(Info::new(
            "Tree-sitter node S-expression".to_string(),
            info,
        ))))
    }

    fn indent(&mut self, context: &Context) -> Result<Dispatches, anyhow::Error> {
        let indentation: Rope = std::iter::repeat_n(INDENT_CHAR, INDENT_WIDTH)
            .collect::<String>()
            .into();
        let edit_transaction = EditTransaction::from_action_groups(
            self.selection_set
                .map(|selection| -> anyhow::Result<_> {
                    let original_range = selection.extended_range();
                    let line_range = self
                        .buffer()
                        .char_index_range_to_line_range(original_range)?;
                    let linewise_range = self
                        .buffer()
                        .line_range_to_full_char_index_range(line_range.clone())?;
                    let content = self.buffer().slice(&linewise_range)?;
                    let modified_lines = content
                        .lines()
                        .filter(|line| line.len_chars() > 0)
                        .map(|line| {
                            (
                                indentation.len_chars() as isize,
                                format!("{indentation}{line}"),
                            )
                        })
                        .collect_vec();
                    let length_changes = modified_lines
                        .iter()
                        .map(|(length_change, _)| *length_change)
                        .collect_vec();
                    let length_change: isize = length_changes.into_iter().sum();
                    let new: Rope = modified_lines
                        .into_iter()
                        .map(|(_, line)| line)
                        .join("")
                        .into();
                    let select_range = {
                        let offset: isize = INDENT_WIDTH as isize;
                        let start = original_range.start.apply_offset(offset);
                        let original_len = original_range.len();
                        let end =
                            (start + original_len + length_change as usize).apply_offset(-offset);
                        start..end
                    };

                    Ok(ActionGroup::new(
                        [
                            Action::Edit(Edit::new(self.buffer().rope(), linewise_range, new)),
                            Action::Select(selection.clone().set_range(select_range.into())),
                        ]
                        .to_vec(),
                    ))
                })
                .into_iter()
                .flatten()
                .collect_vec(),
        );
        self.apply_edit_transaction(edit_transaction, context)
    }

    fn dedent(&mut self, context: &Context) -> Result<Dispatches, anyhow::Error> {
        let edit_transaction = EditTransaction::from_action_groups(
            self.selection_set
                .map(|selection| -> anyhow::Result<_> {
                    let original_range = selection.extended_range();
                    let line_range = self
                        .buffer()
                        .char_index_range_to_line_range(original_range)?;
                    let linewise_range = self
                        .buffer()
                        .line_range_to_full_char_index_range(line_range.clone())?;
                    let content = self.buffer().slice(&linewise_range)?;
                    let get_remove_leading_char_count = |line: &str| {
                        let leading_indent_count =
                            line.chars().take_while(|c| c == &INDENT_CHAR).count();
                        leading_indent_count.min(INDENT_WIDTH)
                    };
                    let modified_lines = content
                        .lines()
                        .filter(|line| line.len_chars() > 0)
                        .map(|line| {
                            let remove_leading_char_count =
                                get_remove_leading_char_count(&line.to_string());
                            (
                                -(remove_leading_char_count as isize),
                                line.slice(remove_leading_char_count..).to_string(),
                            )
                        })
                        .collect_vec();
                    let length_changes = modified_lines
                        .iter()
                        .map(|(length_change, _)| *length_change)
                        .collect_vec();
                    let first_length_change = length_changes.first().cloned().unwrap_or_default();
                    let length_change: isize = length_changes.into_iter().sum();
                    let new: Rope = modified_lines
                        .into_iter()
                        .map(|(_, line)| line)
                        .join("")
                        .into();
                    let select_range = {
                        let offset: isize = first_length_change;
                        let start = original_range.start.apply_offset(offset);
                        let original_len = original_range.len();

                        let end = if line_range.len() <= 1 {
                            start + original_len
                        } else {
                            (start
                                + original_len
                                    .saturating_sub(length_change.unsigned_abs())
                                    .max(1))
                            .apply_offset(-offset)
                        };
                        start..end
                    };
                    Ok(ActionGroup::new(
                        [
                            Action::Edit(Edit::new(self.buffer().rope(), linewise_range, new)),
                            Action::Select(selection.clone().set_range(select_range.into())),
                        ]
                        .to_vec(),
                    ))
                })
                .into_iter()
                .flatten()
                .collect_vec(),
        );
        self.apply_edit_transaction(edit_transaction, context)
    }

    #[cfg(test)]
    pub(crate) fn primary_selection(&self) -> anyhow::Result<String> {
        Ok(self
            .buffer()
            .slice(
                &self
                    .editor()
                    .selection_set
                    .primary_selection()
                    .extended_range(),
            )?
            .to_string())
    }

    fn cycle_primary_selection(&mut self, direction: Direction) {
        self.selection_set.cycle_primary_selection(direction)
    }

    fn handle_dispatch_editors(
        &mut self,
        context: &mut Context,
        dispatch_editors: Vec<DispatchEditor>,
    ) -> Result<Dispatches, anyhow::Error> {
        Ok(Dispatches::new(
            dispatch_editors
                .into_iter()
                .map(|dispatch_editor| self.handle_dispatch_editor(context, dispatch_editor))
                .collect::<Result<Vec<_>, _>>()?
                .into_iter()
                .flat_map(|dispatches| dispatches.into_vec())
                .collect(),
        ))
    }

    fn collapse_selection(
        &mut self,
        context: &mut Context,
        direction: Direction,
    ) -> anyhow::Result<Dispatches> {
        let set_column_selection_mode =
            SetSelectionMode(IfCurrentNotFound::LookForward, SelectionMode::Character);
        match direction {
            Direction::Start => self.handle_dispatch_editor(context, set_column_selection_mode),
            Direction::End => self
                .handle_dispatch_editors(context, [SwapCursor, set_column_selection_mode].to_vec()),
        }
    }

    fn filter_selection_matching_search(
        &mut self,
        local_search_config: &crate::context::LocalSearchConfig,
        keep: bool,
        context: &Context,
    ) -> Dispatches {
        let search = local_search_config.search();
        let selections = self.selection_set.selections();
        let filtered = selections
            .iter()
            .filter_map(|selection| -> Option<_> {
                let range = selection.extended_range();
                let haystack = self.buffer().slice(&range).unwrap_or_default().to_string();
                let is_match = match local_search_config.mode {
                    LocalSearchConfigMode::Regex(regex_config) => get_regex(&search, regex_config)
                        .ok()?
                        .is_match(&haystack)
                        .ok()?,
                    LocalSearchConfigMode::AstGrep => false,
                    LocalSearchConfigMode::NamingConventionAgnostic => {
                        selection_mode::NamingConventionAgnostic::new(search.clone())
                            .find_all(&haystack)
                            .is_empty()
                            .not()
                    }
                };
                if keep && is_match || !keep && !is_match {
                    Some(selection.clone())
                } else {
                    None
                }
            })
            .collect_vec();
        let selections = match filtered.split_first() {
            Some((head, tail)) => NonEmpty {
                head: head.clone(),
                tail: tail.to_vec(),
            },
            None => selections.clone(),
        };
        self.update_selection_set(
            self.selection_set.clone().set_selections(selections),
            true,
            context,
        )
    }

    fn delete_current_cursor(&mut self, direction: Direction) {
        self.selection_set.delete_current_selection(direction)
    }

    fn break_selection(&mut self, context: &Context) -> anyhow::Result<Dispatches> {
        let edit_transaction = EditTransaction::from_action_groups({
            let buffer = self.buffer();
            self.selection_set
                .map(|selection| -> anyhow::Result<_> {
                    let select_range = selection.extended_range();

                    let line_index = buffer.char_to_line(select_range.start)?;
                    let line_char_index = buffer.line_to_char(line_index)?;
                    let indentation: String = {
                        let line = buffer
                            .get_line_by_line_index(line_index)
                            .map(|slice| slice.to_string())
                            .unwrap_or_default();
                        line.chars().take_while(|c| c.is_whitespace()).collect()
                    };
                    let current = buffer
                        .slice(&select_range)
                        .map(|slice| slice.to_string())
                        .unwrap_or_default();

                    // The edit range should include the leading whitespaces of the current selection
                    // if the current selection is not befored by purely whitespaces
                    let edit_range = {
                        let line_leading_content = buffer
                            .slice(&(line_char_index..select_range.start).into())?
                            .to_string();

                        let leading_whitespaces_count = line_leading_content
                            .chars()
                            .rev()
                            .take_while(|c| c.is_whitespace())
                            .count();

                        if leading_whitespaces_count < line_leading_content.chars().count() {
                            ((select_range.start - leading_whitespaces_count)..select_range.end)
                                .into()
                        } else {
                            select_range
                        }
                    };

                    Ok([
                        ActionGroup::new(
                            [Action::Edit(Edit::new(
                                self.buffer().rope(),
                                edit_range,
                                format!("\n{indentation}{current}").into(),
                            ))]
                            .to_vec(),
                        ),
                        ActionGroup::new(
                            [Action::Select(
                                selection
                                    .clone()
                                    .set_range(select_range)
                                    .set_initial_range(None),
                            )]
                            .to_vec(),
                        ),
                    ])
                })
                .into_iter()
                .flatten()
                .flatten()
                .collect()
        });
        self.apply_edit_transaction(edit_transaction, context)
    }

    pub(crate) fn insert_mode_keymaps(
        &self,
        include_universal_keymaps: bool,
        context: &Context,
    ) -> super::keymap_legend::Keymaps {
        self.insert_mode_keymap_legend_config(include_universal_keymaps, context)
            .keymaps()
    }

    pub(crate) fn set_normal_mode_override(&mut self, normal_mode_override: NormalModeOverride) {
        self.normal_mode_override = Some(normal_mode_override)
    }

    fn show_help(&self, context: &Context) -> Result<Dispatches, anyhow::Error> {
        Ok(Dispatches::one(Dispatch::ShowKeymapLegend(
            self.get_current_keymap_legend_config(context),
        )))
    }

    fn get_current_keymap_legend_config(
        &self,
        context: &Context,
    ) -> super::keymap_legend::KeymapLegendConfig {
        match self.mode {
            Mode::Insert => self.insert_mode_keymap_legend_config(true, context),
            _ => self.normal_mode_keymap_legend_config(context, None, None),
        }
    }

    fn toggle_reveal(&mut self, reveal: Reveal) {
        self.reveal = match &self.reveal {
            Some(current_reveal) if &reveal == current_reveal => None,
            _ => Some(reveal),
        }
    }

    pub(crate) fn reveal(&self) -> std::option::Option<Reveal> {
        self.reveal.clone()
    }

    #[cfg(test)]
    pub(crate) fn selection_extension_enabled(&self) -> bool {
        self.selection_set.is_extended()
    }

    pub(crate) fn current_primary_selection(&self) -> anyhow::Result<String> {
        Ok(self
            .buffer()
            .slice(&self.selection_set.primary_selection().extended_range())?
            .to_string())
    }

    fn search_current_selection(
        &mut self,
        if_current_not_found: IfCurrentNotFound,
        scope: Scope,
    ) -> Dispatches {
        self.current_primary_selection()
            .map(|search| self.search_for_content(if_current_not_found, scope, search.to_string()))
            .unwrap_or_default()
    }

    fn search_clipboard_content(&mut self, scope: Scope, context: &Context) -> Dispatches {
        context
            .get_clipboard_content(0)
            .map(|copied_texts| {
                self.search_for_content(
                    self.cursor_direction.reverse().to_if_current_not_found(),
                    scope,
                    copied_texts.get(0),
                )
            })
            .unwrap_or_default()
    }

    fn search_for_content(
        &mut self,
        if_current_not_found: IfCurrentNotFound,
        scope: Scope,
        content: String,
    ) -> Dispatches {
        let dispatches = Dispatches::one(Dispatch::UpdateLocalSearchConfig {
            scope,
            if_current_not_found,
            update: crate::app::LocalSearchConfigUpdate::Config(
                LocalSearchConfig::new(LocalSearchConfigMode::Regex(RegexConfig::literal()))
                    .set_search(content.to_string())
                    .clone(),
            ),
            run_search_after_config_updated: true,
            component_id: None,
        })
        .append(Dispatch::PushPromptHistory {
            key: super::prompt::PromptHistoryKey::Search,
            line: content.to_string(),
        });

        self.disable_selection_extension();
        dispatches
    }

    pub(crate) fn current_selection_range(&self) -> CharIndexRange {
        self.selection_set.primary_selection().extended_range()
    }

    pub(crate) fn window_title_height(&self, context: &Context) -> usize {
        self.title(context).lines().count()
    }

    fn execute_completion(
        &mut self,
        replacement: String,
        edit: Option<CompletionItemEdit>,
        context: &Context,
    ) -> Result<Dispatches, anyhow::Error> {
        // Only apply `edit` if there's no more than one cursor
        match edit {
            Some(edit) if self.selection_set.len() == 1 => self.apply_positional_edits(
                Some(edit)
                    .into_iter()
                    .map(|edit| match edit {
                        CompletionItemEdit::PositionalEdit(positional_edit) => positional_edit,
                    })
                    .collect_vec(),
                context,
            ),
            // Otherwise, replace word under cursor(s) with replacement
            _ => self.try_replace_current_long_word(replacement, context),
        }
    }

    fn last_visible_line(&self, context: &Context) -> usize {
        (self.render_area(context).height + self.scroll_offset).saturating_sub(1)
    }

    pub(crate) fn update_current_line(
        &mut self,
        context: &Context,
        replacement: &str,
    ) -> Result<Dispatches, anyhow::Error> {
        let current_line_index = self.buffer().char_to_line(
            self.selection_set
                .primary_selection()
                .range()
                .as_char_index(&self.cursor_direction),
        )?;
        let edit_transaction = EditTransaction::from_action_groups({
            let line_char_index = self.buffer().line_to_char(current_line_index)?;
            let line_length = self
                .buffer()
                .get_line_by_line_index(current_line_index)
                .ok_or_else(|| {
                    anyhow::anyhow!("Unable to get line at line index {current_line_index:?}")
                })?
                .len_chars();

            [ActionGroup::new(
                [Action::Edit(Edit::new(
                    self.buffer().rope(),
                    (line_char_index..line_char_index + line_length).into(),
                    replacement.into(),
                ))]
                .to_vec(),
            )]
            .to_vec()
        });
        self.apply_edit_transaction(edit_transaction, context)
    }

    pub(crate) fn set_visible_line_ranges(&mut self, visible_line_ranges: Vec<Range<usize>>) {
        let max_line_index = self.buffer().len_lines().saturating_sub(1);
        self.visible_line_ranges = Some(
            visible_line_ranges
                .into_iter()
                .map(|range| {
                    // Clamp range.end to buffer bounds because the VS Code adapter may send out-of-bounds ranges.
                    // VS Code tends to under-report visible line ranges, so our adapter adds safety padding
                    // to ensure we don't miss any visible content. This padding can cause the reported ranges
                    // to extend beyond the actual buffer size. For example, if the buffer has 100 lines
                    // (indices 0-99), the adapter might report a visible range like 95..105.
                    let end = range.end.min(max_line_index);
                    range.start..(end + 1)
                })
                .collect(),
        )
    }

    fn dispatch_jumps_changed(&self) -> Dispatch {
        Dispatch::ToHostApp(ToHostApp::JumpsChanged {
            component_id: self.id(),
            jumps: self
                .jumps
                .as_ref()
                .map(|jumps| {
                    jumps
                        .iter()
                        .map(|jump| (jump.character, jump.selection.range.start))
                        .collect_vec()
                })
                .unwrap_or_default(),
        })
    }

    pub(crate) fn dispatch_selection_mode_changed(&self) -> Dispatch {
        Dispatch::ToHostApp(ToHostApp::SelectionModeChanged(
            self.selection_set.mode().clone(),
        ))
    }

    pub(crate) fn update_content(
        &mut self,
        new_content: &str,
        context: &Context,
    ) -> anyhow::Result<Dispatches> {
        let current_selection_set = self.selection_set.clone();
        let last_visible_line = self.last_visible_line(context);
        self.buffer_mut()
            .update_content(new_content, current_selection_set, last_visible_line)
    }

    fn toggle_line_comment(&mut self, context: &Context) -> anyhow::Result<Dispatches> {
        let Some(prefix) = self
            .buffer()
            .language()
            .and_then(|langugae| langugae.line_comment_prefix())
        else {
            return Ok(Default::default());
        };
        self.transform_selection(Transformation::ToggleLineComment { prefix }, context)
    }

    fn toggle_block_comment(&mut self, context: &Context) -> anyhow::Result<Dispatches> {
        let Some((open, close)) = self
            .buffer()
            .language()
            .and_then(|langugae| langugae.block_comment_affixes())
        else {
            return Ok(Default::default());
        };
        self.transform_selection(Transformation::ToggleBlockComment { open, close }, context)
    }

    fn handle_movement_with_prior_change(
        &mut self,
        context: &mut Context,
        movement: Movement,
        prior_change: Option<PriorChange>,
    ) -> Result<Dispatches, anyhow::Error> {
        self.handle_prior_change(prior_change);
        self.handle_movement(context, movement)
    }

    pub(crate) fn handle_prior_change(&mut self, prior_change: Option<PriorChange>) {
        if let Some(prior_change) = prior_change {
            match prior_change {
                PriorChange::EnterMultiCursorMode => self.mode = Mode::MultiCursor,
                PriorChange::EnableSelectionExtension => self.enable_selection_extension(),
            }
        }
    }

    fn repeat_search(
        &mut self,
        context: &Context,
        scope: Scope,
        if_current_not_found: IfCurrentNotFound,
        prior_change: Option<PriorChange>,
    ) -> anyhow::Result<Dispatches> {
        let Some(search) = context.local_search_config(scope).last_search() else {
            return Ok(Dispatches::default());
        };
        self.handle_prior_change(prior_change);
        let dispatches = Dispatches::one(Dispatch::UpdateLocalSearchConfig {
            scope,
            if_current_not_found,
            update: crate::app::LocalSearchConfigUpdate::Config(
                LocalSearchConfig::new(search.mode)
                    .set_search(search.search)
                    .clone(),
            ),
            run_search_after_config_updated: true,
            component_id: None,
        });
        Ok(dispatches)
    }

    fn revert_hunk(
        &mut self,
        context: &Context,
        diff_mode: DiffMode,
    ) -> anyhow::Result<Dispatches> {
        let Some(path) = self.buffer().path() else {
            return Ok(Default::default());
        };
        let hunks = path.simple_hunks(
            &self.buffer().content(),
            &diff_mode,
            context.current_working_directory(),
        )?;
        let edit_transaction = EditTransaction::from_action_groups(
            self.selection_set
                .map(|selection| -> anyhow::Result<_> {
                    let buffer = self.buffer();
                    let line_range = buffer.char_index_range_to_line_range(selection.range())?;
                    let Some(matching_hunk) = hunks.iter().find(|hunk| {
                        range_intersects(&hunk.new_line_range, &line_range)
                            || hunk.new_line_range.start == line_range.start
                    }) else {
                        // Do nothing if this selection does not intersect with any hunks
                        return Ok(ActionGroup::new(
                            [Action::Select(selection.clone())].to_vec(),
                        ));
                    };

                    let edit_range = {
                        let start = buffer.line_to_char(matching_hunk.new_line_range.start)?;
                        (start..start + Rope::from_str(&matching_hunk.new_content).len_chars())
                            .into()
                    };
                    let replacement: Rope = matching_hunk.old_content.clone().into();

                    // If the hunk is a removed hunk, we need to append a newline char
                    let replacement = if matching_hunk.kind == SimpleHunkKind::Delete {
                        format!("{}\n", matching_hunk.old_content).into()
                    } else {
                        replacement
                    };
                    let select_range = {
                        let start = buffer.line_to_char(matching_hunk.new_line_range.start)?;
                        (start..start + replacement.len_chars()).into()
                    };
                    Ok(ActionGroup::new(
                        [
                            Action::Edit(Edit::new(self.buffer().rope(), edit_range, replacement)),
                            Action::Select(selection.clone().set_range(select_range)),
                        ]
                        .to_vec(),
                    ))
                })
                .into_iter()
                .flatten()
                .collect_vec(),
        );
        self.apply_edit_transaction(edit_transaction, context)
    }

    fn git_blame(&self, context: &mut Context) -> Result<Dispatches, anyhow::Error> {
        let Some(file_path) = self.buffer().path() else {
            return Ok(Default::default());
        };
        let line_numbers: Vec<usize> = self
            .selection_set
            .map(|selection| self.buffer().char_to_line(selection.range.start))
            .into_iter()
            .try_collect()?;

        let git_blame_infos: Vec<_> = line_numbers
            .into_iter()
            .map(|line_number| {
                crate::git::blame::blame_line(
                    context.current_working_directory(),
                    &file_path,
                    line_number,
                )
            })
            .try_collect()?;

        let info = git_blame_infos
            .into_iter()
            .map(|info| info.display())
            .join("\n==========\n");

        Ok(Dispatches::one(Dispatch::ShowEditorInfo(Info::new(
            "Git blame".to_string(),
            info,
        ))))
    }

    fn merge_content(
        &mut self,
        context: &Context,
        file_path: CanonicalizedPath,
        content_editor: String,
        content_filesystem: String,
    ) -> anyhow::Result<Dispatches> {
        let original = file_path
            .content_at_last_commit(
                &DiffMode::UnstagedAgainstCurrentBranch,
                &GitRepo::try_from(context.current_working_directory())?,
            )
            .unwrap_or_default();
        let merged = match diffy::merge(&original, &content_editor, &content_filesystem) {
            Ok(merged_without_conflicts) => merged_without_conflicts,
            Err(merged_with_conflicts) => merged_with_conflicts,
        };
        let dispatches = self.update_content(&merged, context)?;
        Ok(dispatches.chain(self.do_save(true, context)?))
    }

    fn reload(&mut self, force: bool) -> Result<Dispatches, anyhow::Error> {
        let dispatches = self.buffer_mut().reload(force)?;
        Ok(dispatches.chain(self.get_document_did_change_dispatch()))
    }

    fn clear_incremental_search_matches(&mut self) {
        self.incremental_search_matches = None
    }

    pub(crate) fn set_incremental_search_config(&mut self, config: LocalSearchConfig) {
        let content = self.content();
        let search = config.search();
        if search.is_empty() {
            // Don't set incremental search matches if the search string is empty
            // otherwise it will cause performance issue with rendering
            // as empty string matches every character of the file.
            return;
        }
        let matches = match config.mode {
            LocalSearchConfigMode::Regex(regex_config) => regex_config
                .to_regex(&search)
                .map(|regex| {
                    regex
                        .find_iter(&content)
                        .filter_map(|m| Some(m.ok()?.range()))
                        .collect_vec()
                })
                .unwrap_or_default(),
            LocalSearchConfigMode::AstGrep => ast_grep::AstGrep::new(&self.buffer(), &search)
                .map(|result| result.find_all().map(|m| m.range()).collect_vec())
                .unwrap_or_default(),
            LocalSearchConfigMode::NamingConventionAgnostic => {
                NamingConventionAgnostic::new(search)
                    .find_all(&content)
                    .into_iter()
                    .map(|(range, _)| range.range().clone())
                    .collect_vec()
            }
        };
        self.incremental_search_matches = Some(matches)
    }

    pub(crate) fn initialize_incremental_search_matches(&mut self) {
        self.incremental_search_matches = Some(Vec::new())
    }

    fn go_to_file(&self) -> Result<Dispatches, anyhow::Error> {
        Ok(Dispatches::one(Dispatch::OpenFile {
            path: self.current_primary_selection()?.try_into()?,
            owner: crate::buffer::BufferOwner::User,
            focus: true,
        }))
    }

    fn press_space(&self, context: &Context) -> Dispatches {
        match self.mode {
            Mode::Normal => Dispatches::one(Dispatch::ShowKeymapLegend(
                self.space_keymap_legend_config(context),
            )),
            Mode::Insert => Dispatches::default(),
            _ => Dispatches::one(Dispatch::ToEditor(EnterNormalMode)),
        }
    }
<<<<<<< HEAD

    fn enter_delete_mode(&mut self) {
        self.mode = Mode::Delete
    }
=======
>>>>>>> b4d727ea
}

#[derive(PartialEq, Eq, PartialOrd, Ord, Clone, Copy, Debug)]
pub(crate) enum ViewAlignment {
    Top,
    Center,
    Bottom,
}

pub(crate) enum HandleEventResult {
    Handled(Dispatches),
    Ignored(KeyEvent),
}

#[derive(Clone, Debug, PartialEq, Eq)]
pub(crate) enum DispatchEditor {
    Surround(String, String),
    #[cfg(test)]
    SetScrollOffset(usize),
    ShowJumps {
        use_current_selection_mode: bool,
        prior_change: Option<PriorChange>,
    },
    ScrollPageDown,
    ScrollPageUp,
    #[cfg(test)]
    AlignViewTop,
    #[cfg(test)]
    AlignViewBottom,
    #[cfg(test)]
    AlignViewCenter,
    Transform(Transformation),
    SetSelectionMode(IfCurrentNotFound, SelectionMode),
    SetSelectionModeWithPriorChange(IfCurrentNotFound, SelectionMode, Option<PriorChange>),
    Save,
    ForceSave,
    FindOneChar(IfCurrentNotFound),
    MoveSelection(Movement),
    /// This is used for initiating modes such as Multicursor and Extend.
    MoveSelectionWithPriorChange(Movement, Option<PriorChange>),
    SwitchViewAlignment,
    Copy,
    GoBack,
    GoForward,
    SelectAll,
    SetContent(String),
    SetDecorations(Vec<Decoration>),
    #[cfg(test)]
    SetRectangle(Rectangle),
    EnableSelectionExtension,
    DisableSelectionExtension,
    Change,
    ChangeCut,
    EnterInsertMode(Direction),
    ReplaceWithCopiedText {
        cut: bool,
    },
    ReplaceWithPattern,
    SelectLine(Movement),
    Backspace,
    Insert(String),
    MoveToLineStart,
    MoveToLineEnd,
    #[cfg(test)]
    MatchLiteral(String),
    SelectSurround {
        enclosure: EnclosureKind,
        kind: SurroundKind,
    },
    Open,
    EnterNormalMode,
    EnterSwapMode,
    EnterReplaceMode,
    CursorAddToAllSelections,
    CyclePrimarySelection(Direction),
    CursorKeepPrimaryOnly,
    ReplacePattern {
        config: crate::context::LocalSearchConfig,
    },
    Undo,
    Redo,
    KillLine(Direction),
    #[cfg(test)]
    Reset,
    DeleteWordBackward {
        short: bool,
    },
    #[cfg(test)]
    SetLanguage(shared::language::Language),
    #[cfg(test)]
    ApplySyntaxHighlight,
    ReplaceCurrentSelectionWith(String),
    SelectLineAt(usize),
    Paste,
    PasteNoGap,
    SwapCursor,
    MoveCharacterBack,
    MoveCharacterForward,
    DeleteSurround(EnclosureKind),
    ChangeSurround {
        from: EnclosureKind,
        to: EnclosureKind,
    },
    Replace(Movement),
    ApplyPositionalEdits(Vec<CompletionItemEdit>),
    ReplaceWithPreviousCopiedText,
    ReplaceWithNextCopiedText,
    MoveToLastChar,
    PipeToShell {
        command: String,
    },
    ShowCurrentTreeSitterNodeSexp,
    Indent,
    Dedent,
    SwapExtensionAnchor,
    CollapseSelection(Direction),
    FilterSelectionMatchingSearch {
        search: String,
        maintain: bool,
    },
    EnterNewline,
    DeleteCurrentCursor(Direction),
    BreakSelection,
    ShowHelp,
    HandleEsc,
    ToggleReveal(Reveal),
    SearchCurrentSelection(IfCurrentNotFound, Scope),
    ExecuteCompletion {
        replacement: String,
        edit: Option<CompletionItemEdit>,
    },
    ToggleLineComment,
    ToggleBlockComment,
    ShowKeymapLegendExtend,
    RepeatSearch(Scope, IfCurrentNotFound, Option<PriorChange>),
    RevertHunk(DiffMode),
    GitBlame,
    ReloadFile {
        force: bool,
    },
    MergeContent {
        content_filesystem: String,
        content_editor: String,
        path: CanonicalizedPath,
    },
    ClearIncrementalSearchMatches,
    GoToFile,
    SearchClipboardContent(Scope),
    PressSpace,
<<<<<<< HEAD
    EnterDeleteMode,
=======
>>>>>>> b4d727ea
}

#[derive(PartialEq, Eq, Debug, Clone)]
pub(crate) enum SurroundKind {
    Inside,
    Around,
}

impl std::fmt::Display for SurroundKind {
    fn fmt(&self, f: &mut std::fmt::Formatter<'_>) -> std::fmt::Result {
        match self {
            SurroundKind::Inside => write!(f, "Inside"),
            SurroundKind::Around => write!(f, "Outside"),
        }
    }
}

const INDENT_CHAR: char = ' ';
const INDENT_WIDTH: usize = 4;<|MERGE_RESOLUTION|>--- conflicted
+++ resolved
@@ -4219,13 +4219,10 @@
             _ => Dispatches::one(Dispatch::ToEditor(EnterNormalMode)),
         }
     }
-<<<<<<< HEAD
 
     fn enter_delete_mode(&mut self) {
         self.mode = Mode::Delete
     }
-=======
->>>>>>> b4d727ea
 }
 
 #[derive(PartialEq, Eq, PartialOrd, Ord, Clone, Copy, Debug)]
@@ -4375,10 +4372,7 @@
     GoToFile,
     SearchClipboardContent(Scope),
     PressSpace,
-<<<<<<< HEAD
     EnterDeleteMode,
-=======
->>>>>>> b4d727ea
 }
 
 #[derive(PartialEq, Eq, Debug, Clone)]
