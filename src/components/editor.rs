--- conflicted
+++ resolved
@@ -4250,7 +4250,6 @@
         }
     }
 
-<<<<<<< HEAD
     fn enter_delete_mode(&mut self) -> anyhow::Result<Dispatches> {
         self.mode = Mode::Delete;
         Ok(Default::default())
@@ -4261,12 +4260,6 @@
             Mode::Normal => Ok(Dispatches::one(Dispatch::ToEditor(EnterDeleteMode))),
             Mode::Delete => self.delete_one(context),
             _ => Ok(Default::default()),
-=======
-    fn handle_path_renamed(&mut self, source: PathBuf, destination: CanonicalizedPath) {
-        let Some(path) = self.path() else { return };
-        if path.to_path_buf() == &source {
-            self.buffer_mut().update_path(destination)
->>>>>>> 4850d245
         }
     }
 }
