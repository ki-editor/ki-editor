--- conflicted
+++ resolved
@@ -851,7 +851,10 @@
     RvHkC,
     /// Git Blame
     GtBlm,
-<<<<<<< HEAD
+    /// Reload buffer
+    RlBfr,
+    /// Open search prompt with current selection
+    SchWC,
     /// Leader Q
     __Q__,
     /// Leader W
@@ -914,12 +917,6 @@
     _DOT_,
     /// Leader /
     _SLSH,
-=======
-    /// Reload buffer
-    RlBfr,
-    /// Open search prompt with current selection
-    SchWC,
->>>>>>> 5e99e543
 }
 pub(crate) fn shifted(c: &'static str) -> &'static str {
     match c {
