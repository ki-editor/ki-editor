--- conflicted
+++ resolved
@@ -169,16 +169,6 @@
         }
     }
 
-<<<<<<< HEAD
-    pub(crate) const fn as_keyboard_layout(&self) -> &'static KeyboardLayout {
-        match self {
-            KeyboardLayoutKind::Qwerty => &QWERTY,
-            KeyboardLayoutKind::Dvorak => &DVORAK,
-            KeyboardLayoutKind::DvorakIU => &DVORAK_IU,
-            KeyboardLayoutKind::Colemak => &COLEMAK,
-            KeyboardLayoutKind::ColemakDH => &COLEMAK_DH,
-            KeyboardLayoutKind::ColemakDHSemiQuote => &COLEMAK_DH_SEMI_QUOTE,
-=======
     pub(crate) fn get_keyboard_layout(&self) -> &KeyboardLayout {
         match self {
             KeyboardLayoutKind::Qwerty => &QWERTY,
@@ -187,7 +177,6 @@
             KeyboardLayoutKind::ColemakDH => &COLEMAK_DH,
             KeyboardLayoutKind::ColemakDHSemiQuote => &COLEMAK_DH_SEMI_QUOTE,
             KeyboardLayoutKind::DvorakIU => &DVORAK_IU,
->>>>>>> 1d9e6375
         }
     }
 
