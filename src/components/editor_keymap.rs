use once_cell::sync::Lazy;
use std::collections::HashMap;
use Meaning::*;

use crate::app::Scope;

pub(crate) const KEYMAP_SCORE: [[char; 10]; 3] = [
    // a = Easiest to access
    // o = Hardest to access
    // Left side (a-o)        Right side (a-o)
    ['m', 'h', 'f', 'i', 'n', /*|*/ 'n', 'i', 'f', 'h', 'm'], // Top row
    ['d', 'b', 'a', 'c', 'e', /*|*/ 'e', 'c', 'a', 'b', 'd'], // Home row
    ['j', 'k', 'l', 'g', 'o', /*|*/ 'o', 'g', 'l', 'k', 'j'], // Bottom row
];

pub(crate) const KEYMAP_NORMAL: [[Meaning; 10]; 3] = [
    [
        SrchL, SWord, SrchC, MultC, Swap_, /****/ Open_, Prev_, Up___, Next_, Paste,
    ],
    [
        Line_, Word_, Sytx_, Chng_, Extnd, /****/ InstP, Left_, Down_, Right, InstN,
    ],
    [
        Undo_, Rplc_, Copy_, Delte, Mark_, /****/ LSrch, Jump_, First, Last_, XAchr,
    ],
];

pub(crate) const KEYMAP_NORMAL_SHIFTED: [[Meaning; 10]; 3] = [
    [
        _____, Char_, _____, _____, Raise, /****/ _____, RplcP, Join_, RplcN, Pst0G,
    ],
    [
        LineF, _____, FStyx, ChngX, Trsfm, /****/ CrsrP, DeDnt, Break, Indnt, CrsrN,
    ],
    [
        Redo_, PRplc, RplcX, _____, MarkF, /****/ GSrch, ToIdx, _____, _____, SSEnd,
    ],
    // Why is Raise placed at the same Position as Swap?
    // Because Raise is a special-case of Swap where the movement is Up
];

/// Meta also means Alt (Windows) or Option (Mac).
pub(crate) const KEYMAP_META: [[Meaning; 10]; 3] = [
    [
        KilLP, _____, LineU, _____, KilLN, /****/ NBack, _____, ScrlU, _____, NForw,
    ],
    [
        _____, LineP, LineD, LineN, OpenM, /****/ DWrdP, MrkFP, ScrlD, MrkFN, SView,
    ],
    [
        Undo_, _____, WClse, UPstE, _____, /****/ _____, SHelp, _____, _____, WSwth,
    ],
];

/// Why only the left-side is used for Find Local/Global keybindings?
/// This is to enable hand-alteration, as Find Local (Prev/Next) and Find Global
/// are both located on the right-side.
pub(crate) const KEYMAP_FIND_LOCAL: [[Meaning; 10]; 3] = [
    [
        OneCh, _____, NtrlN, RSrch, Qkfix, /****/ _____, _____, _____, _____, _____,
    ],
    [
        DgAll, DgErr, DgWrn, DgHnt, GHnkC, /****/ _____, _____, _____, _____, _____,
    ],
    [
        LImpl, LDefn, LType, LRfrE, Mark_, /****/ LRept, _____, _____, _____, _____,
    ],
];
pub(crate) const KEYMAP_FIND_LOCAL_SHIFTED: [[Meaning; 10]; 3] = [
    [
        _____, _____, _____, _____, _____, /****/ _____, _____, _____, _____, _____,
    ],
    [
        _____, _____, _____, DgInf, GHnkM, /****/ _____, _____, _____, _____, _____,
    ],
    [
        _____, LDecl, _____, LRfrI, _____, /****/ _____, _____, _____, _____, _____,
    ],
];

/// This keymap should be almost identical with that of Find Local
pub(crate) const KEYMAP_FIND_GLOBAL: [[Meaning; 10]; 3] = [
    [
<<<<<<< HEAD
        Srch_, _____, SrchC, RSrch, Qkfix, /****/ Mark_, _____, _____, _____, _____,
=======
        Srch_, CSrch, SrchC, RSrch, Qkfix, /****/ _____, _____, _____, _____, _____,
>>>>>>> fd200bdf
    ],
    [
        DgAll, DgErr, DgWrn, DgHnt, GHnkC, /****/ _____, _____, _____, _____, _____,
    ],
    [
        LImpl, LDefn, LType, LRfrE, Mark_, /****/ _____, _____, _____, _____, _____,
    ],
];
pub(crate) type KeyboardMeaningLayout = [[Meaning; 10]; 3];
pub(crate) const KEYMAP_FIND_GLOBAL_SHIFTED: KeyboardMeaningLayout = [
    [
        _____, _____, _____, _____, _____, /****/ _____, _____, _____, _____, _____,
    ],
    [
        _____, _____, _____, DgInf, GHnkM, /****/ _____, _____, _____, _____, _____,
    ],
    [
        _____, LDecl, _____, LRfrI, _____, /****/ GRept, _____, _____, _____, _____,
    ],
];

pub(crate) const KEYMAP_SURROUND: KeyboardMeaningLayout = [
    [
        _____, _____, _____, _____, _____, /****/ _____, SQuot, DQuot, BckTk, XML__,
    ],
    [
        _____, _____, _____, _____, _____, /****/ _____, Paren, Brckt, Brace, Anglr,
    ],
    [
        _____, _____, _____, _____, _____, /****/ _____, _____, _____, _____, _____,
    ],
];

pub(crate) const KEYMAP_SPACE: KeyboardMeaningLayout = [
    [
        QSave, SaveA, Explr, Buffr, _____, /****/ _____, RevlS, RevlC, RevlM, _____,
    ],
    [
        Theme, Symbl, File_, LRnme, GitFC, /****/ _____, LHovr, LCdAc, Pipe_, _____,
    ],
    [
        UndoT, _____, _____, _____, TSNSx, /****/ _____, _____, _____, _____, SHelp,
    ],
];

pub(crate) const KEYMAP_SPACE_SHIFTED: KeyboardMeaningLayout = [
    [
        QNSav, _____, _____, _____, _____, /****/ _____, _____, _____, _____, _____,
    ],
    [
        _____, _____, _____, _____, GitFM, /****/ _____, _____, _____, _____, _____,
    ],
    [
        _____, RplcA, _____, _____, _____, /****/ _____, _____, _____, _____, _____,
    ],
];

pub(crate) const KEYMAP_TRANSFORM: KeyboardMeaningLayout = [
    [
        Upper, USnke, Pscal, UKbab, Title, /****/ _____, _____, _____, _____, _____,
    ],
    [
        Lower, Snke_, Camel, Kbab_, _____, /****/ _____, Wrap_, CmtLn, CmtBk, _____,
    ],
    [
        _____, _____, _____, _____, _____, /****/ _____, _____, _____, _____, _____,
    ],
];

pub(crate) const KEYMAP_YES_NO: KeyboardMeaningLayout = [
    [
        _____, _____, _____, _____, _____, /****/ _____, _____, _____, _____, _____,
    ],
    [
        _____, _____, Yes__, _____, _____, /****/ _____, _____, No___, _____, _____,
    ],
    [
        _____, _____, _____, _____, _____, /****/ _____, _____, _____, _____, _____,
    ],
];

pub(crate) type KeyboardLayout = [[&'static str; 10]; 3];

pub(crate) const QWERTY: KeyboardLayout = [
    ["q", "w", "e", "r", "t", "y", "u", "i", "o", "p"],
    ["a", "s", "d", "f", "g", "h", "j", "k", "l", ";"],
    ["z", "x", "c", "v", "b", "n", "m", ",", ".", "/"],
];

pub(crate) const DVORAK: KeyboardLayout = [
    ["'", ",", ".", "p", "y", "f", "g", "c", "r", "l"],
    ["a", "o", "e", "u", "i", "d", "h", "t", "n", "s"],
    [";", "q", "j", "k", "x", "b", "m", "w", "v", "z"],
];

/// I and U swapped.
/// Refer https://www.reddit.com/r/dvorak/comments/tfz53r/have_anyone_tried_swapping_u_with_i/
pub(crate) const DVORAK_IU: KeyboardLayout = [
    ["'", ",", ".", "p", "y", "f", "g", "c", "r", "l"],
    ["a", "o", "e", "i", "u", "d", "h", "t", "n", "s"],
    [";", "q", "j", "k", "x", "b", "m", "w", "v", "z"],
];

pub(crate) const COLEMAK: KeyboardLayout = [
    ["q", "w", "f", "p", "b", "j", "l", "u", "y", ";"],
    ["a", "r", "s", "t", "g", "m", "n", "e", "i", "o"],
    ["z", "x", "c", "d", "v", "k", "h", ",", ".", "/"],
];

/// Refer https://colemakmods.github.io/mod-dh/
pub(crate) const COLEMAK_DH: KeyboardLayout = [
    ["q", "w", "f", "p", "b", "j", "l", "u", "y", ";"],
    ["a", "r", "s", "t", "g", "m", "n", "e", "i", "o"],
    ["z", "x", "c", "d", "v", "k", "h", ",", ".", "/"],
];

/// Semi-colon and Quote are swapped
/// Refer https://colemakmods.github.io/mod-dh/
pub(crate) const COLEMAK_DH_SEMI_QUOTE: KeyboardLayout = [
    ["q", "w", "f", "p", "b", "j", "l", "u", "y", "'"],
    ["a", "r", "s", "t", "g", "m", "n", "e", "i", "o"],
    ["z", "x", "c", "d", "v", "k", "h", ",", ".", "/"],
];

/// Refer https://workmanlayout.org/
pub(crate) const WORKMAN: KeyboardLayout = [
    ["q", "d", "r", "w", "b", "j", "f", "u", "p", ";"],
    ["a", "s", "h", "t", "g", "y", "n", "e", "o", "i"],
    ["z", "x", "m", "c", "v", "k", "l", ",", ".", "/"],
];

struct KeySet {
    normal: HashMap<Meaning, &'static str>,
    shifted: HashMap<Meaning, &'static str>,
    normal_control: HashMap<Meaning, &'static str>,
    insert_control: HashMap<Meaning, &'static str>,
    find_local: HashMap<Meaning, &'static str>,
    find_global: HashMap<Meaning, &'static str>,
    surround: HashMap<Meaning, &'static str>,
    space: HashMap<Meaning, &'static str>,
    transform: HashMap<Meaning, &'static str>,
    yes_no: HashMap<Meaning, &'static str>,
}

impl KeySet {
    fn from(layout: KeyboardLayout) -> Self {
        Self {
            normal: HashMap::from_iter(
                KEYMAP_NORMAL
                    .into_iter()
                    .flatten()
                    .zip(layout.into_iter().flatten()),
            ),
            shifted: HashMap::from_iter(
                KEYMAP_NORMAL_SHIFTED
                    .into_iter()
                    .flatten()
                    .zip(layout.into_iter().flatten().map(shifted)),
            ),
            normal_control: HashMap::from_iter(
                KEYMAP_META
                    .into_iter()
                    .flatten()
                    .zip(layout.into_iter().flatten().map(alted)),
            ),
            insert_control: HashMap::from_iter(
                KEYMAP_META
                    .into_iter()
                    .flatten()
                    .zip(layout.into_iter().flatten().map(alted)),
            ),
            find_local: HashMap::from_iter(
                KEYMAP_FIND_LOCAL
                    .into_iter()
                    .flatten()
                    .zip(layout.into_iter().flatten())
                    .chain(
                        KEYMAP_FIND_LOCAL_SHIFTED
                            .into_iter()
                            .flatten()
                            .zip(layout.into_iter().flatten().map(shifted)),
                    ),
            ),
            find_global: HashMap::from_iter(
                KEYMAP_FIND_GLOBAL
                    .into_iter()
                    .flatten()
                    .zip(layout.into_iter().flatten())
                    .chain(
                        KEYMAP_FIND_GLOBAL_SHIFTED
                            .into_iter()
                            .flatten()
                            .zip(layout.into_iter().flatten().map(shifted)),
                    ),
            ),
            surround: HashMap::from_iter(
                KEYMAP_SURROUND
                    .into_iter()
                    .flatten()
                    .zip(layout.into_iter().flatten())
                    .chain(
                        KEYMAP_FIND_GLOBAL_SHIFTED
                            .into_iter()
                            .flatten()
                            .zip(layout.into_iter().flatten().map(shifted)),
                    ),
            ),
            space: HashMap::from_iter(
                KEYMAP_SPACE
                    .into_iter()
                    .flatten()
                    .zip(layout.into_iter().flatten())
                    .chain(
                        KEYMAP_SPACE_SHIFTED
                            .into_iter()
                            .flatten()
                            .zip(layout.into_iter().flatten().map(shifted)),
                    ),
            ),
            transform: HashMap::from_iter(
                KEYMAP_TRANSFORM
                    .into_iter()
                    .flatten()
                    .zip(layout.into_iter().flatten()),
            ),
            yes_no: HashMap::from_iter(
                KEYMAP_YES_NO
                    .into_iter()
                    .flatten()
                    .zip(layout.into_iter().flatten()),
            ),
        }
    }
}

static QWERTY_KEYSET: Lazy<KeySet> = Lazy::new(|| KeySet::from(QWERTY));
static COLEMAK_KEYSET: Lazy<KeySet> = Lazy::new(|| KeySet::from(COLEMAK));
static COLEMAK_DH_KEYSET: Lazy<KeySet> = Lazy::new(|| KeySet::from(COLEMAK_DH));
static COLEMAK_DH_SEMI_QUOTE_KEYSET: Lazy<KeySet> =
    Lazy::new(|| KeySet::from(COLEMAK_DH_SEMI_QUOTE));
static DVORAK_KEYSET: Lazy<KeySet> = Lazy::new(|| KeySet::from(DVORAK));
static DVORAK_IU_KEYSET: Lazy<KeySet> = Lazy::new(|| KeySet::from(DVORAK_IU));
static WORKMAN_KEYSET: Lazy<KeySet> = Lazy::new(|| KeySet::from(WORKMAN));

#[derive(Debug, Clone, strum_macros::EnumIter, PartialEq, Eq)]
pub(crate) enum KeyboardLayoutKind {
    Qwerty,
    Dvorak,
    DvorakIU,
    Colemak,
    ColemakDH,
    ColemakDHSemiQuote,
    Workman,
}

impl KeyboardLayoutKind {
    pub(crate) const fn display(&self) -> &'static str {
        match self {
            KeyboardLayoutKind::Qwerty => "QWERTY",
            KeyboardLayoutKind::Dvorak => "DVORAK",
            KeyboardLayoutKind::Colemak => "COLEMAK",
            KeyboardLayoutKind::ColemakDH => "COLEMAK-DH",
            KeyboardLayoutKind::ColemakDHSemiQuote => "COLEMAK-DH;",
            KeyboardLayoutKind::DvorakIU => "DVORAK-IU",
            KeyboardLayoutKind::Workman => "WORKMAN",
        }
    }

    pub(crate) fn get_keyboard_layout(&self) -> &KeyboardLayout {
        match self {
            KeyboardLayoutKind::Qwerty => &QWERTY,
            KeyboardLayoutKind::Dvorak => &DVORAK,
            KeyboardLayoutKind::Colemak => &COLEMAK,
            KeyboardLayoutKind::ColemakDH => &COLEMAK_DH,
            KeyboardLayoutKind::ColemakDHSemiQuote => &COLEMAK_DH_SEMI_QUOTE,
            KeyboardLayoutKind::DvorakIU => &DVORAK_IU,
            KeyboardLayoutKind::Workman => &WORKMAN,
        }
    }

    pub(crate) fn get_key(&self, meaning: &Meaning) -> &'static str {
        let keyset = self.get_keyset();
        keyset
            .normal
            .get(meaning)
            .or_else(|| keyset.shifted.get(meaning))
            .or_else(|| keyset.normal_control.get(meaning))
            .cloned()
            .unwrap_or_else(|| panic!("Unable to find key binding of {meaning:#?}"))
    }

    pub(crate) fn get_insert_key(&self, meaning: &Meaning) -> &'static str {
        let keyset = self.get_keyset();
        keyset
            .insert_control
            .get(meaning)
            .cloned()
            .unwrap_or_else(|| panic!("Unable to find key binding of {meaning:#?}"))
    }

    pub(crate) fn get_find_keymap(&self, scope: Scope, meaning: &Meaning) -> &'static str {
        let keyset = self.get_keyset();
        match scope {
            Scope::Local => keyset
                .find_local
                .get(meaning)
                .cloned()
                .unwrap_or_else(|| panic!("Unable to find key binding of {meaning:#?}")),
            Scope::Global => keyset
                .find_global
                .get(meaning)
                .cloned()
                .unwrap_or_else(|| panic!("Unable to find key binding of {meaning:#?}")),
        }
    }

    pub(crate) fn get_space_keymap(&self, meaning: &Meaning) -> &'static str {
        let keyset = self.get_keyset();
        keyset
            .space
            .get(meaning)
            .cloned()
            .unwrap_or_else(|| panic!("Unable to find key binding of {meaning:#?}"))
    }

    pub(crate) fn get_surround_keymap(&self, meaning: &Meaning) -> &'static str {
        let keyset = self.get_keyset();
        keyset
            .surround
            .get(meaning)
            .cloned()
            .unwrap_or_else(|| panic!("Unable to find key binding of {meaning:#?}"))
    }

    pub(crate) fn get_transform_key(&self, meaning: &Meaning) -> &'static str {
        let keyset = self.get_keyset();
        keyset
            .transform
            .get(meaning)
            .cloned()
            .unwrap_or_else(|| panic!("Unable to find key binding of {meaning:#?}"))
    }

    pub(crate) fn get_yes_no_key(&self, meaning: &Meaning) -> &'static str {
        let keyset = self.get_keyset();
        keyset
            .yes_no
            .get(meaning)
            .cloned()
            .unwrap_or_else(|| panic!("Unable to find key binding of {meaning:#?}"))
    }

    fn get_keyset(&self) -> &Lazy<KeySet> {
        match self {
            KeyboardLayoutKind::Qwerty => &QWERTY_KEYSET,
            KeyboardLayoutKind::Dvorak => &DVORAK_KEYSET,
            KeyboardLayoutKind::Colemak => &COLEMAK_KEYSET,
            KeyboardLayoutKind::ColemakDH => &COLEMAK_DH_KEYSET,
            KeyboardLayoutKind::ColemakDHSemiQuote => &COLEMAK_DH_SEMI_QUOTE_KEYSET,
            KeyboardLayoutKind::DvorakIU => &DVORAK_IU_KEYSET,
            KeyboardLayoutKind::Workman => &WORKMAN_KEYSET,
        }
    }
}

/// Postfix N = Next, Postfix P = Previous
/// X means Swap/Cut
/// Prefix W means Window
#[derive(Hash, PartialEq, Eq, PartialOrd, Ord, Debug)]
pub(crate) enum Meaning {
    /// Empty, not assigned
    _____,
    /// Break line
    Break,
    /// Move to next marked file
    MrkFN,
    /// Move to previous marked file
    MrkFP,
    /// Select Character
    Char_,
    /// Change Cut
    ChngX,
    /// Change Surround
    Chng_,
    /// Copy
    Copy_,
    /// Cycle primary select next
    CrsrN,
    /// Cycle primary selection prev
    CrsrP,
    /// Delete word backward
    DWrdP,
    /// Dedent
    DeDnt,
    /// Delete
    Delte,
    /// Down
    Down_,
    /// Swap
    Swap_,
    /// First
    First,
    /// Navigate back (faster alternative of Go Back, skips contiguous navigation, works across files)
    NBack,
    /// Navigate forward
    NForw,
    /// Indent
    Indnt,
    /// Remove selections matching search
    InstN,
    /// Keep selections matching search
    InstP,
    /// Join
    Join_,
    /// Jump
    Jump_,
    /// Kill to line end
    KilLN,
    /// Kill to line start
    KilLP,
    /// Last
    Last_,
    /// Left
    Left_,
    /// Line Up
    LineU,
    /// Line Down
    LineD,
    /// Select full line
    LineF,
    /// Move to line end
    LineN,
    /// Move to line start
    LineP,
    /// Select Line
    Line_,
    /// Mark/Unmark Selection
    Mark_,
    /// Mark/Unmark File
    MarkF,
    /// Multi Cursor
    MultC,
    /// Open
    Open_,
    /// Replace with pattern
    PRplc,
    /// Paste
    Paste,
    /// Paste Zero Gap
    Pst0G,
    /// Raise
    Raise,
    /// Redo
    Redo_,
    /// Right
    Right,
    /// Replace (with next copied text)
    RplcN,
    /// Replace (with previous copied text)
    RplcP,
    /// Replace cut
    RplcX,
    /// Replace
    Rplc_,
    /// Switch view alignment
    SView,
    /// Scroll down
    ScrlD,
    /// Scroll up
    ScrlU,
    /// Search current selection
    SrchC,
    /// Search (local)
    SrchL,
    /// Select Fine Syntax Node
    FStyx,
    /// Select Syntax Node
    Sytx_,
    /// GoToIndex
    ToIdx,
    /// Select Word
    Word_,
    /// Transform
    Trsfm,
    /// Paste (End)
    UPstE,
    /// Undo
    Undo_,
    /// Up
    Up___,
    /// V-mode
    Extnd,
    /// Close current window
    WClse,
    /// Switch window
    WSwth,
    /// Select Subword
    SWord,
    /// Swap cursor with anchor
    XAchr,
    /// Swap Selection End
    SSEnd,
    /// Search (directionless)
    Srch_,
    /// Repeat Secondary Selection Mode (Local)
    LRept,
    /// Repeat Secondary Selection Mode (Global)
    GRept,
    /// Repeat Search
    RSrch,
    /// Find (Local)
    LSrch,
    /// Find (Global)
    GSrch,
    /// Quickfix
    Qkfix,
    /// Git Hunk (against current branch)
    GHnkC,
    /// Git Hunk (against main branch)
    GHnkM,
    /// Diagnostic All
    DgAll,
    /// Diagnostic Error
    DgErr,
    /// Diagnostic Hint
    DgHnt,
    /// Diagnostic Warning
    DgWrn,
    /// Diagonstic Info
    DgInf,
    /// LSP Definitions
    LDefn,
    /// LSP Declarations
    LDecl,
    /// Lsp Implementations
    LImpl,
    /// Lsp References (exclude declaration)
    LRfrE,
    /// Lsp Referencs (include declaration)
    LRfrI,
    /// Lsp Type Definition
    LType,
    /// Natural Number
    NtrlN,
    /// One Character
    OneCh,
    /// Parenthesis
    Paren,
    /// Curly Braces
    Brace,
    /// Square Brackets
    Brckt,
    /// Angular Bracket
    Anglr,
    /// Single quote
    SQuot,
    /// Double quote
    DQuot,
    /// Backtick
    BckTk,
    /// Show Help
    SHelp,
    /// Quit No Save
    QNSav,
    /// Quit Save
    QSave,
    /// Save All
    SaveA,
    /// File Explorer
    Explr,
    /// LSP Rename
    LRnme,
    /// Pick Theme
    Theme,
    /// Pick Symbol
    Symbl,
    /// Pick File
    File_,
    /// Pick Git Status File (against current branch)
    GitFC,
    /// Pick Git Status File (against main branch)
    GitFM,
    /// LSP Hover
    LHovr,
    /// Undo Tree
    UndoT,
    /// TS Node Sexp
    TSNSx,
    /// LSP Code Actions
    LCdAc,
    /// Pick Buffers
    Buffr,
    /// Replace All
    RplcA,
    /// UPPER_SNAKE_CASE
    USnke,
    /// PascalCase
    Pscal,
    /// UPPER-KEBAB-CASE
    UKbab,
    /// UPPER CASE
    Upper,
    /// Title Case
    Title,
    /// snake_case
    Snke_,
    /// camelCase
    Camel,
    /// Wrap
    Wrap_,
    /// kebab-case
    Kbab_,
    /// lower case
    Lower,
    /// Yes
    Yes__,
    /// No
    No___,
    /// Pipe selection to shell
    Pipe_,
    /// Open matching files
    OpenM,
    /// Reveal selections
    RevlS,
    /// Reveal cursors
    RevlC,
    /// Reveal marks
    RevlM,
    /// Previous
    Prev_,
    /// Next
    Next_,
    /// XML, used for Surround
    XML__,
    /// Block Comment
    CmtBk,
    /// Line Comment
    CmtLn,
}
pub(crate) fn shifted(c: &'static str) -> &'static str {
    match c {
        "." => ">",
        "," => "<",
        "/" => "?",
        ";" => ":",
        "'" => "\"",
        "[" => "{",
        "]" => "}",
        "1" => "!",
        "2" => "@",
        "3" => "#",
        "4" => "$",
        "5" => "%",
        "6" => "^",
        "7" => "&",
        "8" => "*",
        "9" => "(",
        "0" => ")",
        "-" => "_",
        "=" => "+",
        "a" => "A",
        "b" => "B",
        "c" => "C",
        "d" => "D",
        "e" => "E",
        "f" => "F",
        "g" => "G",
        "h" => "H",
        "i" => "I",
        "j" => "J",
        "k" => "K",
        "l" => "L",
        "m" => "M",
        "n" => "N",
        "o" => "O",
        "p" => "P",
        "q" => "Q",
        "r" => "R",
        "s" => "S",
        "t" => "T",
        "u" => "U",
        "v" => "V",
        "w" => "W",
        "x" => "X",
        "y" => "Y",
        "z" => "Z",
        // Uppercase letters remain unchanged when shifted
        "A" => "A",
        "B" => "B",
        "C" => "C",
        "D" => "D",
        "E" => "E",
        "F" => "F",
        "G" => "G",
        "H" => "H",
        "I" => "I",
        "J" => "J",
        "K" => "K",
        "L" => "L",
        "M" => "M",
        "N" => "N",
        "O" => "O",
        "P" => "P",
        "Q" => "Q",
        "R" => "R",
        "S" => "S",
        "T" => "T",
        "U" => "U",
        "V" => "V",
        "W" => "W",
        "X" => "X",
        "Y" => "Y",
        "Z" => "Z",
        c => c, // return unchanged if no shift mapping exists
    }
}

pub(crate) fn shifted_char(c: char) -> char {
    match c {
        '.' => '>',
        ',' => '<',
        '/' => '?',
        ';' => ':',
        '\'' => '\'',
        '[' => '{',
        ']' => '}',
        '1' => '!',
        '2' => '@',
        '3' => '#',
        '4' => '$',
        '5' => '%',
        '6' => '^',
        '7' => '&',
        '8' => '*',
        '9' => '(',
        '0' => ')',
        '-' => '_',
        '=' => '+',
        'a' => 'A',
        'b' => 'B',
        'c' => 'C',
        'd' => 'D',
        'e' => 'E',
        'f' => 'F',
        'g' => 'G',
        'h' => 'H',
        'i' => 'I',
        'j' => 'J',
        'k' => 'K',
        'l' => 'L',
        'm' => 'M',
        'n' => 'N',
        'o' => 'O',
        'p' => 'P',
        'q' => 'Q',
        'r' => 'R',
        's' => 'S',
        't' => 'T',
        'u' => 'U',
        'v' => 'V',
        'w' => 'W',
        'x' => 'X',
        'y' => 'Y',
        'z' => 'Z',
        // Uppercase letters remain unchanged when shifted
        'A' => 'A',
        'B' => 'B',
        'C' => 'C',
        'D' => 'D',
        'E' => 'E',
        'F' => 'F',
        'G' => 'G',
        'H' => 'H',
        'I' => 'I',
        'J' => 'J',
        'K' => 'K',
        'L' => 'L',
        'M' => 'M',
        'N' => 'N',
        'O' => 'O',
        'P' => 'P',
        'Q' => 'Q',
        'R' => 'R',
        'S' => 'S',
        'T' => 'T',
        'U' => 'U',
        'V' => 'V',
        'W' => 'W',
        'X' => 'X',
        'Y' => 'Y',
        'Z' => 'Z',
        c => c, // return unchanged if no shift mapping exists
    }
}

pub(crate) fn alted(c: &'static str) -> &'static str {
    match c {
        "." => "alt+.",
        "," => "alt+,",
        "/" => "alt+/",
        ";" => "alt+;",
        "\"" => "alt+\"",
        "'" => "alt+'",
        "[" => "alt+[",
        "]" => "alt+]",
        "1" => "alt+1",
        "2" => "alt+2",
        "3" => "alt+3",
        "4" => "alt+4",
        "5" => "alt+5",
        "6" => "alt+6",
        "7" => "alt+7",
        "8" => "alt+8",
        "9" => "alt+9",
        "0" => "alt+0",
        "-" => "alt+-",
        "=" => "alt+=",
        "a" => "alt+a",
        "b" => "alt+b",
        "c" => "alt+c",
        "d" => "alt+d",
        "e" => "alt+e",
        "f" => "alt+f",
        "g" => "alt+g",
        "h" => "alt+h",
        "i" => "alt+i",
        "j" => "alt+j",
        "k" => "alt+k",
        "l" => "alt+l",
        "m" => "alt+m",
        "n" => "alt+n",
        "o" => "alt+o",
        "p" => "alt+p",
        "q" => "alt+q",
        "r" => "alt+r",
        "s" => "alt+s",
        "t" => "alt+t",
        "u" => "alt+u",
        "v" => "alt+v",
        "w" => "alt+w",
        "x" => "alt+x",
        "y" => "alt+y",
        "z" => "alt+z",
        c => c, // return unchanged if no shift mapping exists
    }
}<|MERGE_RESOLUTION|>--- conflicted
+++ resolved
@@ -81,11 +81,7 @@
 /// This keymap should be almost identical with that of Find Local
 pub(crate) const KEYMAP_FIND_GLOBAL: [[Meaning; 10]; 3] = [
     [
-<<<<<<< HEAD
-        Srch_, _____, SrchC, RSrch, Qkfix, /****/ Mark_, _____, _____, _____, _____,
-=======
-        Srch_, CSrch, SrchC, RSrch, Qkfix, /****/ _____, _____, _____, _____, _____,
->>>>>>> fd200bdf
+        Srch_, _____, SrchC, RSrch, Qkfix, /****/ _____, _____, _____, _____, _____,
     ],
     [
         DgAll, DgErr, DgWrn, DgHnt, GHnkC, /****/ _____, _____, _____, _____, _____,
