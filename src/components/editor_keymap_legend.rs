--- conflicted
+++ resolved
@@ -663,14 +663,6 @@
                     }),
                 ),
                 Keymap::new(
-<<<<<<< HEAD
-                    ACTION_COMMAND_MODE,
-                    "Open command prompt".to_string(),
-                    Dispatch::OpenCommandPrompt,
-                ),
-                Keymap::new(
-=======
->>>>>>> 0bee42ea
                     "esc",
                     "Remain only this window".to_string(),
                     Dispatch::RemainOnlyCurrentComponent,
